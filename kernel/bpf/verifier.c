/* Copyright (c) 2011-2014 PLUMgrid, http://plumgrid.com
 * Copyright (c) 2016 Facebook
 *
 * This program is free software; you can redistribute it and/or
 * modify it under the terms of version 2 of the GNU General Public
 * License as published by the Free Software Foundation.
 *
 * This program is distributed in the hope that it will be useful, but
 * WITHOUT ANY WARRANTY; without even the implied warranty of
 * MERCHANTABILITY or FITNESS FOR A PARTICULAR PURPOSE. See the GNU
 * General Public License for more details.
 */
#include <linux/kernel.h>
#include <linux/types.h>
#include <linux/slab.h>
#include <linux/bpf.h>
#include <linux/bpf_verifier.h>
#include <linux/filter.h>
#include <net/netlink.h>
#include <linux/file.h>
#include <linux/vmalloc.h>
#include <linux/stringify.h>

/* bpf_check() is a static code analyzer that walks eBPF program
 * instruction by instruction and updates register/stack state.
 * All paths of conditional branches are analyzed until 'bpf_exit' insn.
 *
 * The first pass is depth-first-search to check that the program is a DAG.
 * It rejects the following programs:
 * - larger than BPF_MAXINSNS insns
 * - if loop is present (detected via back-edge)
 * - unreachable insns exist (shouldn't be a forest. program = one function)
 * - out of bounds or malformed jumps
 * The second pass is all possible path descent from the 1st insn.
 * Since it's analyzing all pathes through the program, the length of the
 * analysis is limited to 64k insn, which may be hit even if total number of
 * insn is less then 4K, but there are too many branches that change stack/regs.
 * Number of 'branches to be analyzed' is limited to 1k
 *
 * On entry to each instruction, each register has a type, and the instruction
 * changes the types of the registers depending on instruction semantics.
 * If instruction is BPF_MOV64_REG(BPF_REG_1, BPF_REG_5), then type of R5 is
 * copied to R1.
 *
 * All registers are 64-bit.
 * R0 - return register
 * R1-R5 argument passing registers
 * R6-R9 callee saved registers
 * R10 - frame pointer read-only
 *
 * At the start of BPF program the register R1 contains a pointer to bpf_context
 * and has type PTR_TO_CTX.
 *
 * Verifier tracks arithmetic operations on pointers in case:
 *    BPF_MOV64_REG(BPF_REG_1, BPF_REG_10),
 *    BPF_ALU64_IMM(BPF_ADD, BPF_REG_1, -20),
 * 1st insn copies R10 (which has FRAME_PTR) type into R1
 * and 2nd arithmetic instruction is pattern matched to recognize
 * that it wants to construct a pointer to some element within stack.
 * So after 2nd insn, the register R1 has type PTR_TO_STACK
 * (and -20 constant is saved for further stack bounds checking).
 * Meaning that this reg is a pointer to stack plus known immediate constant.
 *
 * Most of the time the registers have SCALAR_VALUE type, which
 * means the register has some value, but it's not a valid pointer.
 * (like pointer plus pointer becomes SCALAR_VALUE type)
 *
 * When verifier sees load or store instructions the type of base register
 * can be: PTR_TO_MAP_VALUE, PTR_TO_CTX, PTR_TO_STACK. These are three pointer
 * types recognized by check_mem_access() function.
 *
 * PTR_TO_MAP_VALUE means that this register is pointing to 'map element value'
 * and the range of [ptr, ptr + map's value_size) is accessible.
 *
 * registers used to pass values to function calls are checked against
 * function argument constraints.
 *
 * ARG_PTR_TO_MAP_KEY is one of such argument constraints.
 * It means that the register type passed to this function must be
 * PTR_TO_STACK and it will be used inside the function as
 * 'pointer to map element key'
 *
 * For example the argument constraints for bpf_map_lookup_elem():
 *   .ret_type = RET_PTR_TO_MAP_VALUE_OR_NULL,
 *   .arg1_type = ARG_CONST_MAP_PTR,
 *   .arg2_type = ARG_PTR_TO_MAP_KEY,
 *
 * ret_type says that this function returns 'pointer to map elem value or null'
 * function expects 1st argument to be a const pointer to 'struct bpf_map' and
 * 2nd argument should be a pointer to stack, which will be used inside
 * the helper function as a pointer to map element key.
 *
 * On the kernel side the helper function looks like:
 * u64 bpf_map_lookup_elem(u64 r1, u64 r2, u64 r3, u64 r4, u64 r5)
 * {
 *    struct bpf_map *map = (struct bpf_map *) (unsigned long) r1;
 *    void *key = (void *) (unsigned long) r2;
 *    void *value;
 *
 *    here kernel can access 'key' and 'map' pointers safely, knowing that
 *    [key, key + map->key_size) bytes are valid and were initialized on
 *    the stack of eBPF program.
 * }
 *
 * Corresponding eBPF program may look like:
 *    BPF_MOV64_REG(BPF_REG_2, BPF_REG_10),  // after this insn R2 type is FRAME_PTR
 *    BPF_ALU64_IMM(BPF_ADD, BPF_REG_2, -4), // after this insn R2 type is PTR_TO_STACK
 *    BPF_LD_MAP_FD(BPF_REG_1, map_fd),      // after this insn R1 type is CONST_PTR_TO_MAP
 *    BPF_RAW_INSN(BPF_JMP | BPF_CALL, 0, 0, 0, BPF_FUNC_map_lookup_elem),
 * here verifier looks at prototype of map_lookup_elem() and sees:
 * .arg1_type == ARG_CONST_MAP_PTR and R1->type == CONST_PTR_TO_MAP, which is ok,
 * Now verifier knows that this map has key of R1->map_ptr->key_size bytes
 *
 * Then .arg2_type == ARG_PTR_TO_MAP_KEY and R2->type == PTR_TO_STACK, ok so far,
 * Now verifier checks that [R2, R2 + map's key_size) are within stack limits
 * and were initialized prior to this call.
 * If it's ok, then verifier allows this BPF_CALL insn and looks at
 * .ret_type which is RET_PTR_TO_MAP_VALUE_OR_NULL, so it sets
 * R0->type = PTR_TO_MAP_VALUE_OR_NULL which means bpf_map_lookup_elem() function
 * returns ether pointer to map value or NULL.
 *
 * When type PTR_TO_MAP_VALUE_OR_NULL passes through 'if (reg != 0) goto +off'
 * insn, the register holding that pointer in the true branch changes state to
 * PTR_TO_MAP_VALUE and the same register changes state to CONST_IMM in the false
 * branch. See check_cond_jmp_op().
 *
 * After the call R0 is set to return type of the function and registers R1-R5
 * are set to NOT_INIT to indicate that they are no longer readable.
 */

/* verifier_state + insn_idx are pushed to stack when branch is encountered */
struct bpf_verifier_stack_elem {
	/* verifer state is 'st'
	 * before processing instruction 'insn_idx'
	 * and after processing instruction 'prev_insn_idx'
	 */
	struct bpf_verifier_state st;
	int insn_idx;
	int prev_insn_idx;
	struct bpf_verifier_stack_elem *next;
};

#define BPF_COMPLEXITY_LIMIT_INSNS	131072
#define BPF_COMPLEXITY_LIMIT_STACK	1024

#define BPF_MAP_PTR_POISON ((void *)0xeB9F + POISON_POINTER_DELTA)

struct bpf_call_arg_meta {
	struct bpf_map *map_ptr;
	bool raw_mode;
	bool pkt_access;
	int regno;
	int access_size;
};

/* verbose verifier prints what it's seeing
 * bpf_check() is called under lock, so no race to access these global vars
 */
static u32 log_level, log_size, log_len;
static char *log_buf;

static DEFINE_MUTEX(bpf_verifier_lock);

/* log_level controls verbosity level of eBPF verifier.
 * verbose() is used to dump the verification trace to the log, so the user
 * can figure out what's wrong with the program
 */
static __printf(1, 2) void verbose(const char *fmt, ...)
{
	va_list args;

	if (log_level == 0 || log_len >= log_size - 1)
		return;

	va_start(args, fmt);
	log_len += vscnprintf(log_buf + log_len, log_size - log_len, fmt, args);
	va_end(args);
}

/* string representation of 'enum bpf_reg_type' */
static const char * const reg_type_str[] = {
	[NOT_INIT]		= "?",
	[SCALAR_VALUE]		= "inv",
	[PTR_TO_CTX]		= "ctx",
	[CONST_PTR_TO_MAP]	= "map_ptr",
	[PTR_TO_MAP_VALUE]	= "map_value",
	[PTR_TO_MAP_VALUE_OR_NULL] = "map_value_or_null",
	[PTR_TO_STACK]		= "fp",
	[PTR_TO_PACKET]		= "pkt",
	[PTR_TO_PACKET_END]	= "pkt_end",
};

#define __BPF_FUNC_STR_FN(x) [BPF_FUNC_ ## x] = __stringify(bpf_ ## x)
static const char * const func_id_str[] = {
	__BPF_FUNC_MAPPER(__BPF_FUNC_STR_FN)
};
#undef __BPF_FUNC_STR_FN

static const char *func_id_name(int id)
{
	BUILD_BUG_ON(ARRAY_SIZE(func_id_str) != __BPF_FUNC_MAX_ID);

	if (id >= 0 && id < __BPF_FUNC_MAX_ID && func_id_str[id])
		return func_id_str[id];
	else
		return "unknown";
}

static void print_verifier_state(struct bpf_verifier_state *state)
{
	struct bpf_reg_state *reg;
	enum bpf_reg_type t;
	int i;

	for (i = 0; i < MAX_BPF_REG; i++) {
		reg = &state->regs[i];
		t = reg->type;
		if (t == NOT_INIT)
			continue;
		verbose(" R%d=%s", i, reg_type_str[t]);
		if ((t == SCALAR_VALUE || t == PTR_TO_STACK) &&
		    tnum_is_const(reg->var_off)) {
			/* reg->off should be 0 for SCALAR_VALUE */
			verbose("%lld", reg->var_off.value + reg->off);
		} else {
			verbose("(id=%d", reg->id);
			if (t != SCALAR_VALUE)
				verbose(",off=%d", reg->off);
			if (t == PTR_TO_PACKET)
				verbose(",r=%d", reg->range);
			else if (t == CONST_PTR_TO_MAP ||
				 t == PTR_TO_MAP_VALUE ||
				 t == PTR_TO_MAP_VALUE_OR_NULL)
				verbose(",ks=%d,vs=%d",
					reg->map_ptr->key_size,
					reg->map_ptr->value_size);
			if (tnum_is_const(reg->var_off)) {
				/* Typically an immediate SCALAR_VALUE, but
				 * could be a pointer whose offset is too big
				 * for reg->off
				 */
				verbose(",imm=%llx", reg->var_off.value);
			} else {
				if (reg->smin_value != reg->umin_value &&
				    reg->smin_value != S64_MIN)
					verbose(",smin_value=%lld",
						(long long)reg->smin_value);
				if (reg->smax_value != reg->umax_value &&
				    reg->smax_value != S64_MAX)
					verbose(",smax_value=%lld",
						(long long)reg->smax_value);
				if (reg->umin_value != 0)
					verbose(",umin_value=%llu",
						(unsigned long long)reg->umin_value);
				if (reg->umax_value != U64_MAX)
					verbose(",umax_value=%llu",
						(unsigned long long)reg->umax_value);
				if (!tnum_is_unknown(reg->var_off)) {
					char tn_buf[48];

					tnum_strn(tn_buf, sizeof(tn_buf), reg->var_off);
					verbose(",var_off=%s", tn_buf);
				}
			}
			verbose(")");
		}
	}
	for (i = 0; i < MAX_BPF_STACK; i += BPF_REG_SIZE) {
		if (state->stack_slot_type[i] == STACK_SPILL)
			verbose(" fp%d=%s", -MAX_BPF_STACK + i,
				reg_type_str[state->spilled_regs[i / BPF_REG_SIZE].type]);
	}
	verbose("\n");
}

static const char *const bpf_class_string[] = {
	[BPF_LD]    = "ld",
	[BPF_LDX]   = "ldx",
	[BPF_ST]    = "st",
	[BPF_STX]   = "stx",
	[BPF_ALU]   = "alu",
	[BPF_JMP]   = "jmp",
	[BPF_RET]   = "BUG",
	[BPF_ALU64] = "alu64",
};

static const char *const bpf_alu_string[16] = {
	[BPF_ADD >> 4]  = "+=",
	[BPF_SUB >> 4]  = "-=",
	[BPF_MUL >> 4]  = "*=",
	[BPF_DIV >> 4]  = "/=",
	[BPF_OR  >> 4]  = "|=",
	[BPF_AND >> 4]  = "&=",
	[BPF_LSH >> 4]  = "<<=",
	[BPF_RSH >> 4]  = ">>=",
	[BPF_NEG >> 4]  = "neg",
	[BPF_MOD >> 4]  = "%=",
	[BPF_XOR >> 4]  = "^=",
	[BPF_MOV >> 4]  = "=",
	[BPF_ARSH >> 4] = "s>>=",
	[BPF_END >> 4]  = "endian",
};

static const char *const bpf_ldst_string[] = {
	[BPF_W >> 3]  = "u32",
	[BPF_H >> 3]  = "u16",
	[BPF_B >> 3]  = "u8",
	[BPF_DW >> 3] = "u64",
};

static const char *const bpf_jmp_string[16] = {
	[BPF_JA >> 4]   = "jmp",
	[BPF_JEQ >> 4]  = "==",
	[BPF_JGT >> 4]  = ">",
	[BPF_JLT >> 4]  = "<",
	[BPF_JGE >> 4]  = ">=",
	[BPF_JLE >> 4]  = "<=",
	[BPF_JSET >> 4] = "&",
	[BPF_JNE >> 4]  = "!=",
	[BPF_JSGT >> 4] = "s>",
	[BPF_JSLT >> 4] = "s<",
	[BPF_JSGE >> 4] = "s>=",
	[BPF_JSLE >> 4] = "s<=",
	[BPF_CALL >> 4] = "call",
	[BPF_EXIT >> 4] = "exit",
};

static void print_bpf_insn(const struct bpf_verifier_env *env,
			   const struct bpf_insn *insn)
{
	u8 class = BPF_CLASS(insn->code);

	if (class == BPF_ALU || class == BPF_ALU64) {
		if (BPF_SRC(insn->code) == BPF_X)
			verbose("(%02x) %sr%d %s %sr%d\n",
				insn->code, class == BPF_ALU ? "(u32) " : "",
				insn->dst_reg,
				bpf_alu_string[BPF_OP(insn->code) >> 4],
				class == BPF_ALU ? "(u32) " : "",
				insn->src_reg);
		else
			verbose("(%02x) %sr%d %s %s%d\n",
				insn->code, class == BPF_ALU ? "(u32) " : "",
				insn->dst_reg,
				bpf_alu_string[BPF_OP(insn->code) >> 4],
				class == BPF_ALU ? "(u32) " : "",
				insn->imm);
	} else if (class == BPF_STX) {
		if (BPF_MODE(insn->code) == BPF_MEM)
			verbose("(%02x) *(%s *)(r%d %+d) = r%d\n",
				insn->code,
				bpf_ldst_string[BPF_SIZE(insn->code) >> 3],
				insn->dst_reg,
				insn->off, insn->src_reg);
		else if (BPF_MODE(insn->code) == BPF_XADD)
			verbose("(%02x) lock *(%s *)(r%d %+d) += r%d\n",
				insn->code,
				bpf_ldst_string[BPF_SIZE(insn->code) >> 3],
				insn->dst_reg, insn->off,
				insn->src_reg);
		else
			verbose("BUG_%02x\n", insn->code);
	} else if (class == BPF_ST) {
		if (BPF_MODE(insn->code) != BPF_MEM) {
			verbose("BUG_st_%02x\n", insn->code);
			return;
		}
		verbose("(%02x) *(%s *)(r%d %+d) = %d\n",
			insn->code,
			bpf_ldst_string[BPF_SIZE(insn->code) >> 3],
			insn->dst_reg,
			insn->off, insn->imm);
	} else if (class == BPF_LDX) {
		if (BPF_MODE(insn->code) != BPF_MEM) {
			verbose("BUG_ldx_%02x\n", insn->code);
			return;
		}
		verbose("(%02x) r%d = *(%s *)(r%d %+d)\n",
			insn->code, insn->dst_reg,
			bpf_ldst_string[BPF_SIZE(insn->code) >> 3],
			insn->src_reg, insn->off);
	} else if (class == BPF_LD) {
		if (BPF_MODE(insn->code) == BPF_ABS) {
			verbose("(%02x) r0 = *(%s *)skb[%d]\n",
				insn->code,
				bpf_ldst_string[BPF_SIZE(insn->code) >> 3],
				insn->imm);
		} else if (BPF_MODE(insn->code) == BPF_IND) {
			verbose("(%02x) r0 = *(%s *)skb[r%d + %d]\n",
				insn->code,
				bpf_ldst_string[BPF_SIZE(insn->code) >> 3],
				insn->src_reg, insn->imm);
		} else if (BPF_MODE(insn->code) == BPF_IMM &&
			   BPF_SIZE(insn->code) == BPF_DW) {
			/* At this point, we already made sure that the second
			 * part of the ldimm64 insn is accessible.
			 */
			u64 imm = ((u64)(insn + 1)->imm << 32) | (u32)insn->imm;
			bool map_ptr = insn->src_reg == BPF_PSEUDO_MAP_FD;

			if (map_ptr && !env->allow_ptr_leaks)
				imm = 0;

			verbose("(%02x) r%d = 0x%llx\n", insn->code,
				insn->dst_reg, (unsigned long long)imm);
		} else {
			verbose("BUG_ld_%02x\n", insn->code);
			return;
		}
	} else if (class == BPF_JMP) {
		u8 opcode = BPF_OP(insn->code);

		if (opcode == BPF_CALL) {
			verbose("(%02x) call %s#%d\n", insn->code,
				func_id_name(insn->imm), insn->imm);
		} else if (insn->code == (BPF_JMP | BPF_JA)) {
			verbose("(%02x) goto pc%+d\n",
				insn->code, insn->off);
		} else if (insn->code == (BPF_JMP | BPF_EXIT)) {
			verbose("(%02x) exit\n", insn->code);
		} else if (BPF_SRC(insn->code) == BPF_X) {
			verbose("(%02x) if r%d %s r%d goto pc%+d\n",
				insn->code, insn->dst_reg,
				bpf_jmp_string[BPF_OP(insn->code) >> 4],
				insn->src_reg, insn->off);
		} else {
			verbose("(%02x) if r%d %s 0x%x goto pc%+d\n",
				insn->code, insn->dst_reg,
				bpf_jmp_string[BPF_OP(insn->code) >> 4],
				insn->imm, insn->off);
		}
	} else {
		verbose("(%02x) %s\n", insn->code, bpf_class_string[class]);
	}
}

static int pop_stack(struct bpf_verifier_env *env, int *prev_insn_idx)
{
	struct bpf_verifier_stack_elem *elem;
	int insn_idx;

	if (env->head == NULL)
		return -1;

	memcpy(&env->cur_state, &env->head->st, sizeof(env->cur_state));
	insn_idx = env->head->insn_idx;
	if (prev_insn_idx)
		*prev_insn_idx = env->head->prev_insn_idx;
	elem = env->head->next;
	kfree(env->head);
	env->head = elem;
	env->stack_size--;
	return insn_idx;
}

static struct bpf_verifier_state *push_stack(struct bpf_verifier_env *env,
					     int insn_idx, int prev_insn_idx)
{
	struct bpf_verifier_stack_elem *elem;

	elem = kmalloc(sizeof(struct bpf_verifier_stack_elem), GFP_KERNEL);
	if (!elem)
		goto err;

	memcpy(&elem->st, &env->cur_state, sizeof(env->cur_state));
	elem->insn_idx = insn_idx;
	elem->prev_insn_idx = prev_insn_idx;
	elem->next = env->head;
	env->head = elem;
	env->stack_size++;
	if (env->stack_size > BPF_COMPLEXITY_LIMIT_STACK) {
		verbose("BPF program is too complex\n");
		goto err;
	}
	return &elem->st;
err:
	/* pop all elements and return */
	while (pop_stack(env, NULL) >= 0);
	return NULL;
}

#define CALLER_SAVED_REGS 6
static const int caller_saved[CALLER_SAVED_REGS] = {
	BPF_REG_0, BPF_REG_1, BPF_REG_2, BPF_REG_3, BPF_REG_4, BPF_REG_5
};

static void __mark_reg_not_init(struct bpf_reg_state *reg);

/* Mark the unknown part of a register (variable offset or scalar value) as
 * known to have the value @imm.
 */
static void __mark_reg_known(struct bpf_reg_state *reg, u64 imm)
{
	reg->id = 0;
	reg->var_off = tnum_const(imm);
	reg->smin_value = (s64)imm;
	reg->smax_value = (s64)imm;
	reg->umin_value = imm;
	reg->umax_value = imm;
}

/* Mark the 'variable offset' part of a register as zero.  This should be
 * used only on registers holding a pointer type.
 */
static void __mark_reg_known_zero(struct bpf_reg_state *reg)
{
	__mark_reg_known(reg, 0);
}

static void mark_reg_known_zero(struct bpf_reg_state *regs, u32 regno)
{
	if (WARN_ON(regno >= MAX_BPF_REG)) {
		verbose("mark_reg_known_zero(regs, %u)\n", regno);
		/* Something bad happened, let's kill all regs */
		for (regno = 0; regno < MAX_BPF_REG; regno++)
			__mark_reg_not_init(regs + regno);
		return;
	}
	__mark_reg_known_zero(regs + regno);
}

/* Attempts to improve min/max values based on var_off information */
static void __update_reg_bounds(struct bpf_reg_state *reg)
{
	/* min signed is max(sign bit) | min(other bits) */
	reg->smin_value = max_t(s64, reg->smin_value,
				reg->var_off.value | (reg->var_off.mask & S64_MIN));
	/* max signed is min(sign bit) | max(other bits) */
	reg->smax_value = min_t(s64, reg->smax_value,
				reg->var_off.value | (reg->var_off.mask & S64_MAX));
	reg->umin_value = max(reg->umin_value, reg->var_off.value);
	reg->umax_value = min(reg->umax_value,
			      reg->var_off.value | reg->var_off.mask);
}

/* Uses signed min/max values to inform unsigned, and vice-versa */
static void __reg_deduce_bounds(struct bpf_reg_state *reg)
{
	/* Learn sign from signed bounds.
	 * If we cannot cross the sign boundary, then signed and unsigned bounds
	 * are the same, so combine.  This works even in the negative case, e.g.
	 * -3 s<= x s<= -1 implies 0xf...fd u<= x u<= 0xf...ff.
	 */
	if (reg->smin_value >= 0 || reg->smax_value < 0) {
		reg->smin_value = reg->umin_value = max_t(u64, reg->smin_value,
							  reg->umin_value);
		reg->smax_value = reg->umax_value = min_t(u64, reg->smax_value,
							  reg->umax_value);
		return;
	}
	/* Learn sign from unsigned bounds.  Signed bounds cross the sign
	 * boundary, so we must be careful.
	 */
	if ((s64)reg->umax_value >= 0) {
		/* Positive.  We can't learn anything from the smin, but smax
		 * is positive, hence safe.
		 */
		reg->smin_value = reg->umin_value;
		reg->smax_value = reg->umax_value = min_t(u64, reg->smax_value,
							  reg->umax_value);
	} else if ((s64)reg->umin_value < 0) {
		/* Negative.  We can't learn anything from the smax, but smin
		 * is negative, hence safe.
		 */
		reg->smin_value = reg->umin_value = max_t(u64, reg->smin_value,
							  reg->umin_value);
		reg->smax_value = reg->umax_value;
	}
}

/* Attempts to improve var_off based on unsigned min/max information */
static void __reg_bound_offset(struct bpf_reg_state *reg)
{
	reg->var_off = tnum_intersect(reg->var_off,
				      tnum_range(reg->umin_value,
						 reg->umax_value));
<<<<<<< HEAD
}

/* Reset the min/max bounds of a register */
static void __mark_reg_unbounded(struct bpf_reg_state *reg)
{
	reg->smin_value = S64_MIN;
	reg->smax_value = S64_MAX;
	reg->umin_value = 0;
	reg->umax_value = U64_MAX;
}

/* Mark a register as having a completely unknown (scalar) value. */
static void __mark_reg_unknown(struct bpf_reg_state *reg)
{
	reg->type = SCALAR_VALUE;
	reg->id = 0;
	reg->off = 0;
	reg->var_off = tnum_unknown;
	__mark_reg_unbounded(reg);
}

static void mark_reg_unknown(struct bpf_reg_state *regs, u32 regno)
{
	if (WARN_ON(regno >= MAX_BPF_REG)) {
		verbose("mark_reg_unknown(regs, %u)\n", regno);
=======
}

/* Reset the min/max bounds of a register */
static void __mark_reg_unbounded(struct bpf_reg_state *reg)
{
	reg->smin_value = S64_MIN;
	reg->smax_value = S64_MAX;
	reg->umin_value = 0;
	reg->umax_value = U64_MAX;
}

/* Mark a register as having a completely unknown (scalar) value. */
static void __mark_reg_unknown(struct bpf_reg_state *reg)
{
	reg->type = SCALAR_VALUE;
	reg->id = 0;
	reg->off = 0;
	reg->var_off = tnum_unknown;
	__mark_reg_unbounded(reg);
}

static void mark_reg_unknown(struct bpf_reg_state *regs, u32 regno)
{
	if (WARN_ON(regno >= MAX_BPF_REG)) {
		verbose("mark_reg_unknown(regs, %u)\n", regno);
		/* Something bad happened, let's kill all regs */
		for (regno = 0; regno < MAX_BPF_REG; regno++)
			__mark_reg_not_init(regs + regno);
		return;
	}
	__mark_reg_unknown(regs + regno);
}

static void __mark_reg_not_init(struct bpf_reg_state *reg)
{
	__mark_reg_unknown(reg);
	reg->type = NOT_INIT;
}

static void mark_reg_not_init(struct bpf_reg_state *regs, u32 regno)
{
	if (WARN_ON(regno >= MAX_BPF_REG)) {
		verbose("mark_reg_not_init(regs, %u)\n", regno);
>>>>>>> 9abd04af
		/* Something bad happened, let's kill all regs */
		for (regno = 0; regno < MAX_BPF_REG; regno++)
			__mark_reg_not_init(regs + regno);
		return;
	}
<<<<<<< HEAD
	__mark_reg_unknown(regs + regno);
}

static void __mark_reg_not_init(struct bpf_reg_state *reg)
{
	__mark_reg_unknown(reg);
	reg->type = NOT_INIT;
}

static void mark_reg_not_init(struct bpf_reg_state *regs, u32 regno)
{
	if (WARN_ON(regno >= MAX_BPF_REG)) {
		verbose("mark_reg_not_init(regs, %u)\n", regno);
		/* Something bad happened, let's kill all regs */
		for (regno = 0; regno < MAX_BPF_REG; regno++)
			__mark_reg_not_init(regs + regno);
		return;
	}
	__mark_reg_not_init(regs + regno);
}

static void init_reg_state(struct bpf_reg_state *regs)
{
=======
	__mark_reg_not_init(regs + regno);
}

static void init_reg_state(struct bpf_reg_state *regs)
{
>>>>>>> 9abd04af
	int i;

	for (i = 0; i < MAX_BPF_REG; i++) {
		mark_reg_not_init(regs, i);
		regs[i].live = REG_LIVE_NONE;
	}

	/* frame pointer */
	regs[BPF_REG_FP].type = PTR_TO_STACK;
	mark_reg_known_zero(regs, BPF_REG_FP);

	/* 1st arg to a function */
	regs[BPF_REG_1].type = PTR_TO_CTX;
	mark_reg_known_zero(regs, BPF_REG_1);
}

enum reg_arg_type {
	SRC_OP,		/* register is used as source operand */
	DST_OP,		/* register is used as destination operand */
	DST_OP_NO_MARK	/* same as above, check only, don't mark */
};

static void mark_reg_read(const struct bpf_verifier_state *state, u32 regno)
{
	struct bpf_verifier_state *parent = state->parent;

	if (regno == BPF_REG_FP)
		/* We don't need to worry about FP liveness because it's read-only */
		return;

	while (parent) {
		/* if read wasn't screened by an earlier write ... */
		if (state->regs[regno].live & REG_LIVE_WRITTEN)
			break;
		/* ... then we depend on parent's value */
		parent->regs[regno].live |= REG_LIVE_READ;
		state = parent;
		parent = state->parent;
	}
}

static int check_reg_arg(struct bpf_verifier_env *env, u32 regno,
			 enum reg_arg_type t)
{
	struct bpf_reg_state *regs = env->cur_state.regs;

	if (regno >= MAX_BPF_REG) {
		verbose("R%d is invalid\n", regno);
		return -EINVAL;
	}

	if (t == SRC_OP) {
		/* check whether register used as source operand can be read */
		if (regs[regno].type == NOT_INIT) {
			verbose("R%d !read_ok\n", regno);
			return -EACCES;
		}
		mark_reg_read(&env->cur_state, regno);
	} else {
		/* check whether register used as dest operand can be written to */
		if (regno == BPF_REG_FP) {
			verbose("frame pointer is read only\n");
			return -EACCES;
		}
		regs[regno].live |= REG_LIVE_WRITTEN;
		if (t == DST_OP)
			mark_reg_unknown(regs, regno);
	}
	return 0;
}

static bool is_spillable_regtype(enum bpf_reg_type type)
{
	switch (type) {
	case PTR_TO_MAP_VALUE:
	case PTR_TO_MAP_VALUE_OR_NULL:
	case PTR_TO_STACK:
	case PTR_TO_CTX:
	case PTR_TO_PACKET:
	case PTR_TO_PACKET_END:
	case CONST_PTR_TO_MAP:
		return true;
	default:
		return false;
	}
}

/* check_stack_read/write functions track spill/fill of registers,
 * stack boundary and alignment are checked in check_mem_access()
 */
static int check_stack_write(struct bpf_verifier_state *state, int off,
			     int size, int value_regno)
{
	int i, spi = (MAX_BPF_STACK + off) / BPF_REG_SIZE;
	/* caller checked that off % size == 0 and -MAX_BPF_STACK <= off < 0,
	 * so it's aligned access and [off, off + size) are within stack limits
	 */

	if (value_regno >= 0 &&
	    is_spillable_regtype(state->regs[value_regno].type)) {

		/* register containing pointer is being spilled into stack */
		if (size != BPF_REG_SIZE) {
			verbose("invalid size of register spill\n");
			return -EACCES;
		}

		/* save register state */
		state->spilled_regs[spi] = state->regs[value_regno];
		state->spilled_regs[spi].live |= REG_LIVE_WRITTEN;

		for (i = 0; i < BPF_REG_SIZE; i++)
			state->stack_slot_type[MAX_BPF_STACK + off + i] = STACK_SPILL;
	} else {
		/* regular write of data into stack */
		state->spilled_regs[spi] = (struct bpf_reg_state) {};

		for (i = 0; i < size; i++)
			state->stack_slot_type[MAX_BPF_STACK + off + i] = STACK_MISC;
	}
	return 0;
}

static void mark_stack_slot_read(const struct bpf_verifier_state *state, int slot)
{
	struct bpf_verifier_state *parent = state->parent;

	while (parent) {
		/* if read wasn't screened by an earlier write ... */
		if (state->spilled_regs[slot].live & REG_LIVE_WRITTEN)
			break;
		/* ... then we depend on parent's value */
		parent->spilled_regs[slot].live |= REG_LIVE_READ;
		state = parent;
		parent = state->parent;
	}
}

static int check_stack_read(struct bpf_verifier_state *state, int off, int size,
			    int value_regno)
{
	u8 *slot_type;
	int i, spi;

	slot_type = &state->stack_slot_type[MAX_BPF_STACK + off];

	if (slot_type[0] == STACK_SPILL) {
		if (size != BPF_REG_SIZE) {
			verbose("invalid size of register spill\n");
			return -EACCES;
		}
		for (i = 1; i < BPF_REG_SIZE; i++) {
			if (slot_type[i] != STACK_SPILL) {
				verbose("corrupted spill memory\n");
				return -EACCES;
			}
		}

		spi = (MAX_BPF_STACK + off) / BPF_REG_SIZE;

		if (value_regno >= 0) {
			/* restore register state from stack */
			state->regs[value_regno] = state->spilled_regs[spi];
			mark_stack_slot_read(state, spi);
		}
		return 0;
	} else {
		for (i = 0; i < size; i++) {
			if (slot_type[i] != STACK_MISC) {
				verbose("invalid read from stack off %d+%d size %d\n",
					off, i, size);
				return -EACCES;
			}
		}
		if (value_regno >= 0)
			/* have read misc data from the stack */
			mark_reg_unknown(state->regs, value_regno);
		return 0;
	}
}

/* check read/write into map element returned by bpf_map_lookup_elem() */
static int __check_map_access(struct bpf_verifier_env *env, u32 regno, int off,
			    int size)
{
	struct bpf_map *map = env->cur_state.regs[regno].map_ptr;

	if (off < 0 || size <= 0 || off + size > map->value_size) {
		verbose("invalid access to map value, value_size=%d off=%d size=%d\n",
			map->value_size, off, size);
		return -EACCES;
	}
	return 0;
}

/* check read/write into a map element with possible variable offset */
static int check_map_access(struct bpf_verifier_env *env, u32 regno,
				int off, int size)
{
	struct bpf_verifier_state *state = &env->cur_state;
	struct bpf_reg_state *reg = &state->regs[regno];
	int err;

	/* We may have adjusted the register to this map value, so we
	 * need to try adding each of min_value and max_value to off
	 * to make sure our theoretical access will be safe.
	 */
	if (log_level)
		print_verifier_state(state);
	/* The minimum value is only important with signed
	 * comparisons where we can't assume the floor of a
	 * value is 0.  If we are using signed variables for our
	 * index'es we need to make sure that whatever we use
	 * will have a set floor within our range.
	 */
	if (reg->smin_value < 0) {
		verbose("R%d min value is negative, either use unsigned index or do a if (index >=0) check.\n",
			regno);
		return -EACCES;
	}
	err = __check_map_access(env, regno, reg->smin_value + off, size);
	if (err) {
		verbose("R%d min value is outside of the array range\n", regno);
		return err;
	}

	/* If we haven't set a max value then we need to bail since we can't be
	 * sure we won't do bad things.
	 * If reg->umax_value + off could overflow, treat that as unbounded too.
	 */
	if (reg->umax_value >= BPF_MAX_VAR_OFF) {
		verbose("R%d unbounded memory access, make sure to bounds check any array access into a map\n",
			regno);
		return -EACCES;
	}
	err = __check_map_access(env, regno, reg->umax_value + off, size);
	if (err)
		verbose("R%d max value is outside of the array range\n", regno);
	return err;
}

#define MAX_PACKET_OFF 0xffff

static bool may_access_direct_pkt_data(struct bpf_verifier_env *env,
				       const struct bpf_call_arg_meta *meta,
				       enum bpf_access_type t)
{
	switch (env->prog->type) {
	case BPF_PROG_TYPE_LWT_IN:
	case BPF_PROG_TYPE_LWT_OUT:
		/* dst_input() and dst_output() can't write for now */
		if (t == BPF_WRITE)
			return false;
		/* fallthrough */
	case BPF_PROG_TYPE_SCHED_CLS:
	case BPF_PROG_TYPE_SCHED_ACT:
	case BPF_PROG_TYPE_XDP:
	case BPF_PROG_TYPE_LWT_XMIT:
	case BPF_PROG_TYPE_SK_SKB:
		if (meta)
			return meta->pkt_access;

		env->seen_direct_write = true;
		return true;
	default:
		return false;
	}
}

static int __check_packet_access(struct bpf_verifier_env *env, u32 regno,
				 int off, int size)
{
	struct bpf_reg_state *regs = env->cur_state.regs;
	struct bpf_reg_state *reg = &regs[regno];

	if (off < 0 || size <= 0 || (u64)off + size > reg->range) {
		verbose("invalid access to packet, off=%d size=%d, R%d(id=%d,off=%d,r=%d)\n",
			off, size, regno, reg->id, reg->off, reg->range);
		return -EACCES;
	}
	return 0;
}

static int check_packet_access(struct bpf_verifier_env *env, u32 regno, int off,
			       int size)
{
	struct bpf_reg_state *regs = env->cur_state.regs;
	struct bpf_reg_state *reg = &regs[regno];
	int err;

	/* We may have added a variable offset to the packet pointer; but any
	 * reg->range we have comes after that.  We are only checking the fixed
	 * offset.
	 */

	/* We don't allow negative numbers, because we aren't tracking enough
	 * detail to prove they're safe.
	 */
	if (reg->smin_value < 0) {
		verbose("R%d min value is negative, either use unsigned index or do a if (index >=0) check.\n",
			regno);
		return -EACCES;
	}
	err = __check_packet_access(env, regno, off, size);
	if (err) {
		verbose("R%d offset is outside of the packet\n", regno);
		return err;
	}
	return err;
}

/* check access to 'struct bpf_context' fields.  Supports fixed offsets only */
static int check_ctx_access(struct bpf_verifier_env *env, int insn_idx, int off, int size,
			    enum bpf_access_type t, enum bpf_reg_type *reg_type)
{
	struct bpf_insn_access_aux info = {
		.reg_type = *reg_type,
	};

	/* for analyzer ctx accesses are already validated and converted */
	if (env->analyzer_ops)
		return 0;

	if (env->prog->aux->ops->is_valid_access &&
	    env->prog->aux->ops->is_valid_access(off, size, t, &info)) {
		/* A non zero info.ctx_field_size indicates that this field is a
		 * candidate for later verifier transformation to load the whole
		 * field and then apply a mask when accessed with a narrower
		 * access than actual ctx access size. A zero info.ctx_field_size
		 * will only allow for whole field access and rejects any other
		 * type of narrower access.
		 */
		env->insn_aux_data[insn_idx].ctx_field_size = info.ctx_field_size;
		*reg_type = info.reg_type;

		/* remember the offset of last byte accessed in ctx */
		if (env->prog->aux->max_ctx_offset < off + size)
			env->prog->aux->max_ctx_offset = off + size;
		return 0;
	}

	verbose("invalid bpf_context access off=%d size=%d\n", off, size);
	return -EACCES;
}

static bool __is_pointer_value(bool allow_ptr_leaks,
			       const struct bpf_reg_state *reg)
{
	if (allow_ptr_leaks)
		return false;

	return reg->type != SCALAR_VALUE;
}

static bool is_pointer_value(struct bpf_verifier_env *env, int regno)
{
	return __is_pointer_value(env->allow_ptr_leaks, &env->cur_state.regs[regno]);
}

static int check_pkt_ptr_alignment(const struct bpf_reg_state *reg,
				   int off, int size, bool strict)
{
	struct tnum reg_off;
	int ip_align;

	/* Byte size accesses are always allowed. */
	if (!strict || size == 1)
		return 0;

	/* For platforms that do not have a Kconfig enabling
	 * CONFIG_HAVE_EFFICIENT_UNALIGNED_ACCESS the value of
	 * NET_IP_ALIGN is universally set to '2'.  And on platforms
	 * that do set CONFIG_HAVE_EFFICIENT_UNALIGNED_ACCESS, we get
	 * to this code only in strict mode where we want to emulate
	 * the NET_IP_ALIGN==2 checking.  Therefore use an
	 * unconditional IP align value of '2'.
	 */
	ip_align = 2;

	reg_off = tnum_add(reg->var_off, tnum_const(ip_align + reg->off + off));
	if (!tnum_is_aligned(reg_off, size)) {
		char tn_buf[48];

		tnum_strn(tn_buf, sizeof(tn_buf), reg->var_off);
		verbose("misaligned packet access off %d+%s+%d+%d size %d\n",
			ip_align, tn_buf, reg->off, off, size);
		return -EACCES;
	}

	return 0;
}

static int check_generic_ptr_alignment(const struct bpf_reg_state *reg,
				       const char *pointer_desc,
				       int off, int size, bool strict)
{
	struct tnum reg_off;

	/* Byte size accesses are always allowed. */
	if (!strict || size == 1)
		return 0;

	reg_off = tnum_add(reg->var_off, tnum_const(reg->off + off));
	if (!tnum_is_aligned(reg_off, size)) {
		char tn_buf[48];

		tnum_strn(tn_buf, sizeof(tn_buf), reg->var_off);
		verbose("misaligned %saccess off %s+%d+%d size %d\n",
			pointer_desc, tn_buf, reg->off, off, size);
		return -EACCES;
	}

	return 0;
}

static int check_ptr_alignment(struct bpf_verifier_env *env,
			       const struct bpf_reg_state *reg,
			       int off, int size)
{
	bool strict = env->strict_alignment;
	const char *pointer_desc = "";

	switch (reg->type) {
	case PTR_TO_PACKET:
		/* special case, because of NET_IP_ALIGN */
		return check_pkt_ptr_alignment(reg, off, size, strict);
	case PTR_TO_MAP_VALUE:
		pointer_desc = "value ";
		break;
	case PTR_TO_CTX:
		pointer_desc = "context ";
		break;
	case PTR_TO_STACK:
		pointer_desc = "stack ";
		break;
	default:
		break;
	}
	return check_generic_ptr_alignment(reg, pointer_desc, off, size, strict);
}

/* check whether memory at (regno + off) is accessible for t = (read | write)
 * if t==write, value_regno is a register which value is stored into memory
 * if t==read, value_regno is a register which will receive the value from memory
 * if t==write && value_regno==-1, some unknown value is stored into memory
 * if t==read && value_regno==-1, don't care what we read from memory
 */
static int check_mem_access(struct bpf_verifier_env *env, int insn_idx, u32 regno, int off,
			    int bpf_size, enum bpf_access_type t,
			    int value_regno)
{
	struct bpf_verifier_state *state = &env->cur_state;
	struct bpf_reg_state *reg = &state->regs[regno];
	int size, err = 0;

	size = bpf_size_to_bytes(bpf_size);
	if (size < 0)
		return size;

	/* alignment checks will add in reg->off themselves */
	err = check_ptr_alignment(env, reg, off, size);
	if (err)
		return err;

	/* for access checks, reg->off is just part of off */
	off += reg->off;

	if (reg->type == PTR_TO_MAP_VALUE) {
		if (t == BPF_WRITE && value_regno >= 0 &&
		    is_pointer_value(env, value_regno)) {
			verbose("R%d leaks addr into map\n", value_regno);
			return -EACCES;
		}

		err = check_map_access(env, regno, off, size);
		if (!err && t == BPF_READ && value_regno >= 0)
			mark_reg_unknown(state->regs, value_regno);

	} else if (reg->type == PTR_TO_CTX) {
		enum bpf_reg_type reg_type = SCALAR_VALUE;

		if (t == BPF_WRITE && value_regno >= 0 &&
		    is_pointer_value(env, value_regno)) {
			verbose("R%d leaks addr into ctx\n", value_regno);
			return -EACCES;
		}
		/* ctx accesses must be at a fixed offset, so that we can
		 * determine what type of data were returned.
		 */
<<<<<<< HEAD
		if (!tnum_is_const(reg->var_off)) {
=======
		if (reg->off) {
			verbose("dereference of modified ctx ptr R%d off=%d+%d, ctx+const is allowed, ctx+const+const is not\n",
				regno, reg->off, off - reg->off);
			return -EACCES;
		}
		if (!tnum_is_const(reg->var_off) || reg->var_off.value) {
>>>>>>> 9abd04af
			char tn_buf[48];

			tnum_strn(tn_buf, sizeof(tn_buf), reg->var_off);
			verbose("variable ctx access var_off=%s off=%d size=%d",
				tn_buf, off, size);
			return -EACCES;
		}
<<<<<<< HEAD
		off += reg->var_off.value;
=======
>>>>>>> 9abd04af
		err = check_ctx_access(env, insn_idx, off, size, t, &reg_type);
		if (!err && t == BPF_READ && value_regno >= 0) {
			/* ctx access returns either a scalar, or a
			 * PTR_TO_PACKET[_END].  In the latter case, we know
			 * the offset is zero.
			 */
			if (reg_type == SCALAR_VALUE)
				mark_reg_unknown(state->regs, value_regno);
			else
				mark_reg_known_zero(state->regs, value_regno);
			state->regs[value_regno].id = 0;
			state->regs[value_regno].off = 0;
			state->regs[value_regno].range = 0;
			state->regs[value_regno].type = reg_type;
		}

	} else if (reg->type == PTR_TO_STACK) {
		/* stack accesses must be at a fixed offset, so that we can
		 * determine what type of data were returned.
		 * See check_stack_read().
		 */
		if (!tnum_is_const(reg->var_off)) {
			char tn_buf[48];

			tnum_strn(tn_buf, sizeof(tn_buf), reg->var_off);
			verbose("variable stack access var_off=%s off=%d size=%d",
				tn_buf, off, size);
			return -EACCES;
		}
		off += reg->var_off.value;
		if (off >= 0 || off < -MAX_BPF_STACK) {
			verbose("invalid stack off=%d size=%d\n", off, size);
			return -EACCES;
		}

		if (env->prog->aux->stack_depth < -off)
			env->prog->aux->stack_depth = -off;

		if (t == BPF_WRITE) {
			if (!env->allow_ptr_leaks &&
			    state->stack_slot_type[MAX_BPF_STACK + off] == STACK_SPILL &&
			    size != BPF_REG_SIZE) {
				verbose("attempt to corrupt spilled pointer on stack\n");
				return -EACCES;
			}
			err = check_stack_write(state, off, size, value_regno);
		} else {
			err = check_stack_read(state, off, size, value_regno);
		}
	} else if (reg->type == PTR_TO_PACKET) {
		if (t == BPF_WRITE && !may_access_direct_pkt_data(env, NULL, t)) {
			verbose("cannot write into packet\n");
			return -EACCES;
		}
		if (t == BPF_WRITE && value_regno >= 0 &&
		    is_pointer_value(env, value_regno)) {
			verbose("R%d leaks addr into packet\n", value_regno);
			return -EACCES;
		}
		err = check_packet_access(env, regno, off, size);
		if (!err && t == BPF_READ && value_regno >= 0)
			mark_reg_unknown(state->regs, value_regno);
	} else {
		verbose("R%d invalid mem access '%s'\n",
			regno, reg_type_str[reg->type]);
		return -EACCES;
	}

	if (!err && size < BPF_REG_SIZE && value_regno >= 0 && t == BPF_READ &&
	    state->regs[value_regno].type == SCALAR_VALUE) {
		/* b/h/w load zero-extends, mark upper bits as known 0 */
		state->regs[value_regno].var_off = tnum_cast(
					state->regs[value_regno].var_off, size);
		__update_reg_bounds(&state->regs[value_regno]);
	}
	return err;
}

static int check_xadd(struct bpf_verifier_env *env, int insn_idx, struct bpf_insn *insn)
{
	int err;

	if ((BPF_SIZE(insn->code) != BPF_W && BPF_SIZE(insn->code) != BPF_DW) ||
	    insn->imm != 0) {
		verbose("BPF_XADD uses reserved fields\n");
		return -EINVAL;
	}

	/* check src1 operand */
	err = check_reg_arg(env, insn->src_reg, SRC_OP);
	if (err)
		return err;

	/* check src2 operand */
	err = check_reg_arg(env, insn->dst_reg, SRC_OP);
	if (err)
		return err;

	if (is_pointer_value(env, insn->src_reg)) {
		verbose("R%d leaks addr into mem\n", insn->src_reg);
		return -EACCES;
	}

	/* check whether atomic_add can read the memory */
	err = check_mem_access(env, insn_idx, insn->dst_reg, insn->off,
			       BPF_SIZE(insn->code), BPF_READ, -1);
	if (err)
		return err;

	/* check whether atomic_add can write into the same memory */
	return check_mem_access(env, insn_idx, insn->dst_reg, insn->off,
				BPF_SIZE(insn->code), BPF_WRITE, -1);
}

/* Does this register contain a constant zero? */
static bool register_is_null(struct bpf_reg_state reg)
{
	return reg.type == SCALAR_VALUE && tnum_equals_const(reg.var_off, 0);
}

/* when register 'regno' is passed into function that will read 'access_size'
 * bytes from that pointer, make sure that it's within stack boundary
 * and all elements of stack are initialized.
 * Unlike most pointer bounds-checking functions, this one doesn't take an
 * 'off' argument, so it has to add in reg->off itself.
 */
static int check_stack_boundary(struct bpf_verifier_env *env, int regno,
				int access_size, bool zero_size_allowed,
				struct bpf_call_arg_meta *meta)
{
	struct bpf_verifier_state *state = &env->cur_state;
	struct bpf_reg_state *regs = state->regs;
	int off, i;

	if (regs[regno].type != PTR_TO_STACK) {
		/* Allow zero-byte read from NULL, regardless of pointer type */
		if (zero_size_allowed && access_size == 0 &&
		    register_is_null(regs[regno]))
			return 0;

		verbose("R%d type=%s expected=%s\n", regno,
			reg_type_str[regs[regno].type],
			reg_type_str[PTR_TO_STACK]);
		return -EACCES;
	}

	/* Only allow fixed-offset stack reads */
	if (!tnum_is_const(regs[regno].var_off)) {
		char tn_buf[48];

		tnum_strn(tn_buf, sizeof(tn_buf), regs[regno].var_off);
		verbose("invalid variable stack read R%d var_off=%s\n",
			regno, tn_buf);
	}
	off = regs[regno].off + regs[regno].var_off.value;
	if (off >= 0 || off < -MAX_BPF_STACK || off + access_size > 0 ||
	    access_size <= 0) {
		verbose("invalid stack type R%d off=%d access_size=%d\n",
			regno, off, access_size);
		return -EACCES;
	}

	if (env->prog->aux->stack_depth < -off)
		env->prog->aux->stack_depth = -off;

	if (meta && meta->raw_mode) {
		meta->access_size = access_size;
		meta->regno = regno;
		return 0;
	}

	for (i = 0; i < access_size; i++) {
		if (state->stack_slot_type[MAX_BPF_STACK + off + i] != STACK_MISC) {
			verbose("invalid indirect read from stack off %d+%d size %d\n",
				off, i, access_size);
			return -EACCES;
		}
	}
	return 0;
}

static int check_helper_mem_access(struct bpf_verifier_env *env, int regno,
				   int access_size, bool zero_size_allowed,
				   struct bpf_call_arg_meta *meta)
{
	struct bpf_reg_state *regs = env->cur_state.regs, *reg = &regs[regno];

	switch (reg->type) {
	case PTR_TO_PACKET:
		return check_packet_access(env, regno, reg->off, access_size);
	case PTR_TO_MAP_VALUE:
		return check_map_access(env, regno, reg->off, access_size);
	default: /* scalar_value|ptr_to_stack or invalid ptr */
		return check_stack_boundary(env, regno, access_size,
					    zero_size_allowed, meta);
	}
}

static int check_func_arg(struct bpf_verifier_env *env, u32 regno,
			  enum bpf_arg_type arg_type,
			  struct bpf_call_arg_meta *meta)
{
	struct bpf_reg_state *regs = env->cur_state.regs, *reg = &regs[regno];
	enum bpf_reg_type expected_type, type = reg->type;
	int err = 0;

	if (arg_type == ARG_DONTCARE)
		return 0;

	err = check_reg_arg(env, regno, SRC_OP);
	if (err)
		return err;

	if (arg_type == ARG_ANYTHING) {
		if (is_pointer_value(env, regno)) {
			verbose("R%d leaks addr into helper function\n", regno);
			return -EACCES;
		}
		return 0;
	}

	if (type == PTR_TO_PACKET &&
	    !may_access_direct_pkt_data(env, meta, BPF_READ)) {
		verbose("helper access to the packet is not allowed\n");
		return -EACCES;
	}

	if (arg_type == ARG_PTR_TO_MAP_KEY ||
	    arg_type == ARG_PTR_TO_MAP_VALUE) {
		expected_type = PTR_TO_STACK;
		if (type != PTR_TO_PACKET && type != expected_type)
			goto err_type;
	} else if (arg_type == ARG_CONST_SIZE ||
		   arg_type == ARG_CONST_SIZE_OR_ZERO) {
		expected_type = SCALAR_VALUE;
		if (type != expected_type)
			goto err_type;
	} else if (arg_type == ARG_CONST_MAP_PTR) {
		expected_type = CONST_PTR_TO_MAP;
		if (type != expected_type)
			goto err_type;
	} else if (arg_type == ARG_PTR_TO_CTX) {
		expected_type = PTR_TO_CTX;
		if (type != expected_type)
			goto err_type;
	} else if (arg_type == ARG_PTR_TO_MEM ||
		   arg_type == ARG_PTR_TO_UNINIT_MEM) {
		expected_type = PTR_TO_STACK;
		/* One exception here. In case function allows for NULL to be
		 * passed in as argument, it's a SCALAR_VALUE type. Final test
		 * happens during stack boundary checking.
		 */
		if (register_is_null(*reg))
			/* final test in check_stack_boundary() */;
		else if (type != PTR_TO_PACKET && type != PTR_TO_MAP_VALUE &&
			 type != expected_type)
			goto err_type;
		meta->raw_mode = arg_type == ARG_PTR_TO_UNINIT_MEM;
	} else {
		verbose("unsupported arg_type %d\n", arg_type);
		return -EFAULT;
	}

	if (arg_type == ARG_CONST_MAP_PTR) {
		/* bpf_map_xxx(map_ptr) call: remember that map_ptr */
		meta->map_ptr = reg->map_ptr;
	} else if (arg_type == ARG_PTR_TO_MAP_KEY) {
		/* bpf_map_xxx(..., map_ptr, ..., key) call:
		 * check that [key, key + map->key_size) are within
		 * stack limits and initialized
		 */
		if (!meta->map_ptr) {
			/* in function declaration map_ptr must come before
			 * map_key, so that it's verified and known before
			 * we have to check map_key here. Otherwise it means
			 * that kernel subsystem misconfigured verifier
			 */
			verbose("invalid map_ptr to access map->key\n");
			return -EACCES;
		}
		if (type == PTR_TO_PACKET)
			err = check_packet_access(env, regno, reg->off,
						  meta->map_ptr->key_size);
		else
			err = check_stack_boundary(env, regno,
						   meta->map_ptr->key_size,
						   false, NULL);
	} else if (arg_type == ARG_PTR_TO_MAP_VALUE) {
		/* bpf_map_xxx(..., map_ptr, ..., value) call:
		 * check [value, value + map->value_size) validity
		 */
		if (!meta->map_ptr) {
			/* kernel subsystem misconfigured verifier */
			verbose("invalid map_ptr to access map->value\n");
			return -EACCES;
		}
		if (type == PTR_TO_PACKET)
			err = check_packet_access(env, regno, reg->off,
						  meta->map_ptr->value_size);
		else
			err = check_stack_boundary(env, regno,
						   meta->map_ptr->value_size,
						   false, NULL);
	} else if (arg_type == ARG_CONST_SIZE ||
		   arg_type == ARG_CONST_SIZE_OR_ZERO) {
		bool zero_size_allowed = (arg_type == ARG_CONST_SIZE_OR_ZERO);

		/* bpf_xxx(..., buf, len) call will access 'len' bytes
		 * from stack pointer 'buf'. Check it
		 * note: regno == len, regno - 1 == buf
		 */
		if (regno == 0) {
			/* kernel subsystem misconfigured verifier */
			verbose("ARG_CONST_SIZE cannot be first argument\n");
			return -EACCES;
		}

		/* The register is SCALAR_VALUE; the access check
		 * happens using its boundaries.
		 */

		if (!tnum_is_const(reg->var_off))
			/* For unprivileged variable accesses, disable raw
			 * mode so that the program is required to
			 * initialize all the memory that the helper could
			 * just partially fill up.
			 */
			meta = NULL;

		if (reg->smin_value < 0) {
			verbose("R%d min value is negative, either use unsigned or 'var &= const'\n",
				regno);
			return -EACCES;
		}

		if (reg->umin_value == 0) {
			err = check_helper_mem_access(env, regno - 1, 0,
						      zero_size_allowed,
						      meta);
			if (err)
				return err;
		}

		if (reg->umax_value >= BPF_MAX_VAR_SIZ) {
			verbose("R%d unbounded memory access, use 'var &= const' or 'if (var < const)'\n",
				regno);
			return -EACCES;
		}
		err = check_helper_mem_access(env, regno - 1,
					      reg->umax_value,
					      zero_size_allowed, meta);
	}

	return err;
err_type:
	verbose("R%d type=%s expected=%s\n", regno,
		reg_type_str[type], reg_type_str[expected_type]);
	return -EACCES;
}

static int check_map_func_compatibility(struct bpf_map *map, int func_id)
{
	if (!map)
		return 0;

	/* We need a two way check, first is from map perspective ... */
	switch (map->map_type) {
	case BPF_MAP_TYPE_PROG_ARRAY:
		if (func_id != BPF_FUNC_tail_call)
			goto error;
		break;
	case BPF_MAP_TYPE_PERF_EVENT_ARRAY:
		if (func_id != BPF_FUNC_perf_event_read &&
		    func_id != BPF_FUNC_perf_event_output)
			goto error;
		break;
	case BPF_MAP_TYPE_STACK_TRACE:
		if (func_id != BPF_FUNC_get_stackid)
			goto error;
		break;
	case BPF_MAP_TYPE_CGROUP_ARRAY:
		if (func_id != BPF_FUNC_skb_under_cgroup &&
		    func_id != BPF_FUNC_current_task_under_cgroup)
			goto error;
		break;
	/* devmap returns a pointer to a live net_device ifindex that we cannot
	 * allow to be modified from bpf side. So do not allow lookup elements
	 * for now.
	 */
	case BPF_MAP_TYPE_DEVMAP:
		if (func_id != BPF_FUNC_redirect_map)
			goto error;
		break;
	case BPF_MAP_TYPE_ARRAY_OF_MAPS:
	case BPF_MAP_TYPE_HASH_OF_MAPS:
		if (func_id != BPF_FUNC_map_lookup_elem)
			goto error;
		break;
	case BPF_MAP_TYPE_SOCKMAP:
		if (func_id != BPF_FUNC_sk_redirect_map &&
		    func_id != BPF_FUNC_sock_map_update &&
		    func_id != BPF_FUNC_map_delete_elem)
			goto error;
		break;
	default:
		break;
	}

	/* ... and second from the function itself. */
	switch (func_id) {
	case BPF_FUNC_tail_call:
		if (map->map_type != BPF_MAP_TYPE_PROG_ARRAY)
			goto error;
		break;
	case BPF_FUNC_perf_event_read:
	case BPF_FUNC_perf_event_output:
		if (map->map_type != BPF_MAP_TYPE_PERF_EVENT_ARRAY)
			goto error;
		break;
	case BPF_FUNC_get_stackid:
		if (map->map_type != BPF_MAP_TYPE_STACK_TRACE)
			goto error;
		break;
	case BPF_FUNC_current_task_under_cgroup:
	case BPF_FUNC_skb_under_cgroup:
		if (map->map_type != BPF_MAP_TYPE_CGROUP_ARRAY)
			goto error;
		break;
	case BPF_FUNC_redirect_map:
		if (map->map_type != BPF_MAP_TYPE_DEVMAP)
			goto error;
		break;
	case BPF_FUNC_sk_redirect_map:
		if (map->map_type != BPF_MAP_TYPE_SOCKMAP)
			goto error;
		break;
	case BPF_FUNC_sock_map_update:
		if (map->map_type != BPF_MAP_TYPE_SOCKMAP)
			goto error;
		break;
	default:
		break;
	}

	return 0;
error:
	verbose("cannot pass map_type %d into func %s#%d\n",
		map->map_type, func_id_name(func_id), func_id);
	return -EINVAL;
}

static int check_raw_mode(const struct bpf_func_proto *fn)
{
	int count = 0;

	if (fn->arg1_type == ARG_PTR_TO_UNINIT_MEM)
		count++;
	if (fn->arg2_type == ARG_PTR_TO_UNINIT_MEM)
		count++;
	if (fn->arg3_type == ARG_PTR_TO_UNINIT_MEM)
		count++;
	if (fn->arg4_type == ARG_PTR_TO_UNINIT_MEM)
		count++;
	if (fn->arg5_type == ARG_PTR_TO_UNINIT_MEM)
		count++;

	return count > 1 ? -EINVAL : 0;
}

/* Packet data might have moved, any old PTR_TO_PACKET[_END] are now invalid,
 * so turn them into unknown SCALAR_VALUE.
 */
static void clear_all_pkt_pointers(struct bpf_verifier_env *env)
{
	struct bpf_verifier_state *state = &env->cur_state;
	struct bpf_reg_state *regs = state->regs, *reg;
	int i;

	for (i = 0; i < MAX_BPF_REG; i++)
		if (regs[i].type == PTR_TO_PACKET ||
		    regs[i].type == PTR_TO_PACKET_END)
			mark_reg_unknown(regs, i);

	for (i = 0; i < MAX_BPF_STACK; i += BPF_REG_SIZE) {
		if (state->stack_slot_type[i] != STACK_SPILL)
			continue;
		reg = &state->spilled_regs[i / BPF_REG_SIZE];
		if (reg->type != PTR_TO_PACKET &&
		    reg->type != PTR_TO_PACKET_END)
			continue;
		__mark_reg_unknown(reg);
	}
}

static int check_call(struct bpf_verifier_env *env, int func_id, int insn_idx)
{
	struct bpf_verifier_state *state = &env->cur_state;
	const struct bpf_func_proto *fn = NULL;
	struct bpf_reg_state *regs = state->regs;
	struct bpf_call_arg_meta meta;
	bool changes_data;
	int i, err;

	/* find function prototype */
	if (func_id < 0 || func_id >= __BPF_FUNC_MAX_ID) {
		verbose("invalid func %s#%d\n", func_id_name(func_id), func_id);
		return -EINVAL;
	}

	if (env->prog->aux->ops->get_func_proto)
		fn = env->prog->aux->ops->get_func_proto(func_id);

	if (!fn) {
		verbose("unknown func %s#%d\n", func_id_name(func_id), func_id);
		return -EINVAL;
	}

	/* eBPF programs must be GPL compatible to use GPL-ed functions */
	if (!env->prog->gpl_compatible && fn->gpl_only) {
		verbose("cannot call GPL only function from proprietary program\n");
		return -EINVAL;
	}

	changes_data = bpf_helper_changes_pkt_data(fn->func);

	memset(&meta, 0, sizeof(meta));
	meta.pkt_access = fn->pkt_access;

	/* We only support one arg being in raw mode at the moment, which
	 * is sufficient for the helper functions we have right now.
	 */
	err = check_raw_mode(fn);
	if (err) {
		verbose("kernel subsystem misconfigured func %s#%d\n",
			func_id_name(func_id), func_id);
		return err;
	}

	/* check args */
	err = check_func_arg(env, BPF_REG_1, fn->arg1_type, &meta);
	if (err)
		return err;
	err = check_func_arg(env, BPF_REG_2, fn->arg2_type, &meta);
	if (err)
		return err;
	err = check_func_arg(env, BPF_REG_3, fn->arg3_type, &meta);
	if (err)
		return err;
	err = check_func_arg(env, BPF_REG_4, fn->arg4_type, &meta);
	if (err)
		return err;
	err = check_func_arg(env, BPF_REG_5, fn->arg5_type, &meta);
	if (err)
		return err;

	/* Mark slots with STACK_MISC in case of raw mode, stack offset
	 * is inferred from register state.
	 */
	for (i = 0; i < meta.access_size; i++) {
		err = check_mem_access(env, insn_idx, meta.regno, i, BPF_B, BPF_WRITE, -1);
		if (err)
			return err;
	}

	/* reset caller saved regs */
	for (i = 0; i < CALLER_SAVED_REGS; i++) {
		mark_reg_not_init(regs, caller_saved[i]);
		check_reg_arg(env, caller_saved[i], DST_OP_NO_MARK);
	}

	/* update return register (already marked as written above) */
	if (fn->ret_type == RET_INTEGER) {
		/* sets type to SCALAR_VALUE */
		mark_reg_unknown(regs, BPF_REG_0);
	} else if (fn->ret_type == RET_VOID) {
		regs[BPF_REG_0].type = NOT_INIT;
	} else if (fn->ret_type == RET_PTR_TO_MAP_VALUE_OR_NULL) {
		struct bpf_insn_aux_data *insn_aux;

		regs[BPF_REG_0].type = PTR_TO_MAP_VALUE_OR_NULL;
		/* There is no offset yet applied, variable or fixed */
		mark_reg_known_zero(regs, BPF_REG_0);
		regs[BPF_REG_0].off = 0;
		/* remember map_ptr, so that check_map_access()
		 * can check 'value_size' boundary of memory access
		 * to map element returned from bpf_map_lookup_elem()
		 */
		if (meta.map_ptr == NULL) {
			verbose("kernel subsystem misconfigured verifier\n");
			return -EINVAL;
		}
		regs[BPF_REG_0].map_ptr = meta.map_ptr;
		regs[BPF_REG_0].id = ++env->id_gen;
		insn_aux = &env->insn_aux_data[insn_idx];
		if (!insn_aux->map_ptr)
			insn_aux->map_ptr = meta.map_ptr;
		else if (insn_aux->map_ptr != meta.map_ptr)
			insn_aux->map_ptr = BPF_MAP_PTR_POISON;
	} else {
		verbose("unknown return type %d of func %s#%d\n",
			fn->ret_type, func_id_name(func_id), func_id);
		return -EINVAL;
	}

	err = check_map_func_compatibility(meta.map_ptr, func_id);
	if (err)
		return err;

	if (changes_data)
		clear_all_pkt_pointers(env);
	return 0;
}

static void coerce_reg_to_32(struct bpf_reg_state *reg)
{
	/* clear high 32 bits */
	reg->var_off = tnum_cast(reg->var_off, 4);
	/* Update bounds */
	__update_reg_bounds(reg);
}

static bool signed_add_overflows(s64 a, s64 b)
{
	/* Do the add in u64, where overflow is well-defined */
	s64 res = (s64)((u64)a + (u64)b);

	if (b < 0)
		return res > a;
	return res < a;
}

static bool signed_sub_overflows(s64 a, s64 b)
{
	/* Do the sub in u64, where overflow is well-defined */
	s64 res = (s64)((u64)a - (u64)b);

	if (b < 0)
		return res < a;
	return res > a;
}

/* Handles arithmetic on a pointer and a scalar: computes new min/max and var_off.
 * Caller should also handle BPF_MOV case separately.
 * If we return -EACCES, caller may want to try again treating pointer as a
 * scalar.  So we only emit a diagnostic if !env->allow_ptr_leaks.
 */
static int adjust_ptr_min_max_vals(struct bpf_verifier_env *env,
				   struct bpf_insn *insn,
				   const struct bpf_reg_state *ptr_reg,
				   const struct bpf_reg_state *off_reg)
{
	struct bpf_reg_state *regs = env->cur_state.regs, *dst_reg;
	bool known = tnum_is_const(off_reg->var_off);
	s64 smin_val = off_reg->smin_value, smax_val = off_reg->smax_value,
	    smin_ptr = ptr_reg->smin_value, smax_ptr = ptr_reg->smax_value;
	u64 umin_val = off_reg->umin_value, umax_val = off_reg->umax_value,
	    umin_ptr = ptr_reg->umin_value, umax_ptr = ptr_reg->umax_value;
	u8 opcode = BPF_OP(insn->code);
	u32 dst = insn->dst_reg;

	dst_reg = &regs[dst];

	if (WARN_ON_ONCE(known && (smin_val != smax_val))) {
		print_verifier_state(&env->cur_state);
		verbose("verifier internal error: known but bad sbounds\n");
		return -EINVAL;
	}
	if (WARN_ON_ONCE(known && (umin_val != umax_val))) {
		print_verifier_state(&env->cur_state);
		verbose("verifier internal error: known but bad ubounds\n");
		return -EINVAL;
	}

	if (BPF_CLASS(insn->code) != BPF_ALU64) {
		/* 32-bit ALU ops on pointers produce (meaningless) scalars */
		if (!env->allow_ptr_leaks)
			verbose("R%d 32-bit pointer arithmetic prohibited\n",
				dst);
		return -EACCES;
	}

	if (ptr_reg->type == PTR_TO_MAP_VALUE_OR_NULL) {
		if (!env->allow_ptr_leaks)
			verbose("R%d pointer arithmetic on PTR_TO_MAP_VALUE_OR_NULL prohibited, null-check it first\n",
				dst);
		return -EACCES;
	}
	if (ptr_reg->type == CONST_PTR_TO_MAP) {
		if (!env->allow_ptr_leaks)
			verbose("R%d pointer arithmetic on CONST_PTR_TO_MAP prohibited\n",
				dst);
		return -EACCES;
	}
	if (ptr_reg->type == PTR_TO_PACKET_END) {
		if (!env->allow_ptr_leaks)
			verbose("R%d pointer arithmetic on PTR_TO_PACKET_END prohibited\n",
				dst);
		return -EACCES;
	}

	/* In case of 'scalar += pointer', dst_reg inherits pointer type and id.
	 * The id may be overwritten later if we create a new variable offset.
	 */
	dst_reg->type = ptr_reg->type;
	dst_reg->id = ptr_reg->id;

	switch (opcode) {
	case BPF_ADD:
		/* We can take a fixed offset as long as it doesn't overflow
		 * the s32 'off' field
		 */
		if (known && (ptr_reg->off + smin_val ==
			      (s64)(s32)(ptr_reg->off + smin_val))) {
			/* pointer += K.  Accumulate it into fixed offset */
			dst_reg->smin_value = smin_ptr;
			dst_reg->smax_value = smax_ptr;
			dst_reg->umin_value = umin_ptr;
			dst_reg->umax_value = umax_ptr;
			dst_reg->var_off = ptr_reg->var_off;
			dst_reg->off = ptr_reg->off + smin_val;
			dst_reg->range = ptr_reg->range;
			break;
		}
		/* A new variable offset is created.  Note that off_reg->off
		 * == 0, since it's a scalar.
		 * dst_reg gets the pointer type and since some positive
		 * integer value was added to the pointer, give it a new 'id'
		 * if it's a PTR_TO_PACKET.
		 * this creates a new 'base' pointer, off_reg (variable) gets
		 * added into the variable offset, and we copy the fixed offset
		 * from ptr_reg.
<<<<<<< HEAD
		 */
		if (signed_add_overflows(smin_ptr, smin_val) ||
		    signed_add_overflows(smax_ptr, smax_val)) {
			dst_reg->smin_value = S64_MIN;
			dst_reg->smax_value = S64_MAX;
		} else {
			dst_reg->smin_value = smin_ptr + smin_val;
			dst_reg->smax_value = smax_ptr + smax_val;
		}
		if (umin_ptr + umin_val < umin_ptr ||
		    umax_ptr + umax_val < umax_ptr) {
			dst_reg->umin_value = 0;
			dst_reg->umax_value = U64_MAX;
		} else {
			dst_reg->umin_value = umin_ptr + umin_val;
			dst_reg->umax_value = umax_ptr + umax_val;
		}
		dst_reg->var_off = tnum_add(ptr_reg->var_off, off_reg->var_off);
		dst_reg->off = ptr_reg->off;
		if (ptr_reg->type == PTR_TO_PACKET) {
			dst_reg->id = ++env->id_gen;
			/* something was added to pkt_ptr, set range to zero */
			dst_reg->range = 0;
		}
		break;
	case BPF_SUB:
		if (dst_reg == off_reg) {
			/* scalar -= pointer.  Creates an unknown scalar */
			if (!env->allow_ptr_leaks)
				verbose("R%d tried to subtract pointer from scalar\n",
					dst);
			return -EACCES;
		}
		/* We don't allow subtraction from FP, because (according to
		 * test_verifier.c test "invalid fp arithmetic", JITs might not
		 * be able to deal with it.
		 */
		if (ptr_reg->type == PTR_TO_STACK) {
			if (!env->allow_ptr_leaks)
				verbose("R%d subtraction from stack pointer prohibited\n",
					dst);
			return -EACCES;
		}
		if (known && (ptr_reg->off - smin_val ==
			      (s64)(s32)(ptr_reg->off - smin_val))) {
			/* pointer -= K.  Subtract it from fixed offset */
			dst_reg->smin_value = smin_ptr;
			dst_reg->smax_value = smax_ptr;
			dst_reg->umin_value = umin_ptr;
			dst_reg->umax_value = umax_ptr;
			dst_reg->var_off = ptr_reg->var_off;
			dst_reg->id = ptr_reg->id;
			dst_reg->off = ptr_reg->off - smin_val;
			dst_reg->range = ptr_reg->range;
			break;
		}
		/* A new variable offset is created.  If the subtrahend is known
		 * nonnegative, then any reg->range we had before is still good.
		 */
		if (signed_sub_overflows(smin_ptr, smax_val) ||
		    signed_sub_overflows(smax_ptr, smin_val)) {
			/* Overflow possible, we know nothing */
			dst_reg->smin_value = S64_MIN;
			dst_reg->smax_value = S64_MAX;
		} else {
			dst_reg->smin_value = smin_ptr - smax_val;
			dst_reg->smax_value = smax_ptr - smin_val;
		}
		if (umin_ptr < umax_val) {
			/* Overflow possible, we know nothing */
			dst_reg->umin_value = 0;
			dst_reg->umax_value = U64_MAX;
		} else {
			/* Cannot overflow (as long as bounds are consistent) */
			dst_reg->umin_value = umin_ptr - umax_val;
			dst_reg->umax_value = umax_ptr - umin_val;
		}
=======
		 */
		if (signed_add_overflows(smin_ptr, smin_val) ||
		    signed_add_overflows(smax_ptr, smax_val)) {
			dst_reg->smin_value = S64_MIN;
			dst_reg->smax_value = S64_MAX;
		} else {
			dst_reg->smin_value = smin_ptr + smin_val;
			dst_reg->smax_value = smax_ptr + smax_val;
		}
		if (umin_ptr + umin_val < umin_ptr ||
		    umax_ptr + umax_val < umax_ptr) {
			dst_reg->umin_value = 0;
			dst_reg->umax_value = U64_MAX;
		} else {
			dst_reg->umin_value = umin_ptr + umin_val;
			dst_reg->umax_value = umax_ptr + umax_val;
		}
		dst_reg->var_off = tnum_add(ptr_reg->var_off, off_reg->var_off);
		dst_reg->off = ptr_reg->off;
		if (ptr_reg->type == PTR_TO_PACKET) {
			dst_reg->id = ++env->id_gen;
			/* something was added to pkt_ptr, set range to zero */
			dst_reg->range = 0;
		}
		break;
	case BPF_SUB:
		if (dst_reg == off_reg) {
			/* scalar -= pointer.  Creates an unknown scalar */
			if (!env->allow_ptr_leaks)
				verbose("R%d tried to subtract pointer from scalar\n",
					dst);
			return -EACCES;
		}
		/* We don't allow subtraction from FP, because (according to
		 * test_verifier.c test "invalid fp arithmetic", JITs might not
		 * be able to deal with it.
		 */
		if (ptr_reg->type == PTR_TO_STACK) {
			if (!env->allow_ptr_leaks)
				verbose("R%d subtraction from stack pointer prohibited\n",
					dst);
			return -EACCES;
		}
		if (known && (ptr_reg->off - smin_val ==
			      (s64)(s32)(ptr_reg->off - smin_val))) {
			/* pointer -= K.  Subtract it from fixed offset */
			dst_reg->smin_value = smin_ptr;
			dst_reg->smax_value = smax_ptr;
			dst_reg->umin_value = umin_ptr;
			dst_reg->umax_value = umax_ptr;
			dst_reg->var_off = ptr_reg->var_off;
			dst_reg->id = ptr_reg->id;
			dst_reg->off = ptr_reg->off - smin_val;
			dst_reg->range = ptr_reg->range;
			break;
		}
		/* A new variable offset is created.  If the subtrahend is known
		 * nonnegative, then any reg->range we had before is still good.
		 */
		if (signed_sub_overflows(smin_ptr, smax_val) ||
		    signed_sub_overflows(smax_ptr, smin_val)) {
			/* Overflow possible, we know nothing */
			dst_reg->smin_value = S64_MIN;
			dst_reg->smax_value = S64_MAX;
		} else {
			dst_reg->smin_value = smin_ptr - smax_val;
			dst_reg->smax_value = smax_ptr - smin_val;
		}
		if (umin_ptr < umax_val) {
			/* Overflow possible, we know nothing */
			dst_reg->umin_value = 0;
			dst_reg->umax_value = U64_MAX;
		} else {
			/* Cannot overflow (as long as bounds are consistent) */
			dst_reg->umin_value = umin_ptr - umax_val;
			dst_reg->umax_value = umax_ptr - umin_val;
		}
>>>>>>> 9abd04af
		dst_reg->var_off = tnum_sub(ptr_reg->var_off, off_reg->var_off);
		dst_reg->off = ptr_reg->off;
		if (ptr_reg->type == PTR_TO_PACKET) {
			dst_reg->id = ++env->id_gen;
			/* something was added to pkt_ptr, set range to zero */
			if (smin_val < 0)
				dst_reg->range = 0;
		}
		break;
	case BPF_AND:
	case BPF_OR:
	case BPF_XOR:
		/* bitwise ops on pointers are troublesome, prohibit for now.
		 * (However, in principle we could allow some cases, e.g.
		 * ptr &= ~3 which would reduce min_value by 3.)
		 */
		if (!env->allow_ptr_leaks)
			verbose("R%d bitwise operator %s on pointer prohibited\n",
				dst, bpf_alu_string[opcode >> 4]);
		return -EACCES;
	default:
		/* other operators (e.g. MUL,LSH) produce non-pointer results */
		if (!env->allow_ptr_leaks)
			verbose("R%d pointer arithmetic with %s operator prohibited\n",
				dst, bpf_alu_string[opcode >> 4]);
		return -EACCES;
	}

	__update_reg_bounds(dst_reg);
	__reg_deduce_bounds(dst_reg);
	__reg_bound_offset(dst_reg);
	return 0;
}

static int adjust_scalar_min_max_vals(struct bpf_verifier_env *env,
				      struct bpf_insn *insn,
				      struct bpf_reg_state *dst_reg,
				      struct bpf_reg_state src_reg)
{
	struct bpf_reg_state *regs = env->cur_state.regs;
	u8 opcode = BPF_OP(insn->code);
	bool src_known, dst_known;
	s64 smin_val, smax_val;
	u64 umin_val, umax_val;

	if (BPF_CLASS(insn->code) != BPF_ALU64) {
		/* 32-bit ALU ops are (32,32)->64 */
		coerce_reg_to_32(dst_reg);
		coerce_reg_to_32(&src_reg);
	}
	smin_val = src_reg.smin_value;
	smax_val = src_reg.smax_value;
	umin_val = src_reg.umin_value;
	umax_val = src_reg.umax_value;
	src_known = tnum_is_const(src_reg.var_off);
	dst_known = tnum_is_const(dst_reg->var_off);

	switch (opcode) {
	case BPF_ADD:
		if (signed_add_overflows(dst_reg->smin_value, smin_val) ||
		    signed_add_overflows(dst_reg->smax_value, smax_val)) {
			dst_reg->smin_value = S64_MIN;
			dst_reg->smax_value = S64_MAX;
		} else {
			dst_reg->smin_value += smin_val;
			dst_reg->smax_value += smax_val;
		}
		if (dst_reg->umin_value + umin_val < umin_val ||
		    dst_reg->umax_value + umax_val < umax_val) {
			dst_reg->umin_value = 0;
			dst_reg->umax_value = U64_MAX;
		} else {
			dst_reg->umin_value += umin_val;
			dst_reg->umax_value += umax_val;
		}
		dst_reg->var_off = tnum_add(dst_reg->var_off, src_reg.var_off);
		break;
	case BPF_SUB:
		if (signed_sub_overflows(dst_reg->smin_value, smax_val) ||
		    signed_sub_overflows(dst_reg->smax_value, smin_val)) {
			/* Overflow possible, we know nothing */
			dst_reg->smin_value = S64_MIN;
			dst_reg->smax_value = S64_MAX;
		} else {
			dst_reg->smin_value -= smax_val;
			dst_reg->smax_value -= smin_val;
		}
		if (dst_reg->umin_value < umax_val) {
			/* Overflow possible, we know nothing */
			dst_reg->umin_value = 0;
			dst_reg->umax_value = U64_MAX;
		} else {
			/* Cannot overflow (as long as bounds are consistent) */
			dst_reg->umin_value -= umax_val;
			dst_reg->umax_value -= umin_val;
		}
		dst_reg->var_off = tnum_sub(dst_reg->var_off, src_reg.var_off);
		break;
	case BPF_MUL:
		dst_reg->var_off = tnum_mul(dst_reg->var_off, src_reg.var_off);
		if (smin_val < 0 || dst_reg->smin_value < 0) {
			/* Ain't nobody got time to multiply that sign */
			__mark_reg_unbounded(dst_reg);
			__update_reg_bounds(dst_reg);
			break;
		}
		/* Both values are positive, so we can work with unsigned and
		 * copy the result to signed (unless it exceeds S64_MAX).
		 */
		if (umax_val > U32_MAX || dst_reg->umax_value > U32_MAX) {
			/* Potential overflow, we know nothing */
			__mark_reg_unbounded(dst_reg);
			/* (except what we can learn from the var_off) */
			__update_reg_bounds(dst_reg);
			break;
		}
		dst_reg->umin_value *= umin_val;
		dst_reg->umax_value *= umax_val;
		if (dst_reg->umax_value > S64_MAX) {
			/* Overflow possible, we know nothing */
			dst_reg->smin_value = S64_MIN;
			dst_reg->smax_value = S64_MAX;
		} else {
			dst_reg->smin_value = dst_reg->umin_value;
			dst_reg->smax_value = dst_reg->umax_value;
		}
		break;
	case BPF_AND:
		if (src_known && dst_known) {
			__mark_reg_known(dst_reg, dst_reg->var_off.value &
						  src_reg.var_off.value);
			break;
		}
		/* We get our minimum from the var_off, since that's inherently
		 * bitwise.  Our maximum is the minimum of the operands' maxima.
		 */
		dst_reg->var_off = tnum_and(dst_reg->var_off, src_reg.var_off);
		dst_reg->umin_value = dst_reg->var_off.value;
		dst_reg->umax_value = min(dst_reg->umax_value, umax_val);
		if (dst_reg->smin_value < 0 || smin_val < 0) {
			/* Lose signed bounds when ANDing negative numbers,
			 * ain't nobody got time for that.
			 */
			dst_reg->smin_value = S64_MIN;
			dst_reg->smax_value = S64_MAX;
		} else {
			/* ANDing two positives gives a positive, so safe to
			 * cast result into s64.
			 */
			dst_reg->smin_value = dst_reg->umin_value;
			dst_reg->smax_value = dst_reg->umax_value;
		}
		/* We may learn something more from the var_off */
		__update_reg_bounds(dst_reg);
		break;
	case BPF_OR:
		if (src_known && dst_known) {
			__mark_reg_known(dst_reg, dst_reg->var_off.value |
						  src_reg.var_off.value);
			break;
		}
		/* We get our maximum from the var_off, and our minimum is the
		 * maximum of the operands' minima
		 */
		dst_reg->var_off = tnum_or(dst_reg->var_off, src_reg.var_off);
		dst_reg->umin_value = max(dst_reg->umin_value, umin_val);
		dst_reg->umax_value = dst_reg->var_off.value |
				      dst_reg->var_off.mask;
		if (dst_reg->smin_value < 0 || smin_val < 0) {
			/* Lose signed bounds when ORing negative numbers,
			 * ain't nobody got time for that.
			 */
			dst_reg->smin_value = S64_MIN;
			dst_reg->smax_value = S64_MAX;
		} else {
			/* ORing two positives gives a positive, so safe to
			 * cast result into s64.
			 */
			dst_reg->smin_value = dst_reg->umin_value;
			dst_reg->smax_value = dst_reg->umax_value;
		}
		/* We may learn something more from the var_off */
		__update_reg_bounds(dst_reg);
		break;
	case BPF_LSH:
		if (umax_val > 63) {
			/* Shifts greater than 63 are undefined.  This includes
			 * shifts by a negative number.
			 */
			mark_reg_unknown(regs, insn->dst_reg);
			break;
		}
		/* We lose all sign bit information (except what we can pick
		 * up from var_off)
		 */
		dst_reg->smin_value = S64_MIN;
		dst_reg->smax_value = S64_MAX;
		/* If we might shift our top bit out, then we know nothing */
		if (dst_reg->umax_value > 1ULL << (63 - umax_val)) {
			dst_reg->umin_value = 0;
			dst_reg->umax_value = U64_MAX;
		} else {
			dst_reg->umin_value <<= umin_val;
			dst_reg->umax_value <<= umax_val;
		}
		if (src_known)
			dst_reg->var_off = tnum_lshift(dst_reg->var_off, umin_val);
		else
			dst_reg->var_off = tnum_lshift(tnum_unknown, umin_val);
		/* We may learn something more from the var_off */
		__update_reg_bounds(dst_reg);
		break;
	case BPF_RSH:
		if (umax_val > 63) {
			/* Shifts greater than 63 are undefined.  This includes
			 * shifts by a negative number.
			 */
			mark_reg_unknown(regs, insn->dst_reg);
			break;
		}
		/* BPF_RSH is an unsigned shift, so make the appropriate casts */
		if (dst_reg->smin_value < 0) {
			if (umin_val) {
				/* Sign bit will be cleared */
				dst_reg->smin_value = 0;
			} else {
				/* Lost sign bit information */
				dst_reg->smin_value = S64_MIN;
				dst_reg->smax_value = S64_MAX;
			}
		} else {
			dst_reg->smin_value =
				(u64)(dst_reg->smin_value) >> umax_val;
		}
		if (src_known)
			dst_reg->var_off = tnum_rshift(dst_reg->var_off,
						       umin_val);
		else
			dst_reg->var_off = tnum_rshift(tnum_unknown, umin_val);
		dst_reg->umin_value >>= umax_val;
		dst_reg->umax_value >>= umin_val;
		/* We may learn something more from the var_off */
		__update_reg_bounds(dst_reg);
		break;
	default:
		mark_reg_unknown(regs, insn->dst_reg);
		break;
	}

	__reg_deduce_bounds(dst_reg);
	__reg_bound_offset(dst_reg);
	return 0;
}

/* Handles ALU ops other than BPF_END, BPF_NEG and BPF_MOV: computes new min/max
 * and var_off.
 */
static int adjust_reg_min_max_vals(struct bpf_verifier_env *env,
				   struct bpf_insn *insn)
{
	struct bpf_reg_state *regs = env->cur_state.regs, *dst_reg, *src_reg;
	struct bpf_reg_state *ptr_reg = NULL, off_reg = {0};
	u8 opcode = BPF_OP(insn->code);
	int rc;

	dst_reg = &regs[insn->dst_reg];
	src_reg = NULL;
	if (dst_reg->type != SCALAR_VALUE)
		ptr_reg = dst_reg;
	if (BPF_SRC(insn->code) == BPF_X) {
		src_reg = &regs[insn->src_reg];
		if (src_reg->type != SCALAR_VALUE) {
			if (dst_reg->type != SCALAR_VALUE) {
				/* Combining two pointers by any ALU op yields
				 * an arbitrary scalar.
				 */
				if (!env->allow_ptr_leaks) {
					verbose("R%d pointer %s pointer prohibited\n",
						insn->dst_reg,
						bpf_alu_string[opcode >> 4]);
					return -EACCES;
				}
				mark_reg_unknown(regs, insn->dst_reg);
				return 0;
			} else {
				/* scalar += pointer
				 * This is legal, but we have to reverse our
				 * src/dest handling in computing the range
				 */
				rc = adjust_ptr_min_max_vals(env, insn,
							     src_reg, dst_reg);
				if (rc == -EACCES && env->allow_ptr_leaks) {
					/* scalar += unknown scalar */
					__mark_reg_unknown(&off_reg);
					return adjust_scalar_min_max_vals(
							env, insn,
							dst_reg, off_reg);
				}
				return rc;
			}
		} else if (ptr_reg) {
			/* pointer += scalar */
			rc = adjust_ptr_min_max_vals(env, insn,
						     dst_reg, src_reg);
			if (rc == -EACCES && env->allow_ptr_leaks) {
				/* unknown scalar += scalar */
				__mark_reg_unknown(dst_reg);
				return adjust_scalar_min_max_vals(
						env, insn, dst_reg, *src_reg);
			}
			return rc;
		}
	} else {
		/* Pretend the src is a reg with a known value, since we only
		 * need to be able to read from this state.
		 */
		off_reg.type = SCALAR_VALUE;
		__mark_reg_known(&off_reg, insn->imm);
		src_reg = &off_reg;
		if (ptr_reg) { /* pointer += K */
			rc = adjust_ptr_min_max_vals(env, insn,
						     ptr_reg, src_reg);
			if (rc == -EACCES && env->allow_ptr_leaks) {
				/* unknown scalar += K */
				__mark_reg_unknown(dst_reg);
				return adjust_scalar_min_max_vals(
						env, insn, dst_reg, off_reg);
			}
			return rc;
		}
	}

	/* Got here implies adding two SCALAR_VALUEs */
	if (WARN_ON_ONCE(ptr_reg)) {
		print_verifier_state(&env->cur_state);
		verbose("verifier internal error: unexpected ptr_reg\n");
		return -EINVAL;
	}
	if (WARN_ON(!src_reg)) {
		print_verifier_state(&env->cur_state);
		verbose("verifier internal error: no src_reg\n");
		return -EINVAL;
	}
	return adjust_scalar_min_max_vals(env, insn, dst_reg, *src_reg);
}

/* check validity of 32-bit and 64-bit arithmetic operations */
static int check_alu_op(struct bpf_verifier_env *env, struct bpf_insn *insn)
{
	struct bpf_reg_state *regs = env->cur_state.regs;
	u8 opcode = BPF_OP(insn->code);
	int err;

	if (opcode == BPF_END || opcode == BPF_NEG) {
		if (opcode == BPF_NEG) {
			if (BPF_SRC(insn->code) != 0 ||
			    insn->src_reg != BPF_REG_0 ||
			    insn->off != 0 || insn->imm != 0) {
				verbose("BPF_NEG uses reserved fields\n");
				return -EINVAL;
			}
		} else {
			if (insn->src_reg != BPF_REG_0 || insn->off != 0 ||
			    (insn->imm != 16 && insn->imm != 32 && insn->imm != 64) ||
			    BPF_CLASS(insn->code) == BPF_ALU64) {
				verbose("BPF_END uses reserved fields\n");
				return -EINVAL;
			}
		}

		/* check src operand */
		err = check_reg_arg(env, insn->dst_reg, SRC_OP);
		if (err)
			return err;

		if (is_pointer_value(env, insn->dst_reg)) {
			verbose("R%d pointer arithmetic prohibited\n",
				insn->dst_reg);
			return -EACCES;
		}

		/* check dest operand */
		err = check_reg_arg(env, insn->dst_reg, DST_OP);
		if (err)
			return err;

	} else if (opcode == BPF_MOV) {

		if (BPF_SRC(insn->code) == BPF_X) {
			if (insn->imm != 0 || insn->off != 0) {
				verbose("BPF_MOV uses reserved fields\n");
				return -EINVAL;
			}

			/* check src operand */
			err = check_reg_arg(env, insn->src_reg, SRC_OP);
			if (err)
				return err;
		} else {
			if (insn->src_reg != BPF_REG_0 || insn->off != 0) {
				verbose("BPF_MOV uses reserved fields\n");
				return -EINVAL;
			}
		}

		/* check dest operand */
		err = check_reg_arg(env, insn->dst_reg, DST_OP);
		if (err)
			return err;

		if (BPF_SRC(insn->code) == BPF_X) {
			if (BPF_CLASS(insn->code) == BPF_ALU64) {
				/* case: R1 = R2
				 * copy register state to dest reg
				 */
				regs[insn->dst_reg] = regs[insn->src_reg];
				regs[insn->dst_reg].live |= REG_LIVE_WRITTEN;
			} else {
				/* R1 = (u32) R2 */
				if (is_pointer_value(env, insn->src_reg)) {
					verbose("R%d partial copy of pointer\n",
						insn->src_reg);
					return -EACCES;
				}
				mark_reg_unknown(regs, insn->dst_reg);
				/* high 32 bits are known zero. */
				regs[insn->dst_reg].var_off = tnum_cast(
						regs[insn->dst_reg].var_off, 4);
				__update_reg_bounds(&regs[insn->dst_reg]);
			}
		} else {
			/* case: R = imm
			 * remember the value we stored into this reg
			 */
			regs[insn->dst_reg].type = SCALAR_VALUE;
			__mark_reg_known(regs + insn->dst_reg, insn->imm);
		}

	} else if (opcode > BPF_END) {
		verbose("invalid BPF_ALU opcode %x\n", opcode);
		return -EINVAL;

	} else {	/* all other ALU ops: and, sub, xor, add, ... */

		if (BPF_SRC(insn->code) == BPF_X) {
			if (insn->imm != 0 || insn->off != 0) {
				verbose("BPF_ALU uses reserved fields\n");
				return -EINVAL;
			}
			/* check src1 operand */
			err = check_reg_arg(env, insn->src_reg, SRC_OP);
			if (err)
				return err;
		} else {
			if (insn->src_reg != BPF_REG_0 || insn->off != 0) {
				verbose("BPF_ALU uses reserved fields\n");
				return -EINVAL;
			}
		}

		/* check src2 operand */
		err = check_reg_arg(env, insn->dst_reg, SRC_OP);
		if (err)
			return err;

		if ((opcode == BPF_MOD || opcode == BPF_DIV) &&
		    BPF_SRC(insn->code) == BPF_K && insn->imm == 0) {
			verbose("div by zero\n");
			return -EINVAL;
		}

		if ((opcode == BPF_LSH || opcode == BPF_RSH ||
		     opcode == BPF_ARSH) && BPF_SRC(insn->code) == BPF_K) {
			int size = BPF_CLASS(insn->code) == BPF_ALU64 ? 64 : 32;

			if (insn->imm < 0 || insn->imm >= size) {
				verbose("invalid shift %d\n", insn->imm);
				return -EINVAL;
			}
		}

		/* check dest operand */
		err = check_reg_arg(env, insn->dst_reg, DST_OP_NO_MARK);
		if (err)
			return err;

		return adjust_reg_min_max_vals(env, insn);
	}

	return 0;
}

static void find_good_pkt_pointers(struct bpf_verifier_state *state,
				   struct bpf_reg_state *dst_reg,
				   bool range_right_open)
{
	struct bpf_reg_state *regs = state->regs, *reg;
	u16 new_range;
	int i;

<<<<<<< HEAD
	if (dst_reg->off < 0)
=======
	if (dst_reg->off < 0 ||
	    (dst_reg->off == 0 && range_right_open))
>>>>>>> 9abd04af
		/* This doesn't give us any range */
		return;

	if (dst_reg->umax_value > MAX_PACKET_OFF ||
	    dst_reg->umax_value + dst_reg->off > MAX_PACKET_OFF)
		/* Risk of overflow.  For instance, ptr + (1<<63) may be less
		 * than pkt_end, but that's because it's also less than pkt.
		 */
		return;

<<<<<<< HEAD
	/* LLVM can generate four kind of checks:
	 *
	 * Type 1/2:
=======
	new_range = dst_reg->off;
	if (range_right_open)
		new_range--;

	/* Examples for register markings:
	 *
	 * pkt_data in dst register:
>>>>>>> 9abd04af
	 *
	 *   r2 = r3;
	 *   r2 += 8;
	 *   if (r2 > pkt_end) goto <handle exception>
	 *   <access okay>
	 *
	 *   r2 = r3;
	 *   r2 += 8;
	 *   if (r2 < pkt_end) goto <access okay>
	 *   <handle exception>
	 *
	 *   Where:
	 *     r2 == dst_reg, pkt_end == src_reg
	 *     r2=pkt(id=n,off=8,r=0)
	 *     r3=pkt(id=n,off=0,r=0)
	 *
<<<<<<< HEAD
	 * Type 3/4:
=======
	 * pkt_data in src register:
>>>>>>> 9abd04af
	 *
	 *   r2 = r3;
	 *   r2 += 8;
	 *   if (pkt_end >= r2) goto <access okay>
	 *   <handle exception>
	 *
	 *   r2 = r3;
	 *   r2 += 8;
	 *   if (pkt_end <= r2) goto <handle exception>
	 *   <access okay>
	 *
	 *   Where:
	 *     pkt_end == dst_reg, r2 == src_reg
	 *     r2=pkt(id=n,off=8,r=0)
	 *     r3=pkt(id=n,off=0,r=0)
	 *
	 * Find register r3 and mark its range as r3=pkt(id=n,off=0,r=8)
	 * or r3=pkt(id=n,off=0,r=8-1), so that range of bytes [r3, r3 + 8)
	 * and [r3, r3 + 8-1) respectively is safe to access depending on
	 * the check.
	 */

	/* If our ids match, then we must have the same max_value.  And we
	 * don't care about the other reg's fixed offset, since if it's too big
	 * the range won't allow anything.
	 * dst_reg->off is known < MAX_PACKET_OFF, therefore it fits in a u16.
	 */
	for (i = 0; i < MAX_BPF_REG; i++)
		if (regs[i].type == PTR_TO_PACKET && regs[i].id == dst_reg->id)
			/* keep the maximum range already checked */
<<<<<<< HEAD
			regs[i].range = max_t(u16, regs[i].range, dst_reg->off);
=======
			regs[i].range = max(regs[i].range, new_range);
>>>>>>> 9abd04af

	for (i = 0; i < MAX_BPF_STACK; i += BPF_REG_SIZE) {
		if (state->stack_slot_type[i] != STACK_SPILL)
			continue;
		reg = &state->spilled_regs[i / BPF_REG_SIZE];
		if (reg->type == PTR_TO_PACKET && reg->id == dst_reg->id)
<<<<<<< HEAD
			reg->range = max_t(u16, reg->range, dst_reg->off);
=======
			reg->range = max(reg->range, new_range);
>>>>>>> 9abd04af
	}
}

/* Adjusts the register min/max values in the case that the dst_reg is the
 * variable register that we are working on, and src_reg is a constant or we're
 * simply doing a BPF_K check.
 * In JEQ/JNE cases we also adjust the var_off values.
 */
static void reg_set_min_max(struct bpf_reg_state *true_reg,
			    struct bpf_reg_state *false_reg, u64 val,
			    u8 opcode)
{
	/* If the dst_reg is a pointer, we can't learn anything about its
	 * variable offset from the compare (unless src_reg were a pointer into
	 * the same object, but we don't bother with that.
	 * Since false_reg and true_reg have the same type by construction, we
	 * only need to check one of them for pointerness.
	 */
	if (__is_pointer_value(false, false_reg))
		return;

	switch (opcode) {
	case BPF_JEQ:
		/* If this is false then we know nothing Jon Snow, but if it is
		 * true then we know for sure.
		 */
		__mark_reg_known(true_reg, val);
		break;
	case BPF_JNE:
		/* If this is true we know nothing Jon Snow, but if it is false
		 * we know the value for sure;
		 */
		__mark_reg_known(false_reg, val);
		break;
	case BPF_JGT:
		false_reg->umax_value = min(false_reg->umax_value, val);
		true_reg->umin_value = max(true_reg->umin_value, val + 1);
		break;
	case BPF_JSGT:
		false_reg->smax_value = min_t(s64, false_reg->smax_value, val);
		true_reg->smin_value = max_t(s64, true_reg->smin_value, val + 1);
		break;
	case BPF_JLT:
		false_reg->umin_value = max(false_reg->umin_value, val);
		true_reg->umax_value = min(true_reg->umax_value, val - 1);
		break;
	case BPF_JSLT:
		false_reg->smin_value = max_t(s64, false_reg->smin_value, val);
		true_reg->smax_value = min_t(s64, true_reg->smax_value, val - 1);
		break;
	case BPF_JGE:
		false_reg->umax_value = min(false_reg->umax_value, val - 1);
		true_reg->umin_value = max(true_reg->umin_value, val);
		break;
	case BPF_JSGE:
		false_reg->smax_value = min_t(s64, false_reg->smax_value, val - 1);
		true_reg->smin_value = max_t(s64, true_reg->smin_value, val);
		break;
	case BPF_JLE:
		false_reg->umin_value = max(false_reg->umin_value, val + 1);
		true_reg->umax_value = min(true_reg->umax_value, val);
		break;
	case BPF_JSLE:
		false_reg->smin_value = max_t(s64, false_reg->smin_value, val + 1);
		true_reg->smax_value = min_t(s64, true_reg->smax_value, val);
		break;
	default:
		break;
	}

	__reg_deduce_bounds(false_reg);
	__reg_deduce_bounds(true_reg);
	/* We might have learned some bits from the bounds. */
	__reg_bound_offset(false_reg);
	__reg_bound_offset(true_reg);
	/* Intersecting with the old var_off might have improved our bounds
	 * slightly.  e.g. if umax was 0x7f...f and var_off was (0; 0xf...fc),
	 * then new var_off is (0; 0x7f...fc) which improves our umax.
	 */
	__update_reg_bounds(false_reg);
	__update_reg_bounds(true_reg);
}

/* Same as above, but for the case that dst_reg holds a constant and src_reg is
 * the variable reg.
 */
static void reg_set_min_max_inv(struct bpf_reg_state *true_reg,
				struct bpf_reg_state *false_reg, u64 val,
				u8 opcode)
{
	if (__is_pointer_value(false, false_reg))
		return;

	switch (opcode) {
	case BPF_JEQ:
		/* If this is false then we know nothing Jon Snow, but if it is
		 * true then we know for sure.
		 */
		__mark_reg_known(true_reg, val);
		break;
	case BPF_JNE:
		/* If this is true we know nothing Jon Snow, but if it is false
		 * we know the value for sure;
		 */
		__mark_reg_known(false_reg, val);
		break;
	case BPF_JGT:
		true_reg->umax_value = min(true_reg->umax_value, val - 1);
		false_reg->umin_value = max(false_reg->umin_value, val);
		break;
	case BPF_JSGT:
		true_reg->smax_value = min_t(s64, true_reg->smax_value, val - 1);
		false_reg->smin_value = max_t(s64, false_reg->smin_value, val);
		break;
	case BPF_JLT:
		true_reg->umin_value = max(true_reg->umin_value, val + 1);
		false_reg->umax_value = min(false_reg->umax_value, val);
		break;
	case BPF_JSLT:
		true_reg->smin_value = max_t(s64, true_reg->smin_value, val + 1);
		false_reg->smax_value = min_t(s64, false_reg->smax_value, val);
		break;
	case BPF_JGE:
		true_reg->umax_value = min(true_reg->umax_value, val);
		false_reg->umin_value = max(false_reg->umin_value, val + 1);
		break;
	case BPF_JSGE:
		true_reg->smax_value = min_t(s64, true_reg->smax_value, val);
		false_reg->smin_value = max_t(s64, false_reg->smin_value, val + 1);
		break;
	case BPF_JLE:
		true_reg->umin_value = max(true_reg->umin_value, val);
		false_reg->umax_value = min(false_reg->umax_value, val - 1);
		break;
	case BPF_JSLE:
		true_reg->smin_value = max_t(s64, true_reg->smin_value, val);
		false_reg->smax_value = min_t(s64, false_reg->smax_value, val - 1);
		break;
	default:
		break;
	}

	__reg_deduce_bounds(false_reg);
	__reg_deduce_bounds(true_reg);
	/* We might have learned some bits from the bounds. */
	__reg_bound_offset(false_reg);
	__reg_bound_offset(true_reg);
	/* Intersecting with the old var_off might have improved our bounds
	 * slightly.  e.g. if umax was 0x7f...f and var_off was (0; 0xf...fc),
	 * then new var_off is (0; 0x7f...fc) which improves our umax.
	 */
	__update_reg_bounds(false_reg);
	__update_reg_bounds(true_reg);
}

/* Regs are known to be equal, so intersect their min/max/var_off */
static void __reg_combine_min_max(struct bpf_reg_state *src_reg,
				  struct bpf_reg_state *dst_reg)
{
	src_reg->umin_value = dst_reg->umin_value = max(src_reg->umin_value,
							dst_reg->umin_value);
	src_reg->umax_value = dst_reg->umax_value = min(src_reg->umax_value,
							dst_reg->umax_value);
	src_reg->smin_value = dst_reg->smin_value = max(src_reg->smin_value,
							dst_reg->smin_value);
	src_reg->smax_value = dst_reg->smax_value = min(src_reg->smax_value,
							dst_reg->smax_value);
	src_reg->var_off = dst_reg->var_off = tnum_intersect(src_reg->var_off,
							     dst_reg->var_off);
	/* We might have learned new bounds from the var_off. */
	__update_reg_bounds(src_reg);
	__update_reg_bounds(dst_reg);
	/* We might have learned something about the sign bit. */
	__reg_deduce_bounds(src_reg);
	__reg_deduce_bounds(dst_reg);
	/* We might have learned some bits from the bounds. */
	__reg_bound_offset(src_reg);
	__reg_bound_offset(dst_reg);
	/* Intersecting with the old var_off might have improved our bounds
	 * slightly.  e.g. if umax was 0x7f...f and var_off was (0; 0xf...fc),
	 * then new var_off is (0; 0x7f...fc) which improves our umax.
	 */
	__update_reg_bounds(src_reg);
	__update_reg_bounds(dst_reg);
}

static void reg_combine_min_max(struct bpf_reg_state *true_src,
				struct bpf_reg_state *true_dst,
				struct bpf_reg_state *false_src,
				struct bpf_reg_state *false_dst,
				u8 opcode)
{
	switch (opcode) {
	case BPF_JEQ:
		__reg_combine_min_max(true_src, true_dst);
		break;
	case BPF_JNE:
		__reg_combine_min_max(false_src, false_dst);
		break;
	}
}

static void mark_map_reg(struct bpf_reg_state *regs, u32 regno, u32 id,
			 bool is_null)
{
	struct bpf_reg_state *reg = &regs[regno];

	if (reg->type == PTR_TO_MAP_VALUE_OR_NULL && reg->id == id) {
		/* Old offset (both fixed and variable parts) should
		 * have been known-zero, because we don't allow pointer
		 * arithmetic on pointers that might be NULL.
		 */
		if (WARN_ON_ONCE(reg->smin_value || reg->smax_value ||
				 !tnum_equals_const(reg->var_off, 0) ||
				 reg->off)) {
			__mark_reg_known_zero(reg);
			reg->off = 0;
		}
		if (is_null) {
			reg->type = SCALAR_VALUE;
		} else if (reg->map_ptr->inner_map_meta) {
			reg->type = CONST_PTR_TO_MAP;
			reg->map_ptr = reg->map_ptr->inner_map_meta;
		} else {
			reg->type = PTR_TO_MAP_VALUE;
		}
		/* We don't need id from this point onwards anymore, thus we
		 * should better reset it, so that state pruning has chances
		 * to take effect.
		 */
		reg->id = 0;
	}
}

/* The logic is similar to find_good_pkt_pointers(), both could eventually
 * be folded together at some point.
 */
static void mark_map_regs(struct bpf_verifier_state *state, u32 regno,
			  bool is_null)
{
	struct bpf_reg_state *regs = state->regs;
	u32 id = regs[regno].id;
	int i;

	for (i = 0; i < MAX_BPF_REG; i++)
		mark_map_reg(regs, i, id, is_null);

	for (i = 0; i < MAX_BPF_STACK; i += BPF_REG_SIZE) {
		if (state->stack_slot_type[i] != STACK_SPILL)
			continue;
		mark_map_reg(state->spilled_regs, i / BPF_REG_SIZE, id, is_null);
	}
}

static int check_cond_jmp_op(struct bpf_verifier_env *env,
			     struct bpf_insn *insn, int *insn_idx)
{
	struct bpf_verifier_state *other_branch, *this_branch = &env->cur_state;
	struct bpf_reg_state *regs = this_branch->regs, *dst_reg;
	u8 opcode = BPF_OP(insn->code);
	int err;

	if (opcode > BPF_JSLE) {
		verbose("invalid BPF_JMP opcode %x\n", opcode);
		return -EINVAL;
	}

	if (BPF_SRC(insn->code) == BPF_X) {
		if (insn->imm != 0) {
			verbose("BPF_JMP uses reserved fields\n");
			return -EINVAL;
		}

		/* check src1 operand */
		err = check_reg_arg(env, insn->src_reg, SRC_OP);
		if (err)
			return err;

		if (is_pointer_value(env, insn->src_reg)) {
			verbose("R%d pointer comparison prohibited\n",
				insn->src_reg);
			return -EACCES;
		}
	} else {
		if (insn->src_reg != BPF_REG_0) {
			verbose("BPF_JMP uses reserved fields\n");
			return -EINVAL;
		}
	}

	/* check src2 operand */
	err = check_reg_arg(env, insn->dst_reg, SRC_OP);
	if (err)
		return err;

	dst_reg = &regs[insn->dst_reg];

	/* detect if R == 0 where R was initialized to zero earlier */
	if (BPF_SRC(insn->code) == BPF_K &&
	    (opcode == BPF_JEQ || opcode == BPF_JNE) &&
	    dst_reg->type == SCALAR_VALUE &&
	    tnum_equals_const(dst_reg->var_off, insn->imm)) {
		if (opcode == BPF_JEQ) {
			/* if (imm == imm) goto pc+off;
			 * only follow the goto, ignore fall-through
			 */
			*insn_idx += insn->off;
			return 0;
		} else {
			/* if (imm != imm) goto pc+off;
			 * only follow fall-through branch, since
			 * that's where the program will go
			 */
			return 0;
		}
	}

	other_branch = push_stack(env, *insn_idx + insn->off + 1, *insn_idx);
	if (!other_branch)
		return -EFAULT;

	/* detect if we are comparing against a constant value so we can adjust
	 * our min/max values for our dst register.
	 * this is only legit if both are scalars (or pointers to the same
	 * object, I suppose, but we don't support that right now), because
	 * otherwise the different base pointers mean the offsets aren't
	 * comparable.
	 */
	if (BPF_SRC(insn->code) == BPF_X) {
		if (dst_reg->type == SCALAR_VALUE &&
		    regs[insn->src_reg].type == SCALAR_VALUE) {
			if (tnum_is_const(regs[insn->src_reg].var_off))
				reg_set_min_max(&other_branch->regs[insn->dst_reg],
						dst_reg, regs[insn->src_reg].var_off.value,
						opcode);
			else if (tnum_is_const(dst_reg->var_off))
				reg_set_min_max_inv(&other_branch->regs[insn->src_reg],
						    &regs[insn->src_reg],
						    dst_reg->var_off.value, opcode);
			else if (opcode == BPF_JEQ || opcode == BPF_JNE)
				/* Comparing for equality, we can combine knowledge */
				reg_combine_min_max(&other_branch->regs[insn->src_reg],
						    &other_branch->regs[insn->dst_reg],
						    &regs[insn->src_reg],
						    &regs[insn->dst_reg], opcode);
		}
	} else if (dst_reg->type == SCALAR_VALUE) {
		reg_set_min_max(&other_branch->regs[insn->dst_reg],
					dst_reg, insn->imm, opcode);
	}

	/* detect if R == 0 where R is returned from bpf_map_lookup_elem() */
	if (BPF_SRC(insn->code) == BPF_K &&
	    insn->imm == 0 && (opcode == BPF_JEQ || opcode == BPF_JNE) &&
	    dst_reg->type == PTR_TO_MAP_VALUE_OR_NULL) {
		/* Mark all identical map registers in each branch as either
		 * safe or unknown depending R == 0 or R != 0 conditional.
		 */
		mark_map_regs(this_branch, insn->dst_reg, opcode == BPF_JNE);
		mark_map_regs(other_branch, insn->dst_reg, opcode == BPF_JEQ);
<<<<<<< HEAD
=======
	} else if (BPF_SRC(insn->code) == BPF_X && opcode == BPF_JGT &&
		   dst_reg->type == PTR_TO_PACKET &&
		   regs[insn->src_reg].type == PTR_TO_PACKET_END) {
		/* pkt_data' > pkt_end */
		find_good_pkt_pointers(this_branch, dst_reg, false);
>>>>>>> 9abd04af
	} else if (BPF_SRC(insn->code) == BPF_X && opcode == BPF_JGT &&
		   dst_reg->type == PTR_TO_PACKET_END &&
		   regs[insn->src_reg].type == PTR_TO_PACKET) {
		/* pkt_end > pkt_data' */
		find_good_pkt_pointers(other_branch, &regs[insn->src_reg], true);
	} else if (BPF_SRC(insn->code) == BPF_X && opcode == BPF_JLT &&
		   dst_reg->type == PTR_TO_PACKET &&
		   regs[insn->src_reg].type == PTR_TO_PACKET_END) {
		/* pkt_data' < pkt_end */
		find_good_pkt_pointers(other_branch, dst_reg, true);
	} else if (BPF_SRC(insn->code) == BPF_X && opcode == BPF_JLT &&
		   dst_reg->type == PTR_TO_PACKET_END &&
		   regs[insn->src_reg].type == PTR_TO_PACKET) {
		/* pkt_end < pkt_data' */
		find_good_pkt_pointers(this_branch, &regs[insn->src_reg], false);
	} else if (BPF_SRC(insn->code) == BPF_X && opcode == BPF_JGE &&
		   dst_reg->type == PTR_TO_PACKET &&
		   regs[insn->src_reg].type == PTR_TO_PACKET_END) {
<<<<<<< HEAD
		find_good_pkt_pointers(this_branch, dst_reg);
	} else if (BPF_SRC(insn->code) == BPF_X && opcode == BPF_JLT &&
		   dst_reg->type == PTR_TO_PACKET &&
		   regs[insn->src_reg].type == PTR_TO_PACKET_END) {
		find_good_pkt_pointers(other_branch, dst_reg);
	} else if (BPF_SRC(insn->code) == BPF_X && opcode == BPF_JGE &&
		   dst_reg->type == PTR_TO_PACKET_END &&
		   regs[insn->src_reg].type == PTR_TO_PACKET) {
		find_good_pkt_pointers(other_branch, &regs[insn->src_reg]);
	} else if (BPF_SRC(insn->code) == BPF_X && opcode == BPF_JLE &&
		   dst_reg->type == PTR_TO_PACKET_END &&
		   regs[insn->src_reg].type == PTR_TO_PACKET) {
		find_good_pkt_pointers(this_branch, &regs[insn->src_reg]);
=======
		/* pkt_data' >= pkt_end */
		find_good_pkt_pointers(this_branch, dst_reg, true);
	} else if (BPF_SRC(insn->code) == BPF_X && opcode == BPF_JGE &&
		   dst_reg->type == PTR_TO_PACKET_END &&
		   regs[insn->src_reg].type == PTR_TO_PACKET) {
		/* pkt_end >= pkt_data' */
		find_good_pkt_pointers(other_branch, &regs[insn->src_reg], false);
	} else if (BPF_SRC(insn->code) == BPF_X && opcode == BPF_JLE &&
		   dst_reg->type == PTR_TO_PACKET &&
		   regs[insn->src_reg].type == PTR_TO_PACKET_END) {
		/* pkt_data' <= pkt_end */
		find_good_pkt_pointers(other_branch, dst_reg, false);
	} else if (BPF_SRC(insn->code) == BPF_X && opcode == BPF_JLE &&
		   dst_reg->type == PTR_TO_PACKET_END &&
		   regs[insn->src_reg].type == PTR_TO_PACKET) {
		/* pkt_end <= pkt_data' */
		find_good_pkt_pointers(this_branch, &regs[insn->src_reg], true);
>>>>>>> 9abd04af
	} else if (is_pointer_value(env, insn->dst_reg)) {
		verbose("R%d pointer comparison prohibited\n", insn->dst_reg);
		return -EACCES;
	}
	if (log_level)
		print_verifier_state(this_branch);
	return 0;
}

/* return the map pointer stored inside BPF_LD_IMM64 instruction */
static struct bpf_map *ld_imm64_to_map_ptr(struct bpf_insn *insn)
{
	u64 imm64 = ((u64) (u32) insn[0].imm) | ((u64) (u32) insn[1].imm) << 32;

	return (struct bpf_map *) (unsigned long) imm64;
}

/* verify BPF_LD_IMM64 instruction */
static int check_ld_imm(struct bpf_verifier_env *env, struct bpf_insn *insn)
{
	struct bpf_reg_state *regs = env->cur_state.regs;
	int err;

	if (BPF_SIZE(insn->code) != BPF_DW) {
		verbose("invalid BPF_LD_IMM insn\n");
		return -EINVAL;
	}
	if (insn->off != 0) {
		verbose("BPF_LD_IMM64 uses reserved fields\n");
		return -EINVAL;
	}

	err = check_reg_arg(env, insn->dst_reg, DST_OP);
	if (err)
		return err;

	if (insn->src_reg == 0) {
		u64 imm = ((u64)(insn + 1)->imm << 32) | (u32)insn->imm;

		regs[insn->dst_reg].type = SCALAR_VALUE;
		__mark_reg_known(&regs[insn->dst_reg], imm);
		return 0;
	}

	/* replace_map_fd_with_map_ptr() should have caught bad ld_imm64 */
	BUG_ON(insn->src_reg != BPF_PSEUDO_MAP_FD);

	regs[insn->dst_reg].type = CONST_PTR_TO_MAP;
	regs[insn->dst_reg].map_ptr = ld_imm64_to_map_ptr(insn);
	return 0;
}

static bool may_access_skb(enum bpf_prog_type type)
{
	switch (type) {
	case BPF_PROG_TYPE_SOCKET_FILTER:
	case BPF_PROG_TYPE_SCHED_CLS:
	case BPF_PROG_TYPE_SCHED_ACT:
		return true;
	default:
		return false;
	}
}

/* verify safety of LD_ABS|LD_IND instructions:
 * - they can only appear in the programs where ctx == skb
 * - since they are wrappers of function calls, they scratch R1-R5 registers,
 *   preserve R6-R9, and store return value into R0
 *
 * Implicit input:
 *   ctx == skb == R6 == CTX
 *
 * Explicit input:
 *   SRC == any register
 *   IMM == 32-bit immediate
 *
 * Output:
 *   R0 - 8/16/32-bit skb data converted to cpu endianness
 */
static int check_ld_abs(struct bpf_verifier_env *env, struct bpf_insn *insn)
{
	struct bpf_reg_state *regs = env->cur_state.regs;
	u8 mode = BPF_MODE(insn->code);
	int i, err;

	if (!may_access_skb(env->prog->type)) {
		verbose("BPF_LD_[ABS|IND] instructions not allowed for this program type\n");
		return -EINVAL;
	}

	if (insn->dst_reg != BPF_REG_0 || insn->off != 0 ||
	    BPF_SIZE(insn->code) == BPF_DW ||
	    (mode == BPF_ABS && insn->src_reg != BPF_REG_0)) {
		verbose("BPF_LD_[ABS|IND] uses reserved fields\n");
		return -EINVAL;
	}

	/* check whether implicit source operand (register R6) is readable */
	err = check_reg_arg(env, BPF_REG_6, SRC_OP);
	if (err)
		return err;

	if (regs[BPF_REG_6].type != PTR_TO_CTX) {
		verbose("at the time of BPF_LD_ABS|IND R6 != pointer to skb\n");
		return -EINVAL;
	}

	if (mode == BPF_IND) {
		/* check explicit source operand */
		err = check_reg_arg(env, insn->src_reg, SRC_OP);
		if (err)
			return err;
	}

	/* reset caller saved regs to unreadable */
	for (i = 0; i < CALLER_SAVED_REGS; i++) {
		mark_reg_not_init(regs, caller_saved[i]);
		check_reg_arg(env, caller_saved[i], DST_OP_NO_MARK);
	}

	/* mark destination R0 register as readable, since it contains
	 * the value fetched from the packet.
	 * Already marked as written above.
	 */
	mark_reg_unknown(regs, BPF_REG_0);
	return 0;
}

/* non-recursive DFS pseudo code
 * 1  procedure DFS-iterative(G,v):
 * 2      label v as discovered
 * 3      let S be a stack
 * 4      S.push(v)
 * 5      while S is not empty
 * 6            t <- S.pop()
 * 7            if t is what we're looking for:
 * 8                return t
 * 9            for all edges e in G.adjacentEdges(t) do
 * 10               if edge e is already labelled
 * 11                   continue with the next edge
 * 12               w <- G.adjacentVertex(t,e)
 * 13               if vertex w is not discovered and not explored
 * 14                   label e as tree-edge
 * 15                   label w as discovered
 * 16                   S.push(w)
 * 17                   continue at 5
 * 18               else if vertex w is discovered
 * 19                   label e as back-edge
 * 20               else
 * 21                   // vertex w is explored
 * 22                   label e as forward- or cross-edge
 * 23           label t as explored
 * 24           S.pop()
 *
 * convention:
 * 0x10 - discovered
 * 0x11 - discovered and fall-through edge labelled
 * 0x12 - discovered and fall-through and branch edges labelled
 * 0x20 - explored
 */

enum {
	DISCOVERED = 0x10,
	EXPLORED = 0x20,
	FALLTHROUGH = 1,
	BRANCH = 2,
};

#define STATE_LIST_MARK ((struct bpf_verifier_state_list *) -1L)

static int *insn_stack;	/* stack of insns to process */
static int cur_stack;	/* current stack index */
static int *insn_state;

/* t, w, e - match pseudo-code above:
 * t - index of current instruction
 * w - next instruction
 * e - edge
 */
static int push_insn(int t, int w, int e, struct bpf_verifier_env *env)
{
	if (e == FALLTHROUGH && insn_state[t] >= (DISCOVERED | FALLTHROUGH))
		return 0;

	if (e == BRANCH && insn_state[t] >= (DISCOVERED | BRANCH))
		return 0;

	if (w < 0 || w >= env->prog->len) {
		verbose("jump out of range from insn %d to %d\n", t, w);
		return -EINVAL;
	}

	if (e == BRANCH)
		/* mark branch target for state pruning */
		env->explored_states[w] = STATE_LIST_MARK;

	if (insn_state[w] == 0) {
		/* tree-edge */
		insn_state[t] = DISCOVERED | e;
		insn_state[w] = DISCOVERED;
		if (cur_stack >= env->prog->len)
			return -E2BIG;
		insn_stack[cur_stack++] = w;
		return 1;
	} else if ((insn_state[w] & 0xF0) == DISCOVERED) {
		verbose("back-edge from insn %d to %d\n", t, w);
		return -EINVAL;
	} else if (insn_state[w] == EXPLORED) {
		/* forward- or cross-edge */
		insn_state[t] = DISCOVERED | e;
	} else {
		verbose("insn state internal bug\n");
		return -EFAULT;
	}
	return 0;
}

/* non-recursive depth-first-search to detect loops in BPF program
 * loop == back-edge in directed graph
 */
static int check_cfg(struct bpf_verifier_env *env)
{
	struct bpf_insn *insns = env->prog->insnsi;
	int insn_cnt = env->prog->len;
	int ret = 0;
	int i, t;

	insn_state = kcalloc(insn_cnt, sizeof(int), GFP_KERNEL);
	if (!insn_state)
		return -ENOMEM;

	insn_stack = kcalloc(insn_cnt, sizeof(int), GFP_KERNEL);
	if (!insn_stack) {
		kfree(insn_state);
		return -ENOMEM;
	}

	insn_state[0] = DISCOVERED; /* mark 1st insn as discovered */
	insn_stack[0] = 0; /* 0 is the first instruction */
	cur_stack = 1;

peek_stack:
	if (cur_stack == 0)
		goto check_state;
	t = insn_stack[cur_stack - 1];

	if (BPF_CLASS(insns[t].code) == BPF_JMP) {
		u8 opcode = BPF_OP(insns[t].code);

		if (opcode == BPF_EXIT) {
			goto mark_explored;
		} else if (opcode == BPF_CALL) {
			ret = push_insn(t, t + 1, FALLTHROUGH, env);
			if (ret == 1)
				goto peek_stack;
			else if (ret < 0)
				goto err_free;
			if (t + 1 < insn_cnt)
				env->explored_states[t + 1] = STATE_LIST_MARK;
		} else if (opcode == BPF_JA) {
			if (BPF_SRC(insns[t].code) != BPF_K) {
				ret = -EINVAL;
				goto err_free;
			}
			/* unconditional jump with single edge */
			ret = push_insn(t, t + insns[t].off + 1,
					FALLTHROUGH, env);
			if (ret == 1)
				goto peek_stack;
			else if (ret < 0)
				goto err_free;
			/* tell verifier to check for equivalent states
			 * after every call and jump
			 */
			if (t + 1 < insn_cnt)
				env->explored_states[t + 1] = STATE_LIST_MARK;
		} else {
			/* conditional jump with two edges */
			env->explored_states[t] = STATE_LIST_MARK;
			ret = push_insn(t, t + 1, FALLTHROUGH, env);
			if (ret == 1)
				goto peek_stack;
			else if (ret < 0)
				goto err_free;

			ret = push_insn(t, t + insns[t].off + 1, BRANCH, env);
			if (ret == 1)
				goto peek_stack;
			else if (ret < 0)
				goto err_free;
		}
	} else {
		/* all other non-branch instructions with single
		 * fall-through edge
		 */
		ret = push_insn(t, t + 1, FALLTHROUGH, env);
		if (ret == 1)
			goto peek_stack;
		else if (ret < 0)
			goto err_free;
	}

mark_explored:
	insn_state[t] = EXPLORED;
	if (cur_stack-- <= 0) {
		verbose("pop stack internal bug\n");
		ret = -EFAULT;
		goto err_free;
	}
	goto peek_stack;

check_state:
	for (i = 0; i < insn_cnt; i++) {
		if (insn_state[i] != EXPLORED) {
			verbose("unreachable insn %d\n", i);
			ret = -EINVAL;
			goto err_free;
		}
	}
	ret = 0; /* cfg looks good */

err_free:
	kfree(insn_state);
	kfree(insn_stack);
	return ret;
}

/* check %cur's range satisfies %old's */
static bool range_within(struct bpf_reg_state *old,
			 struct bpf_reg_state *cur)
{
	return old->umin_value <= cur->umin_value &&
	       old->umax_value >= cur->umax_value &&
	       old->smin_value <= cur->smin_value &&
	       old->smax_value >= cur->smax_value;
}

/* Maximum number of register states that can exist at once */
#define ID_MAP_SIZE	(MAX_BPF_REG + MAX_BPF_STACK / BPF_REG_SIZE)
struct idpair {
	u32 old;
	u32 cur;
};

/* If in the old state two registers had the same id, then they need to have
 * the same id in the new state as well.  But that id could be different from
 * the old state, so we need to track the mapping from old to new ids.
 * Once we have seen that, say, a reg with old id 5 had new id 9, any subsequent
 * regs with old id 5 must also have new id 9 for the new state to be safe.  But
 * regs with a different old id could still have new id 9, we don't care about
 * that.
 * So we look through our idmap to see if this old id has been seen before.  If
 * so, we require the new id to match; otherwise, we add the id pair to the map.
 */
static bool check_ids(u32 old_id, u32 cur_id, struct idpair *idmap)
{
	unsigned int i;

	for (i = 0; i < ID_MAP_SIZE; i++) {
		if (!idmap[i].old) {
			/* Reached an empty slot; haven't seen this id before */
			idmap[i].old = old_id;
			idmap[i].cur = cur_id;
			return true;
		}
		if (idmap[i].old == old_id)
			return idmap[i].cur == cur_id;
	}
	/* We ran out of idmap slots, which should be impossible */
	WARN_ON_ONCE(1);
	return false;
}

/* Returns true if (rold safe implies rcur safe) */
static bool regsafe(struct bpf_reg_state *rold, struct bpf_reg_state *rcur,
		    struct idpair *idmap)
{
	if (!(rold->live & REG_LIVE_READ))
		/* explored state didn't use this */
		return true;

	if (memcmp(rold, rcur, offsetof(struct bpf_reg_state, live)) == 0)
		return true;

	if (rold->type == NOT_INIT)
		/* explored state can't have used this */
		return true;
	if (rcur->type == NOT_INIT)
		return false;
	switch (rold->type) {
	case SCALAR_VALUE:
		if (rcur->type == SCALAR_VALUE) {
			/* new val must satisfy old val knowledge */
			return range_within(rold, rcur) &&
			       tnum_in(rold->var_off, rcur->var_off);
		} else {
			/* if we knew anything about the old value, we're not
			 * equal, because we can't know anything about the
			 * scalar value of the pointer in the new value.
			 */
			return rold->umin_value == 0 &&
			       rold->umax_value == U64_MAX &&
			       rold->smin_value == S64_MIN &&
			       rold->smax_value == S64_MAX &&
			       tnum_is_unknown(rold->var_off);
		}
	case PTR_TO_MAP_VALUE:
		/* If the new min/max/var_off satisfy the old ones and
		 * everything else matches, we are OK.
		 * We don't care about the 'id' value, because nothing
		 * uses it for PTR_TO_MAP_VALUE (only for ..._OR_NULL)
		 */
		return memcmp(rold, rcur, offsetof(struct bpf_reg_state, id)) == 0 &&
		       range_within(rold, rcur) &&
		       tnum_in(rold->var_off, rcur->var_off);
	case PTR_TO_MAP_VALUE_OR_NULL:
		/* a PTR_TO_MAP_VALUE could be safe to use as a
		 * PTR_TO_MAP_VALUE_OR_NULL into the same map.
		 * However, if the old PTR_TO_MAP_VALUE_OR_NULL then got NULL-
		 * checked, doing so could have affected others with the same
		 * id, and we can't check for that because we lost the id when
		 * we converted to a PTR_TO_MAP_VALUE.
		 */
		if (rcur->type != PTR_TO_MAP_VALUE_OR_NULL)
			return false;
		if (memcmp(rold, rcur, offsetof(struct bpf_reg_state, id)))
			return false;
		/* Check our ids match any regs they're supposed to */
		return check_ids(rold->id, rcur->id, idmap);
	case PTR_TO_PACKET:
		if (rcur->type != PTR_TO_PACKET)
			return false;
		/* We must have at least as much range as the old ptr
		 * did, so that any accesses which were safe before are
		 * still safe.  This is true even if old range < old off,
		 * since someone could have accessed through (ptr - k), or
		 * even done ptr -= k in a register, to get a safe access.
		 */
		if (rold->range > rcur->range)
			return false;
		/* If the offsets don't match, we can't trust our alignment;
		 * nor can we be sure that we won't fall out of range.
		 */
		if (rold->off != rcur->off)
			return false;
		/* id relations must be preserved */
		if (rold->id && !check_ids(rold->id, rcur->id, idmap))
			return false;
		/* new val must satisfy old val knowledge */
		return range_within(rold, rcur) &&
		       tnum_in(rold->var_off, rcur->var_off);
	case PTR_TO_CTX:
	case CONST_PTR_TO_MAP:
	case PTR_TO_STACK:
	case PTR_TO_PACKET_END:
		/* Only valid matches are exact, which memcmp() above
		 * would have accepted
		 */
	default:
		/* Don't know what's going on, just say it's not safe */
		return false;
	}

	/* Shouldn't get here; if we do, say it's not safe */
	WARN_ON_ONCE(1);
	return false;
}

/* compare two verifier states
 *
 * all states stored in state_list are known to be valid, since
 * verifier reached 'bpf_exit' instruction through them
 *
 * this function is called when verifier exploring different branches of
 * execution popped from the state stack. If it sees an old state that has
 * more strict register state and more strict stack state then this execution
 * branch doesn't need to be explored further, since verifier already
 * concluded that more strict state leads to valid finish.
 *
 * Therefore two states are equivalent if register state is more conservative
 * and explored stack state is more conservative than the current one.
 * Example:
 *       explored                   current
 * (slot1=INV slot2=MISC) == (slot1=MISC slot2=MISC)
 * (slot1=MISC slot2=MISC) != (slot1=INV slot2=MISC)
 *
 * In other words if current stack state (one being explored) has more
 * valid slots than old one that already passed validation, it means
 * the verifier can stop exploring and conclude that current state is valid too
 *
 * Similarly with registers. If explored state has register type as invalid
 * whereas register type in current state is meaningful, it means that
 * the current state will reach 'bpf_exit' instruction safely
 */
static bool states_equal(struct bpf_verifier_env *env,
			 struct bpf_verifier_state *old,
			 struct bpf_verifier_state *cur)
{
	struct idpair *idmap;
	bool ret = false;
	int i;

	idmap = kcalloc(ID_MAP_SIZE, sizeof(struct idpair), GFP_KERNEL);
	/* If we failed to allocate the idmap, just say it's not safe */
	if (!idmap)
		return false;

	for (i = 0; i < MAX_BPF_REG; i++) {
		if (!regsafe(&old->regs[i], &cur->regs[i], idmap))
			goto out_free;
	}

	for (i = 0; i < MAX_BPF_STACK; i++) {
		if (old->stack_slot_type[i] == STACK_INVALID)
			continue;
		if (old->stack_slot_type[i] != cur->stack_slot_type[i])
			/* Ex: old explored (safe) state has STACK_SPILL in
			 * this stack slot, but current has has STACK_MISC ->
			 * this verifier states are not equivalent,
			 * return false to continue verification of this path
			 */
			goto out_free;
		if (i % BPF_REG_SIZE)
			continue;
		if (old->stack_slot_type[i] != STACK_SPILL)
			continue;
		if (!regsafe(&old->spilled_regs[i / BPF_REG_SIZE],
			     &cur->spilled_regs[i / BPF_REG_SIZE],
			     idmap))
			/* when explored and current stack slot are both storing
			 * spilled registers, check that stored pointers types
			 * are the same as well.
			 * Ex: explored safe path could have stored
			 * (bpf_reg_state) {.type = PTR_TO_STACK, .off = -8}
			 * but current path has stored:
			 * (bpf_reg_state) {.type = PTR_TO_STACK, .off = -16}
			 * such verifier states are not equivalent.
			 * return false to continue verification of this path
			 */
			goto out_free;
		else
			continue;
	}
	ret = true;
out_free:
	kfree(idmap);
	return ret;
}

/* A write screens off any subsequent reads; but write marks come from the
 * straight-line code between a state and its parent.  When we arrive at a
 * jump target (in the first iteration of the propagate_liveness() loop),
 * we didn't arrive by the straight-line code, so read marks in state must
 * propagate to parent regardless of state's write marks.
 */
static bool do_propagate_liveness(const struct bpf_verifier_state *state,
				  struct bpf_verifier_state *parent)
{
	bool writes = parent == state->parent; /* Observe write marks */
	bool touched = false; /* any changes made? */
	int i;

	if (!parent)
		return touched;
	/* Propagate read liveness of registers... */
	BUILD_BUG_ON(BPF_REG_FP + 1 != MAX_BPF_REG);
	/* We don't need to worry about FP liveness because it's read-only */
	for (i = 0; i < BPF_REG_FP; i++) {
		if (parent->regs[i].live & REG_LIVE_READ)
			continue;
		if (writes && (state->regs[i].live & REG_LIVE_WRITTEN))
			continue;
		if (state->regs[i].live & REG_LIVE_READ) {
			parent->regs[i].live |= REG_LIVE_READ;
			touched = true;
		}
	}
	/* ... and stack slots */
	for (i = 0; i < MAX_BPF_STACK / BPF_REG_SIZE; i++) {
		if (parent->stack_slot_type[i * BPF_REG_SIZE] != STACK_SPILL)
			continue;
		if (state->stack_slot_type[i * BPF_REG_SIZE] != STACK_SPILL)
			continue;
		if (parent->spilled_regs[i].live & REG_LIVE_READ)
			continue;
		if (writes && (state->spilled_regs[i].live & REG_LIVE_WRITTEN))
			continue;
		if (state->spilled_regs[i].live & REG_LIVE_READ) {
			parent->spilled_regs[i].live |= REG_LIVE_READ;
			touched = true;
		}
	}
	return touched;
}

/* "parent" is "a state from which we reach the current state", but initially
 * it is not the state->parent (i.e. "the state whose straight-line code leads
 * to the current state"), instead it is the state that happened to arrive at
 * a (prunable) equivalent of the current state.  See comment above
 * do_propagate_liveness() for consequences of this.
 * This function is just a more efficient way of calling mark_reg_read() or
 * mark_stack_slot_read() on each reg in "parent" that is read in "state",
 * though it requires that parent != state->parent in the call arguments.
 */
static void propagate_liveness(const struct bpf_verifier_state *state,
			       struct bpf_verifier_state *parent)
{
	while (do_propagate_liveness(state, parent)) {
		/* Something changed, so we need to feed those changes onward */
		state = parent;
		parent = state->parent;
	}
}

static int is_state_visited(struct bpf_verifier_env *env, int insn_idx)
{
	struct bpf_verifier_state_list *new_sl;
	struct bpf_verifier_state_list *sl;
	int i;

	sl = env->explored_states[insn_idx];
	if (!sl)
		/* this 'insn_idx' instruction wasn't marked, so we will not
		 * be doing state search here
		 */
		return 0;

	while (sl != STATE_LIST_MARK) {
		if (states_equal(env, &sl->state, &env->cur_state)) {
			/* reached equivalent register/stack state,
			 * prune the search.
			 * Registers read by the continuation are read by us.
			 * If we have any write marks in env->cur_state, they
			 * will prevent corresponding reads in the continuation
			 * from reaching our parent (an explored_state).  Our
			 * own state will get the read marks recorded, but
			 * they'll be immediately forgotten as we're pruning
			 * this state and will pop a new one.
			 */
			propagate_liveness(&sl->state, &env->cur_state);
			return 1;
		}
		sl = sl->next;
	}

	/* there were no equivalent states, remember current one.
	 * technically the current state is not proven to be safe yet,
	 * but it will either reach bpf_exit (which means it's safe) or
	 * it will be rejected. Since there are no loops, we won't be
	 * seeing this 'insn_idx' instruction again on the way to bpf_exit
	 */
	new_sl = kmalloc(sizeof(struct bpf_verifier_state_list), GFP_USER);
	if (!new_sl)
		return -ENOMEM;

	/* add new state to the head of linked list */
	memcpy(&new_sl->state, &env->cur_state, sizeof(env->cur_state));
	new_sl->next = env->explored_states[insn_idx];
	env->explored_states[insn_idx] = new_sl;
	/* connect new state to parentage chain */
	env->cur_state.parent = &new_sl->state;
	/* clear write marks in current state: the writes we did are not writes
	 * our child did, so they don't screen off its reads from us.
	 * (There are no read marks in current state, because reads always mark
	 * their parent and current state never has children yet.  Only
	 * explored_states can get read marks.)
	 */
	for (i = 0; i < BPF_REG_FP; i++)
		env->cur_state.regs[i].live = REG_LIVE_NONE;
	for (i = 0; i < MAX_BPF_STACK / BPF_REG_SIZE; i++)
		if (env->cur_state.stack_slot_type[i * BPF_REG_SIZE] == STACK_SPILL)
			env->cur_state.spilled_regs[i].live = REG_LIVE_NONE;
	return 0;
}

static int ext_analyzer_insn_hook(struct bpf_verifier_env *env,
				  int insn_idx, int prev_insn_idx)
{
	if (!env->analyzer_ops || !env->analyzer_ops->insn_hook)
		return 0;

	return env->analyzer_ops->insn_hook(env, insn_idx, prev_insn_idx);
}

static int do_check(struct bpf_verifier_env *env)
{
	struct bpf_verifier_state *state = &env->cur_state;
	struct bpf_insn *insns = env->prog->insnsi;
	struct bpf_reg_state *regs = state->regs;
	int insn_cnt = env->prog->len;
	int insn_idx, prev_insn_idx = 0;
	int insn_processed = 0;
	bool do_print_state = false;

	init_reg_state(regs);
	state->parent = NULL;
	insn_idx = 0;
	for (;;) {
		struct bpf_insn *insn;
		u8 class;
		int err;

		if (insn_idx >= insn_cnt) {
			verbose("invalid insn idx %d insn_cnt %d\n",
				insn_idx, insn_cnt);
			return -EFAULT;
		}

		insn = &insns[insn_idx];
		class = BPF_CLASS(insn->code);

		if (++insn_processed > BPF_COMPLEXITY_LIMIT_INSNS) {
			verbose("BPF program is too large. Processed %d insn\n",
				insn_processed);
			return -E2BIG;
		}

		err = is_state_visited(env, insn_idx);
		if (err < 0)
			return err;
		if (err == 1) {
			/* found equivalent state, can prune the search */
			if (log_level) {
				if (do_print_state)
					verbose("\nfrom %d to %d: safe\n",
						prev_insn_idx, insn_idx);
				else
					verbose("%d: safe\n", insn_idx);
			}
			goto process_bpf_exit;
		}

		if (need_resched())
			cond_resched();

		if (log_level > 1 || (log_level && do_print_state)) {
			if (log_level > 1)
				verbose("%d:", insn_idx);
			else
				verbose("\nfrom %d to %d:",
					prev_insn_idx, insn_idx);
			print_verifier_state(&env->cur_state);
			do_print_state = false;
		}

		if (log_level) {
			verbose("%d: ", insn_idx);
			print_bpf_insn(env, insn);
		}

		err = ext_analyzer_insn_hook(env, insn_idx, prev_insn_idx);
		if (err)
			return err;

		if (class == BPF_ALU || class == BPF_ALU64) {
			err = check_alu_op(env, insn);
			if (err)
				return err;

		} else if (class == BPF_LDX) {
			enum bpf_reg_type *prev_src_type, src_reg_type;

			/* check for reserved fields is already done */

			/* check src operand */
			err = check_reg_arg(env, insn->src_reg, SRC_OP);
			if (err)
				return err;

			err = check_reg_arg(env, insn->dst_reg, DST_OP_NO_MARK);
			if (err)
				return err;

			src_reg_type = regs[insn->src_reg].type;

			/* check that memory (src_reg + off) is readable,
			 * the state of dst_reg will be updated by this func
			 */
			err = check_mem_access(env, insn_idx, insn->src_reg, insn->off,
					       BPF_SIZE(insn->code), BPF_READ,
					       insn->dst_reg);
			if (err)
				return err;

			prev_src_type = &env->insn_aux_data[insn_idx].ptr_type;

			if (*prev_src_type == NOT_INIT) {
				/* saw a valid insn
				 * dst_reg = *(u32 *)(src_reg + off)
				 * save type to validate intersecting paths
				 */
				*prev_src_type = src_reg_type;

			} else if (src_reg_type != *prev_src_type &&
				   (src_reg_type == PTR_TO_CTX ||
				    *prev_src_type == PTR_TO_CTX)) {
				/* ABuser program is trying to use the same insn
				 * dst_reg = *(u32*) (src_reg + off)
				 * with different pointer types:
				 * src_reg == ctx in one branch and
				 * src_reg == stack|map in some other branch.
				 * Reject it.
				 */
				verbose("same insn cannot be used with different pointers\n");
				return -EINVAL;
			}

		} else if (class == BPF_STX) {
			enum bpf_reg_type *prev_dst_type, dst_reg_type;

			if (BPF_MODE(insn->code) == BPF_XADD) {
				err = check_xadd(env, insn_idx, insn);
				if (err)
					return err;
				insn_idx++;
				continue;
			}

			/* check src1 operand */
			err = check_reg_arg(env, insn->src_reg, SRC_OP);
			if (err)
				return err;
			/* check src2 operand */
			err = check_reg_arg(env, insn->dst_reg, SRC_OP);
			if (err)
				return err;

			dst_reg_type = regs[insn->dst_reg].type;

			/* check that memory (dst_reg + off) is writeable */
			err = check_mem_access(env, insn_idx, insn->dst_reg, insn->off,
					       BPF_SIZE(insn->code), BPF_WRITE,
					       insn->src_reg);
			if (err)
				return err;

			prev_dst_type = &env->insn_aux_data[insn_idx].ptr_type;

			if (*prev_dst_type == NOT_INIT) {
				*prev_dst_type = dst_reg_type;
			} else if (dst_reg_type != *prev_dst_type &&
				   (dst_reg_type == PTR_TO_CTX ||
				    *prev_dst_type == PTR_TO_CTX)) {
				verbose("same insn cannot be used with different pointers\n");
				return -EINVAL;
			}

		} else if (class == BPF_ST) {
			if (BPF_MODE(insn->code) != BPF_MEM ||
			    insn->src_reg != BPF_REG_0) {
				verbose("BPF_ST uses reserved fields\n");
				return -EINVAL;
			}
			/* check src operand */
			err = check_reg_arg(env, insn->dst_reg, SRC_OP);
			if (err)
				return err;

			/* check that memory (dst_reg + off) is writeable */
			err = check_mem_access(env, insn_idx, insn->dst_reg, insn->off,
					       BPF_SIZE(insn->code), BPF_WRITE,
					       -1);
			if (err)
				return err;

		} else if (class == BPF_JMP) {
			u8 opcode = BPF_OP(insn->code);

			if (opcode == BPF_CALL) {
				if (BPF_SRC(insn->code) != BPF_K ||
				    insn->off != 0 ||
				    insn->src_reg != BPF_REG_0 ||
				    insn->dst_reg != BPF_REG_0) {
					verbose("BPF_CALL uses reserved fields\n");
					return -EINVAL;
				}

				err = check_call(env, insn->imm, insn_idx);
				if (err)
					return err;

			} else if (opcode == BPF_JA) {
				if (BPF_SRC(insn->code) != BPF_K ||
				    insn->imm != 0 ||
				    insn->src_reg != BPF_REG_0 ||
				    insn->dst_reg != BPF_REG_0) {
					verbose("BPF_JA uses reserved fields\n");
					return -EINVAL;
				}

				insn_idx += insn->off + 1;
				continue;

			} else if (opcode == BPF_EXIT) {
				if (BPF_SRC(insn->code) != BPF_K ||
				    insn->imm != 0 ||
				    insn->src_reg != BPF_REG_0 ||
				    insn->dst_reg != BPF_REG_0) {
					verbose("BPF_EXIT uses reserved fields\n");
					return -EINVAL;
				}

				/* eBPF calling convetion is such that R0 is used
				 * to return the value from eBPF program.
				 * Make sure that it's readable at this time
				 * of bpf_exit, which means that program wrote
				 * something into it earlier
				 */
				err = check_reg_arg(env, BPF_REG_0, SRC_OP);
				if (err)
					return err;

				if (is_pointer_value(env, BPF_REG_0)) {
					verbose("R0 leaks addr as return value\n");
					return -EACCES;
				}

process_bpf_exit:
				insn_idx = pop_stack(env, &prev_insn_idx);
				if (insn_idx < 0) {
					break;
				} else {
					do_print_state = true;
					continue;
				}
			} else {
				err = check_cond_jmp_op(env, insn, &insn_idx);
				if (err)
					return err;
			}
		} else if (class == BPF_LD) {
			u8 mode = BPF_MODE(insn->code);

			if (mode == BPF_ABS || mode == BPF_IND) {
				err = check_ld_abs(env, insn);
				if (err)
					return err;

			} else if (mode == BPF_IMM) {
				err = check_ld_imm(env, insn);
				if (err)
					return err;

				insn_idx++;
			} else {
				verbose("invalid BPF_LD mode\n");
				return -EINVAL;
			}
		} else {
			verbose("unknown insn class %d\n", class);
			return -EINVAL;
		}

		insn_idx++;
	}

	verbose("processed %d insns, stack depth %d\n",
		insn_processed, env->prog->aux->stack_depth);
	return 0;
}

static int check_map_prealloc(struct bpf_map *map)
{
	return (map->map_type != BPF_MAP_TYPE_HASH &&
		map->map_type != BPF_MAP_TYPE_PERCPU_HASH &&
		map->map_type != BPF_MAP_TYPE_HASH_OF_MAPS) ||
		!(map->map_flags & BPF_F_NO_PREALLOC);
}

static int check_map_prog_compatibility(struct bpf_map *map,
					struct bpf_prog *prog)

{
	/* Make sure that BPF_PROG_TYPE_PERF_EVENT programs only use
	 * preallocated hash maps, since doing memory allocation
	 * in overflow_handler can crash depending on where nmi got
	 * triggered.
	 */
	if (prog->type == BPF_PROG_TYPE_PERF_EVENT) {
		if (!check_map_prealloc(map)) {
			verbose("perf_event programs can only use preallocated hash map\n");
			return -EINVAL;
		}
		if (map->inner_map_meta &&
		    !check_map_prealloc(map->inner_map_meta)) {
			verbose("perf_event programs can only use preallocated inner hash map\n");
			return -EINVAL;
		}
	}
	return 0;
}

/* look for pseudo eBPF instructions that access map FDs and
 * replace them with actual map pointers
 */
static int replace_map_fd_with_map_ptr(struct bpf_verifier_env *env)
{
	struct bpf_insn *insn = env->prog->insnsi;
	int insn_cnt = env->prog->len;
	int i, j, err;

	err = bpf_prog_calc_tag(env->prog);
	if (err)
		return err;

	for (i = 0; i < insn_cnt; i++, insn++) {
		if (BPF_CLASS(insn->code) == BPF_LDX &&
		    (BPF_MODE(insn->code) != BPF_MEM || insn->imm != 0)) {
			verbose("BPF_LDX uses reserved fields\n");
			return -EINVAL;
		}

		if (BPF_CLASS(insn->code) == BPF_STX &&
		    ((BPF_MODE(insn->code) != BPF_MEM &&
		      BPF_MODE(insn->code) != BPF_XADD) || insn->imm != 0)) {
			verbose("BPF_STX uses reserved fields\n");
			return -EINVAL;
		}

		if (insn[0].code == (BPF_LD | BPF_IMM | BPF_DW)) {
			struct bpf_map *map;
			struct fd f;

			if (i == insn_cnt - 1 || insn[1].code != 0 ||
			    insn[1].dst_reg != 0 || insn[1].src_reg != 0 ||
			    insn[1].off != 0) {
				verbose("invalid bpf_ld_imm64 insn\n");
				return -EINVAL;
			}

			if (insn->src_reg == 0)
				/* valid generic load 64-bit imm */
				goto next_insn;

			if (insn->src_reg != BPF_PSEUDO_MAP_FD) {
				verbose("unrecognized bpf_ld_imm64 insn\n");
				return -EINVAL;
			}

			f = fdget(insn->imm);
			map = __bpf_map_get(f);
			if (IS_ERR(map)) {
				verbose("fd %d is not pointing to valid bpf_map\n",
					insn->imm);
				return PTR_ERR(map);
			}

			err = check_map_prog_compatibility(map, env->prog);
			if (err) {
				fdput(f);
				return err;
			}

			/* store map pointer inside BPF_LD_IMM64 instruction */
			insn[0].imm = (u32) (unsigned long) map;
			insn[1].imm = ((u64) (unsigned long) map) >> 32;

			/* check whether we recorded this map already */
			for (j = 0; j < env->used_map_cnt; j++)
				if (env->used_maps[j] == map) {
					fdput(f);
					goto next_insn;
				}

			if (env->used_map_cnt >= MAX_USED_MAPS) {
				fdput(f);
				return -E2BIG;
			}

			/* hold the map. If the program is rejected by verifier,
			 * the map will be released by release_maps() or it
			 * will be used by the valid program until it's unloaded
			 * and all maps are released in free_bpf_prog_info()
			 */
			map = bpf_map_inc(map, false);
			if (IS_ERR(map)) {
				fdput(f);
				return PTR_ERR(map);
			}
			env->used_maps[env->used_map_cnt++] = map;

			fdput(f);
next_insn:
			insn++;
			i++;
		}
	}

	/* now all pseudo BPF_LD_IMM64 instructions load valid
	 * 'struct bpf_map *' into a register instead of user map_fd.
	 * These pointers will be used later by verifier to validate map access.
	 */
	return 0;
}

/* drop refcnt of maps used by the rejected program */
static void release_maps(struct bpf_verifier_env *env)
{
	int i;

	for (i = 0; i < env->used_map_cnt; i++)
		bpf_map_put(env->used_maps[i]);
}

/* convert pseudo BPF_LD_IMM64 into generic BPF_LD_IMM64 */
static void convert_pseudo_ld_imm64(struct bpf_verifier_env *env)
{
	struct bpf_insn *insn = env->prog->insnsi;
	int insn_cnt = env->prog->len;
	int i;

	for (i = 0; i < insn_cnt; i++, insn++)
		if (insn->code == (BPF_LD | BPF_IMM | BPF_DW))
			insn->src_reg = 0;
}

/* single env->prog->insni[off] instruction was replaced with the range
 * insni[off, off + cnt).  Adjust corresponding insn_aux_data by copying
 * [0, off) and [off, end) to new locations, so the patched range stays zero
 */
static int adjust_insn_aux_data(struct bpf_verifier_env *env, u32 prog_len,
				u32 off, u32 cnt)
{
	struct bpf_insn_aux_data *new_data, *old_data = env->insn_aux_data;

	if (cnt == 1)
		return 0;
	new_data = vzalloc(sizeof(struct bpf_insn_aux_data) * prog_len);
	if (!new_data)
		return -ENOMEM;
	memcpy(new_data, old_data, sizeof(struct bpf_insn_aux_data) * off);
	memcpy(new_data + off + cnt - 1, old_data + off,
	       sizeof(struct bpf_insn_aux_data) * (prog_len - off - cnt + 1));
	env->insn_aux_data = new_data;
	vfree(old_data);
	return 0;
}

static struct bpf_prog *bpf_patch_insn_data(struct bpf_verifier_env *env, u32 off,
					    const struct bpf_insn *patch, u32 len)
{
	struct bpf_prog *new_prog;

	new_prog = bpf_patch_insn_single(env->prog, off, patch, len);
	if (!new_prog)
		return NULL;
	if (adjust_insn_aux_data(env, new_prog->len, off, len))
		return NULL;
	return new_prog;
}

/* convert load instructions that access fields of 'struct __sk_buff'
 * into sequence of instructions that access fields of 'struct sk_buff'
 */
static int convert_ctx_accesses(struct bpf_verifier_env *env)
{
	const struct bpf_verifier_ops *ops = env->prog->aux->ops;
	int i, cnt, size, ctx_field_size, delta = 0;
	const int insn_cnt = env->prog->len;
	struct bpf_insn insn_buf[16], *insn;
	struct bpf_prog *new_prog;
	enum bpf_access_type type;
	bool is_narrower_load;
	u32 target_size;

	if (ops->gen_prologue) {
		cnt = ops->gen_prologue(insn_buf, env->seen_direct_write,
					env->prog);
		if (cnt >= ARRAY_SIZE(insn_buf)) {
			verbose("bpf verifier is misconfigured\n");
			return -EINVAL;
		} else if (cnt) {
			new_prog = bpf_patch_insn_data(env, 0, insn_buf, cnt);
			if (!new_prog)
				return -ENOMEM;

			env->prog = new_prog;
			delta += cnt - 1;
		}
	}

	if (!ops->convert_ctx_access)
		return 0;

	insn = env->prog->insnsi + delta;

	for (i = 0; i < insn_cnt; i++, insn++) {
		if (insn->code == (BPF_LDX | BPF_MEM | BPF_B) ||
		    insn->code == (BPF_LDX | BPF_MEM | BPF_H) ||
		    insn->code == (BPF_LDX | BPF_MEM | BPF_W) ||
		    insn->code == (BPF_LDX | BPF_MEM | BPF_DW))
			type = BPF_READ;
		else if (insn->code == (BPF_STX | BPF_MEM | BPF_B) ||
			 insn->code == (BPF_STX | BPF_MEM | BPF_H) ||
			 insn->code == (BPF_STX | BPF_MEM | BPF_W) ||
			 insn->code == (BPF_STX | BPF_MEM | BPF_DW))
			type = BPF_WRITE;
		else
			continue;

		if (env->insn_aux_data[i + delta].ptr_type != PTR_TO_CTX)
			continue;

		ctx_field_size = env->insn_aux_data[i + delta].ctx_field_size;
		size = BPF_LDST_BYTES(insn);

		/* If the read access is a narrower load of the field,
		 * convert to a 4/8-byte load, to minimum program type specific
		 * convert_ctx_access changes. If conversion is successful,
		 * we will apply proper mask to the result.
		 */
		is_narrower_load = size < ctx_field_size;
		if (is_narrower_load) {
			u32 off = insn->off;
			u8 size_code;

			if (type == BPF_WRITE) {
				verbose("bpf verifier narrow ctx access misconfigured\n");
				return -EINVAL;
			}

			size_code = BPF_H;
			if (ctx_field_size == 4)
				size_code = BPF_W;
			else if (ctx_field_size == 8)
				size_code = BPF_DW;

			insn->off = off & ~(ctx_field_size - 1);
			insn->code = BPF_LDX | BPF_MEM | size_code;
		}

		target_size = 0;
		cnt = ops->convert_ctx_access(type, insn, insn_buf, env->prog,
					      &target_size);
		if (cnt == 0 || cnt >= ARRAY_SIZE(insn_buf) ||
		    (ctx_field_size && !target_size)) {
			verbose("bpf verifier is misconfigured\n");
			return -EINVAL;
		}

		if (is_narrower_load && size < target_size) {
			if (ctx_field_size <= 4)
				insn_buf[cnt++] = BPF_ALU32_IMM(BPF_AND, insn->dst_reg,
								(1 << size * 8) - 1);
			else
				insn_buf[cnt++] = BPF_ALU64_IMM(BPF_AND, insn->dst_reg,
								(1 << size * 8) - 1);
		}

		new_prog = bpf_patch_insn_data(env, i + delta, insn_buf, cnt);
		if (!new_prog)
			return -ENOMEM;

		delta += cnt - 1;

		/* keep walking new program and skip insns we just inserted */
		env->prog = new_prog;
		insn      = new_prog->insnsi + i + delta;
	}

	return 0;
}

/* fixup insn->imm field of bpf_call instructions
 * and inline eligible helpers as explicit sequence of BPF instructions
 *
 * this function is called after eBPF program passed verification
 */
static int fixup_bpf_calls(struct bpf_verifier_env *env)
{
	struct bpf_prog *prog = env->prog;
	struct bpf_insn *insn = prog->insnsi;
	const struct bpf_func_proto *fn;
	const int insn_cnt = prog->len;
	struct bpf_insn insn_buf[16];
	struct bpf_prog *new_prog;
	struct bpf_map *map_ptr;
	int i, cnt, delta = 0;

	for (i = 0; i < insn_cnt; i++, insn++) {
		if (insn->code != (BPF_JMP | BPF_CALL))
			continue;

		if (insn->imm == BPF_FUNC_get_route_realm)
			prog->dst_needed = 1;
		if (insn->imm == BPF_FUNC_get_prandom_u32)
			bpf_user_rnd_init_once();
		if (insn->imm == BPF_FUNC_tail_call) {
			/* If we tail call into other programs, we
			 * cannot make any assumptions since they can
			 * be replaced dynamically during runtime in
			 * the program array.
			 */
			prog->cb_access = 1;
			env->prog->aux->stack_depth = MAX_BPF_STACK;

			/* mark bpf_tail_call as different opcode to avoid
			 * conditional branch in the interpeter for every normal
			 * call and to prevent accidental JITing by JIT compiler
			 * that doesn't support bpf_tail_call yet
			 */
			insn->imm = 0;
			insn->code = BPF_JMP | BPF_TAIL_CALL;
			continue;
		}

		/* BPF_EMIT_CALL() assumptions in some of the map_gen_lookup
		 * handlers are currently limited to 64 bit only.
		 */
		if (ebpf_jit_enabled() && BITS_PER_LONG == 64 &&
		    insn->imm == BPF_FUNC_map_lookup_elem) {
			map_ptr = env->insn_aux_data[i + delta].map_ptr;
			if (map_ptr == BPF_MAP_PTR_POISON ||
			    !map_ptr->ops->map_gen_lookup)
				goto patch_call_imm;

			cnt = map_ptr->ops->map_gen_lookup(map_ptr, insn_buf);
			if (cnt == 0 || cnt >= ARRAY_SIZE(insn_buf)) {
				verbose("bpf verifier is misconfigured\n");
				return -EINVAL;
			}

			new_prog = bpf_patch_insn_data(env, i + delta, insn_buf,
						       cnt);
			if (!new_prog)
				return -ENOMEM;

			delta += cnt - 1;

			/* keep walking new program and skip insns we just inserted */
			env->prog = prog = new_prog;
			insn      = new_prog->insnsi + i + delta;
			continue;
		}

		if (insn->imm == BPF_FUNC_redirect_map) {
			/* Note, we cannot use prog directly as imm as subsequent
			 * rewrites would still change the prog pointer. The only
			 * stable address we can use is aux, which also works with
			 * prog clones during blinding.
			 */
			u64 addr = (unsigned long)prog->aux;
			struct bpf_insn r4_ld[] = {
				BPF_LD_IMM64(BPF_REG_4, addr),
				*insn,
			};
			cnt = ARRAY_SIZE(r4_ld);

			new_prog = bpf_patch_insn_data(env, i + delta, r4_ld, cnt);
			if (!new_prog)
				return -ENOMEM;

			delta    += cnt - 1;
			env->prog = prog = new_prog;
			insn      = new_prog->insnsi + i + delta;
		}
patch_call_imm:
		fn = prog->aux->ops->get_func_proto(insn->imm);
		/* all functions that have prototype and verifier allowed
		 * programs to call them, must be real in-kernel functions
		 */
		if (!fn->func) {
			verbose("kernel subsystem misconfigured func %s#%d\n",
				func_id_name(insn->imm), insn->imm);
			return -EFAULT;
		}
		insn->imm = fn->func - __bpf_call_base;
	}

	return 0;
}

static void free_states(struct bpf_verifier_env *env)
{
	struct bpf_verifier_state_list *sl, *sln;
	int i;

	if (!env->explored_states)
		return;

	for (i = 0; i < env->prog->len; i++) {
		sl = env->explored_states[i];

		if (sl)
			while (sl != STATE_LIST_MARK) {
				sln = sl->next;
				kfree(sl);
				sl = sln;
			}
	}

	kfree(env->explored_states);
}

int bpf_check(struct bpf_prog **prog, union bpf_attr *attr)
{
	char __user *log_ubuf = NULL;
	struct bpf_verifier_env *env;
	int ret = -EINVAL;

	/* 'struct bpf_verifier_env' can be global, but since it's not small,
	 * allocate/free it every time bpf_check() is called
	 */
	env = kzalloc(sizeof(struct bpf_verifier_env), GFP_KERNEL);
	if (!env)
		return -ENOMEM;

	env->insn_aux_data = vzalloc(sizeof(struct bpf_insn_aux_data) *
				     (*prog)->len);
	ret = -ENOMEM;
	if (!env->insn_aux_data)
		goto err_free_env;
	env->prog = *prog;

	/* grab the mutex to protect few globals used by verifier */
	mutex_lock(&bpf_verifier_lock);

	if (attr->log_level || attr->log_buf || attr->log_size) {
		/* user requested verbose verifier output
		 * and supplied buffer to store the verification trace
		 */
		log_level = attr->log_level;
		log_ubuf = (char __user *) (unsigned long) attr->log_buf;
		log_size = attr->log_size;
		log_len = 0;

		ret = -EINVAL;
		/* log_* values have to be sane */
		if (log_size < 128 || log_size > UINT_MAX >> 8 ||
		    log_level == 0 || log_ubuf == NULL)
			goto err_unlock;

		ret = -ENOMEM;
		log_buf = vmalloc(log_size);
		if (!log_buf)
			goto err_unlock;
	} else {
		log_level = 0;
	}

	env->strict_alignment = !!(attr->prog_flags & BPF_F_STRICT_ALIGNMENT);
	if (!IS_ENABLED(CONFIG_HAVE_EFFICIENT_UNALIGNED_ACCESS))
		env->strict_alignment = true;

	ret = replace_map_fd_with_map_ptr(env);
	if (ret < 0)
		goto skip_full_check;

	env->explored_states = kcalloc(env->prog->len,
				       sizeof(struct bpf_verifier_state_list *),
				       GFP_USER);
	ret = -ENOMEM;
	if (!env->explored_states)
		goto skip_full_check;

	ret = check_cfg(env);
	if (ret < 0)
		goto skip_full_check;

	env->allow_ptr_leaks = capable(CAP_SYS_ADMIN);

	ret = do_check(env);

skip_full_check:
	while (pop_stack(env, NULL) >= 0);
	free_states(env);

	if (ret == 0)
		/* program is valid, convert *(u32*)(ctx + off) accesses */
		ret = convert_ctx_accesses(env);

	if (ret == 0)
		ret = fixup_bpf_calls(env);

	if (log_level && log_len >= log_size - 1) {
		BUG_ON(log_len >= log_size);
		/* verifier log exceeded user supplied buffer */
		ret = -ENOSPC;
		/* fall through to return what was recorded */
	}

	/* copy verifier log back to user space including trailing zero */
	if (log_level && copy_to_user(log_ubuf, log_buf, log_len + 1) != 0) {
		ret = -EFAULT;
		goto free_log_buf;
	}

	if (ret == 0 && env->used_map_cnt) {
		/* if program passed verifier, update used_maps in bpf_prog_info */
		env->prog->aux->used_maps = kmalloc_array(env->used_map_cnt,
							  sizeof(env->used_maps[0]),
							  GFP_KERNEL);

		if (!env->prog->aux->used_maps) {
			ret = -ENOMEM;
			goto free_log_buf;
		}

		memcpy(env->prog->aux->used_maps, env->used_maps,
		       sizeof(env->used_maps[0]) * env->used_map_cnt);
		env->prog->aux->used_map_cnt = env->used_map_cnt;

		/* program is valid. Convert pseudo bpf_ld_imm64 into generic
		 * bpf_ld_imm64 instructions
		 */
		convert_pseudo_ld_imm64(env);
	}

free_log_buf:
	if (log_level)
		vfree(log_buf);
	if (!env->prog->aux->used_maps)
		/* if we didn't copy map pointers into bpf_prog_info, release
		 * them now. Otherwise free_bpf_prog_info() will release them.
		 */
		release_maps(env);
	*prog = env->prog;
err_unlock:
	mutex_unlock(&bpf_verifier_lock);
	vfree(env->insn_aux_data);
err_free_env:
	kfree(env);
	return ret;
}

int bpf_analyzer(struct bpf_prog *prog, const struct bpf_ext_analyzer_ops *ops,
		 void *priv)
{
	struct bpf_verifier_env *env;
	int ret;

	env = kzalloc(sizeof(struct bpf_verifier_env), GFP_KERNEL);
	if (!env)
		return -ENOMEM;

	env->insn_aux_data = vzalloc(sizeof(struct bpf_insn_aux_data) *
				     prog->len);
	ret = -ENOMEM;
	if (!env->insn_aux_data)
		goto err_free_env;
	env->prog = prog;
	env->analyzer_ops = ops;
	env->analyzer_priv = priv;

	/* grab the mutex to protect few globals used by verifier */
	mutex_lock(&bpf_verifier_lock);

	log_level = 0;

	env->strict_alignment = false;
	if (!IS_ENABLED(CONFIG_HAVE_EFFICIENT_UNALIGNED_ACCESS))
		env->strict_alignment = true;

	env->explored_states = kcalloc(env->prog->len,
				       sizeof(struct bpf_verifier_state_list *),
				       GFP_KERNEL);
	ret = -ENOMEM;
	if (!env->explored_states)
		goto skip_full_check;

	ret = check_cfg(env);
	if (ret < 0)
		goto skip_full_check;

	env->allow_ptr_leaks = capable(CAP_SYS_ADMIN);

	ret = do_check(env);

skip_full_check:
	while (pop_stack(env, NULL) >= 0);
	free_states(env);

	mutex_unlock(&bpf_verifier_lock);
	vfree(env->insn_aux_data);
err_free_env:
	kfree(env);
	return ret;
}
EXPORT_SYMBOL_GPL(bpf_analyzer);<|MERGE_RESOLUTION|>--- conflicted
+++ resolved
@@ -574,33 +574,6 @@
 	reg->var_off = tnum_intersect(reg->var_off,
 				      tnum_range(reg->umin_value,
 						 reg->umax_value));
-<<<<<<< HEAD
-}
-
-/* Reset the min/max bounds of a register */
-static void __mark_reg_unbounded(struct bpf_reg_state *reg)
-{
-	reg->smin_value = S64_MIN;
-	reg->smax_value = S64_MAX;
-	reg->umin_value = 0;
-	reg->umax_value = U64_MAX;
-}
-
-/* Mark a register as having a completely unknown (scalar) value. */
-static void __mark_reg_unknown(struct bpf_reg_state *reg)
-{
-	reg->type = SCALAR_VALUE;
-	reg->id = 0;
-	reg->off = 0;
-	reg->var_off = tnum_unknown;
-	__mark_reg_unbounded(reg);
-}
-
-static void mark_reg_unknown(struct bpf_reg_state *regs, u32 regno)
-{
-	if (WARN_ON(regno >= MAX_BPF_REG)) {
-		verbose("mark_reg_unknown(regs, %u)\n", regno);
-=======
 }
 
 /* Reset the min/max bounds of a register */
@@ -644,43 +617,16 @@
 {
 	if (WARN_ON(regno >= MAX_BPF_REG)) {
 		verbose("mark_reg_not_init(regs, %u)\n", regno);
->>>>>>> 9abd04af
 		/* Something bad happened, let's kill all regs */
 		for (regno = 0; regno < MAX_BPF_REG; regno++)
 			__mark_reg_not_init(regs + regno);
 		return;
 	}
-<<<<<<< HEAD
-	__mark_reg_unknown(regs + regno);
-}
-
-static void __mark_reg_not_init(struct bpf_reg_state *reg)
-{
-	__mark_reg_unknown(reg);
-	reg->type = NOT_INIT;
-}
-
-static void mark_reg_not_init(struct bpf_reg_state *regs, u32 regno)
-{
-	if (WARN_ON(regno >= MAX_BPF_REG)) {
-		verbose("mark_reg_not_init(regs, %u)\n", regno);
-		/* Something bad happened, let's kill all regs */
-		for (regno = 0; regno < MAX_BPF_REG; regno++)
-			__mark_reg_not_init(regs + regno);
-		return;
-	}
 	__mark_reg_not_init(regs + regno);
 }
 
 static void init_reg_state(struct bpf_reg_state *regs)
 {
-=======
-	__mark_reg_not_init(regs + regno);
-}
-
-static void init_reg_state(struct bpf_reg_state *regs)
-{
->>>>>>> 9abd04af
 	int i;
 
 	for (i = 0; i < MAX_BPF_REG; i++) {
@@ -1170,16 +1116,12 @@
 		/* ctx accesses must be at a fixed offset, so that we can
 		 * determine what type of data were returned.
 		 */
-<<<<<<< HEAD
-		if (!tnum_is_const(reg->var_off)) {
-=======
 		if (reg->off) {
 			verbose("dereference of modified ctx ptr R%d off=%d+%d, ctx+const is allowed, ctx+const+const is not\n",
 				regno, reg->off, off - reg->off);
 			return -EACCES;
 		}
 		if (!tnum_is_const(reg->var_off) || reg->var_off.value) {
->>>>>>> 9abd04af
 			char tn_buf[48];
 
 			tnum_strn(tn_buf, sizeof(tn_buf), reg->var_off);
@@ -1187,10 +1129,6 @@
 				tn_buf, off, size);
 			return -EACCES;
 		}
-<<<<<<< HEAD
-		off += reg->var_off.value;
-=======
->>>>>>> 9abd04af
 		err = check_ctx_access(env, insn_idx, off, size, t, &reg_type);
 		if (!err && t == BPF_READ && value_regno >= 0) {
 			/* ctx access returns either a scalar, or a
@@ -1922,7 +1860,6 @@
 		 * this creates a new 'base' pointer, off_reg (variable) gets
 		 * added into the variable offset, and we copy the fixed offset
 		 * from ptr_reg.
-<<<<<<< HEAD
 		 */
 		if (signed_add_overflows(smin_ptr, smin_val) ||
 		    signed_add_overflows(smax_ptr, smax_val)) {
@@ -2000,85 +1937,6 @@
 			dst_reg->umin_value = umin_ptr - umax_val;
 			dst_reg->umax_value = umax_ptr - umin_val;
 		}
-=======
-		 */
-		if (signed_add_overflows(smin_ptr, smin_val) ||
-		    signed_add_overflows(smax_ptr, smax_val)) {
-			dst_reg->smin_value = S64_MIN;
-			dst_reg->smax_value = S64_MAX;
-		} else {
-			dst_reg->smin_value = smin_ptr + smin_val;
-			dst_reg->smax_value = smax_ptr + smax_val;
-		}
-		if (umin_ptr + umin_val < umin_ptr ||
-		    umax_ptr + umax_val < umax_ptr) {
-			dst_reg->umin_value = 0;
-			dst_reg->umax_value = U64_MAX;
-		} else {
-			dst_reg->umin_value = umin_ptr + umin_val;
-			dst_reg->umax_value = umax_ptr + umax_val;
-		}
-		dst_reg->var_off = tnum_add(ptr_reg->var_off, off_reg->var_off);
-		dst_reg->off = ptr_reg->off;
-		if (ptr_reg->type == PTR_TO_PACKET) {
-			dst_reg->id = ++env->id_gen;
-			/* something was added to pkt_ptr, set range to zero */
-			dst_reg->range = 0;
-		}
-		break;
-	case BPF_SUB:
-		if (dst_reg == off_reg) {
-			/* scalar -= pointer.  Creates an unknown scalar */
-			if (!env->allow_ptr_leaks)
-				verbose("R%d tried to subtract pointer from scalar\n",
-					dst);
-			return -EACCES;
-		}
-		/* We don't allow subtraction from FP, because (according to
-		 * test_verifier.c test "invalid fp arithmetic", JITs might not
-		 * be able to deal with it.
-		 */
-		if (ptr_reg->type == PTR_TO_STACK) {
-			if (!env->allow_ptr_leaks)
-				verbose("R%d subtraction from stack pointer prohibited\n",
-					dst);
-			return -EACCES;
-		}
-		if (known && (ptr_reg->off - smin_val ==
-			      (s64)(s32)(ptr_reg->off - smin_val))) {
-			/* pointer -= K.  Subtract it from fixed offset */
-			dst_reg->smin_value = smin_ptr;
-			dst_reg->smax_value = smax_ptr;
-			dst_reg->umin_value = umin_ptr;
-			dst_reg->umax_value = umax_ptr;
-			dst_reg->var_off = ptr_reg->var_off;
-			dst_reg->id = ptr_reg->id;
-			dst_reg->off = ptr_reg->off - smin_val;
-			dst_reg->range = ptr_reg->range;
-			break;
-		}
-		/* A new variable offset is created.  If the subtrahend is known
-		 * nonnegative, then any reg->range we had before is still good.
-		 */
-		if (signed_sub_overflows(smin_ptr, smax_val) ||
-		    signed_sub_overflows(smax_ptr, smin_val)) {
-			/* Overflow possible, we know nothing */
-			dst_reg->smin_value = S64_MIN;
-			dst_reg->smax_value = S64_MAX;
-		} else {
-			dst_reg->smin_value = smin_ptr - smax_val;
-			dst_reg->smax_value = smax_ptr - smin_val;
-		}
-		if (umin_ptr < umax_val) {
-			/* Overflow possible, we know nothing */
-			dst_reg->umin_value = 0;
-			dst_reg->umax_value = U64_MAX;
-		} else {
-			/* Cannot overflow (as long as bounds are consistent) */
-			dst_reg->umin_value = umin_ptr - umax_val;
-			dst_reg->umax_value = umax_ptr - umin_val;
-		}
->>>>>>> 9abd04af
 		dst_reg->var_off = tnum_sub(ptr_reg->var_off, off_reg->var_off);
 		dst_reg->off = ptr_reg->off;
 		if (ptr_reg->type == PTR_TO_PACKET) {
@@ -2579,12 +2437,8 @@
 	u16 new_range;
 	int i;
 
-<<<<<<< HEAD
-	if (dst_reg->off < 0)
-=======
 	if (dst_reg->off < 0 ||
 	    (dst_reg->off == 0 && range_right_open))
->>>>>>> 9abd04af
 		/* This doesn't give us any range */
 		return;
 
@@ -2595,11 +2449,6 @@
 		 */
 		return;
 
-<<<<<<< HEAD
-	/* LLVM can generate four kind of checks:
-	 *
-	 * Type 1/2:
-=======
 	new_range = dst_reg->off;
 	if (range_right_open)
 		new_range--;
@@ -2607,7 +2456,6 @@
 	/* Examples for register markings:
 	 *
 	 * pkt_data in dst register:
->>>>>>> 9abd04af
 	 *
 	 *   r2 = r3;
 	 *   r2 += 8;
@@ -2624,11 +2472,7 @@
 	 *     r2=pkt(id=n,off=8,r=0)
 	 *     r3=pkt(id=n,off=0,r=0)
 	 *
-<<<<<<< HEAD
-	 * Type 3/4:
-=======
 	 * pkt_data in src register:
->>>>>>> 9abd04af
 	 *
 	 *   r2 = r3;
 	 *   r2 += 8;
@@ -2659,22 +2503,14 @@
 	for (i = 0; i < MAX_BPF_REG; i++)
 		if (regs[i].type == PTR_TO_PACKET && regs[i].id == dst_reg->id)
 			/* keep the maximum range already checked */
-<<<<<<< HEAD
-			regs[i].range = max_t(u16, regs[i].range, dst_reg->off);
-=======
 			regs[i].range = max(regs[i].range, new_range);
->>>>>>> 9abd04af
 
 	for (i = 0; i < MAX_BPF_STACK; i += BPF_REG_SIZE) {
 		if (state->stack_slot_type[i] != STACK_SPILL)
 			continue;
 		reg = &state->spilled_regs[i / BPF_REG_SIZE];
 		if (reg->type == PTR_TO_PACKET && reg->id == dst_reg->id)
-<<<<<<< HEAD
-			reg->range = max_t(u16, reg->range, dst_reg->off);
-=======
 			reg->range = max(reg->range, new_range);
->>>>>>> 9abd04af
 	}
 }
 
@@ -3035,14 +2871,11 @@
 		 */
 		mark_map_regs(this_branch, insn->dst_reg, opcode == BPF_JNE);
 		mark_map_regs(other_branch, insn->dst_reg, opcode == BPF_JEQ);
-<<<<<<< HEAD
-=======
 	} else if (BPF_SRC(insn->code) == BPF_X && opcode == BPF_JGT &&
 		   dst_reg->type == PTR_TO_PACKET &&
 		   regs[insn->src_reg].type == PTR_TO_PACKET_END) {
 		/* pkt_data' > pkt_end */
 		find_good_pkt_pointers(this_branch, dst_reg, false);
->>>>>>> 9abd04af
 	} else if (BPF_SRC(insn->code) == BPF_X && opcode == BPF_JGT &&
 		   dst_reg->type == PTR_TO_PACKET_END &&
 		   regs[insn->src_reg].type == PTR_TO_PACKET) {
@@ -3061,21 +2894,6 @@
 	} else if (BPF_SRC(insn->code) == BPF_X && opcode == BPF_JGE &&
 		   dst_reg->type == PTR_TO_PACKET &&
 		   regs[insn->src_reg].type == PTR_TO_PACKET_END) {
-<<<<<<< HEAD
-		find_good_pkt_pointers(this_branch, dst_reg);
-	} else if (BPF_SRC(insn->code) == BPF_X && opcode == BPF_JLT &&
-		   dst_reg->type == PTR_TO_PACKET &&
-		   regs[insn->src_reg].type == PTR_TO_PACKET_END) {
-		find_good_pkt_pointers(other_branch, dst_reg);
-	} else if (BPF_SRC(insn->code) == BPF_X && opcode == BPF_JGE &&
-		   dst_reg->type == PTR_TO_PACKET_END &&
-		   regs[insn->src_reg].type == PTR_TO_PACKET) {
-		find_good_pkt_pointers(other_branch, &regs[insn->src_reg]);
-	} else if (BPF_SRC(insn->code) == BPF_X && opcode == BPF_JLE &&
-		   dst_reg->type == PTR_TO_PACKET_END &&
-		   regs[insn->src_reg].type == PTR_TO_PACKET) {
-		find_good_pkt_pointers(this_branch, &regs[insn->src_reg]);
-=======
 		/* pkt_data' >= pkt_end */
 		find_good_pkt_pointers(this_branch, dst_reg, true);
 	} else if (BPF_SRC(insn->code) == BPF_X && opcode == BPF_JGE &&
@@ -3093,7 +2911,6 @@
 		   regs[insn->src_reg].type == PTR_TO_PACKET) {
 		/* pkt_end <= pkt_data' */
 		find_good_pkt_pointers(this_branch, &regs[insn->src_reg], true);
->>>>>>> 9abd04af
 	} else if (is_pointer_value(env, insn->dst_reg)) {
 		verbose("R%d pointer comparison prohibited\n", insn->dst_reg);
 		return -EACCES;
