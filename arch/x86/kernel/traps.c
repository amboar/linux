/*
 *  Copyright (C) 1991, 1992  Linus Torvalds
 *  Copyright (C) 2000, 2001, 2002 Andi Kleen, SuSE Labs
 *
 *  Pentium III FXSR, SSE support
 *	Gareth Hughes <gareth@valinux.com>, May 2000
 */

/*
 * Handle hardware traps and faults.
 */

#define pr_fmt(fmt) KBUILD_MODNAME ": " fmt

#include <linux/context_tracking.h>
#include <linux/interrupt.h>
#include <linux/kallsyms.h>
#include <linux/spinlock.h>
#include <linux/kprobes.h>
#include <linux/uaccess.h>
#include <linux/kdebug.h>
#include <linux/kgdb.h>
#include <linux/kernel.h>
#include <linux/export.h>
#include <linux/ptrace.h>
#include <linux/uprobes.h>
#include <linux/string.h>
#include <linux/delay.h>
#include <linux/errno.h>
#include <linux/kexec.h>
#include <linux/sched.h>
#include <linux/sched/task_stack.h>
#include <linux/timer.h>
#include <linux/init.h>
#include <linux/bug.h>
#include <linux/nmi.h>
#include <linux/mm.h>
#include <linux/smp.h>
#include <linux/io.h>
#include <linux/hardirq.h>
#include <linux/atomic.h>

#include <asm/stacktrace.h>
#include <asm/processor.h>
#include <asm/debugreg.h>
#include <asm/text-patching.h>
#include <asm/ftrace.h>
#include <asm/traps.h>
#include <asm/desc.h>
#include <asm/fpu/internal.h>
#include <asm/cpu.h>
#include <asm/cpu_entry_area.h>
#include <asm/mce.h>
#include <asm/fixmap.h>
#include <asm/mach_traps.h>
#include <asm/alternative.h>
#include <asm/fpu/xstate.h>
#include <asm/vm86.h>
#include <asm/umip.h>
#include <asm/insn.h>
#include <asm/insn-eval.h>

#ifdef CONFIG_X86_64
#include <asm/x86_init.h>
#include <asm/pgalloc.h>
#include <asm/proto.h>
#else
#include <asm/processor-flags.h>
#include <asm/setup.h>
#include <asm/proto.h>
#endif

DECLARE_BITMAP(system_vectors, NR_VECTORS);

static inline void cond_local_irq_enable(struct pt_regs *regs)
{
	if (regs->flags & X86_EFLAGS_IF)
		local_irq_enable();
}

static inline void cond_local_irq_disable(struct pt_regs *regs)
{
	if (regs->flags & X86_EFLAGS_IF)
		local_irq_disable();
}

__always_inline int is_valid_bugaddr(unsigned long addr)
{
	if (addr < TASK_SIZE_MAX)
		return 0;

	/*
	 * We got #UD, if the text isn't readable we'd have gotten
	 * a different exception.
	 */
	return *(unsigned short *)addr == INSN_UD2;
}

static nokprobe_inline int
do_trap_no_signal(struct task_struct *tsk, int trapnr, const char *str,
		  struct pt_regs *regs,	long error_code)
{
	if (v8086_mode(regs)) {
		/*
		 * Traps 0, 1, 3, 4, and 5 should be forwarded to vm86.
		 * On nmi (interrupt 2), do_trap should not be called.
		 */
		if (trapnr < X86_TRAP_UD) {
			if (!handle_vm86_trap((struct kernel_vm86_regs *) regs,
						error_code, trapnr))
				return 0;
		}
	} else if (!user_mode(regs)) {
		if (fixup_exception(regs, trapnr, error_code, 0))
			return 0;

		tsk->thread.error_code = error_code;
		tsk->thread.trap_nr = trapnr;
		die(str, regs, error_code);
	}

	/*
	 * We want error_code and trap_nr set for userspace faults and
	 * kernelspace faults which result in die(), but not
	 * kernelspace faults which are fixed up.  die() gives the
	 * process no chance to handle the signal and notice the
	 * kernel fault information, so that won't result in polluting
	 * the information about previously queued, but not yet
	 * delivered, faults.  See also exc_general_protection below.
	 */
	tsk->thread.error_code = error_code;
	tsk->thread.trap_nr = trapnr;

	return -1;
}

static void show_signal(struct task_struct *tsk, int signr,
			const char *type, const char *desc,
			struct pt_regs *regs, long error_code)
{
	if (show_unhandled_signals && unhandled_signal(tsk, signr) &&
	    printk_ratelimit()) {
		pr_info("%s[%d] %s%s ip:%lx sp:%lx error:%lx",
			tsk->comm, task_pid_nr(tsk), type, desc,
			regs->ip, regs->sp, error_code);
		print_vma_addr(KERN_CONT " in ", regs->ip);
		pr_cont("\n");
	}
}

static void
do_trap(int trapnr, int signr, char *str, struct pt_regs *regs,
	long error_code, int sicode, void __user *addr)
{
	struct task_struct *tsk = current;

	if (!do_trap_no_signal(tsk, trapnr, str, regs, error_code))
		return;

	show_signal(tsk, signr, "trap ", str, regs, error_code);

	if (!sicode)
		force_sig(signr);
	else
		force_sig_fault(signr, sicode, addr);
}
NOKPROBE_SYMBOL(do_trap);

static void do_error_trap(struct pt_regs *regs, long error_code, char *str,
	unsigned long trapnr, int signr, int sicode, void __user *addr)
{
	RCU_LOCKDEP_WARN(!rcu_is_watching(), "entry code didn't wake RCU");

	if (notify_die(DIE_TRAP, str, regs, error_code, trapnr, signr) !=
			NOTIFY_STOP) {
		cond_local_irq_enable(regs);
		do_trap(trapnr, signr, str, regs, error_code, sicode, addr);
		cond_local_irq_disable(regs);
	}
}

/*
 * Posix requires to provide the address of the faulting instruction for
 * SIGILL (#UD) and SIGFPE (#DE) in the si_addr member of siginfo_t.
 *
 * This address is usually regs->ip, but when an uprobe moved the code out
 * of line then regs->ip points to the XOL code which would confuse
 * anything which analyzes the fault address vs. the unmodified binary. If
 * a trap happened in XOL code then uprobe maps regs->ip back to the
 * original instruction address.
 */
static __always_inline void __user *error_get_trap_addr(struct pt_regs *regs)
{
	return (void __user *)uprobe_get_trap_addr(regs);
}

DEFINE_IDTENTRY(exc_divide_error)
{
	do_error_trap(regs, 0, "divide_error", X86_TRAP_DE, SIGFPE,
		      FPE_INTDIV, error_get_trap_addr(regs));
}

DEFINE_IDTENTRY(exc_overflow)
{
	do_error_trap(regs, 0, "overflow", X86_TRAP_OF, SIGSEGV, 0, NULL);
}

#ifdef CONFIG_X86_F00F_BUG
void handle_invalid_op(struct pt_regs *regs)
#else
static inline void handle_invalid_op(struct pt_regs *regs)
#endif
{
	do_error_trap(regs, 0, "invalid opcode", X86_TRAP_UD, SIGILL,
		      ILL_ILLOPN, error_get_trap_addr(regs));
}

static noinstr bool handle_bug(struct pt_regs *regs)
{
	bool handled = false;

	if (!is_valid_bugaddr(regs->ip))
		return handled;

	/*
	 * All lies, just get the WARN/BUG out.
	 */
	instrumentation_begin();
	/*
	 * Since we're emulating a CALL with exceptions, restore the interrupt
	 * state to what it was at the exception site.
	 */
	if (regs->flags & X86_EFLAGS_IF)
		raw_local_irq_enable();
	if (report_bug(regs->ip, regs) == BUG_TRAP_TYPE_WARN) {
		regs->ip += LEN_UD2;
		handled = true;
	}
	if (regs->flags & X86_EFLAGS_IF)
		raw_local_irq_disable();
	instrumentation_end();

	return handled;
}

DEFINE_IDTENTRY_RAW(exc_invalid_op)
{
<<<<<<< HEAD
	idtentry_state_t state;
=======
	irqentry_state_t state;
>>>>>>> adb334d1

	/*
	 * We use UD2 as a short encoding for 'CALL __WARN', as such
	 * handle it before exception entry to avoid recursive WARN
	 * in case exception entry is the one triggering WARNs.
	 */
	if (!user_mode(regs) && handle_bug(regs))
		return;

<<<<<<< HEAD
	state = idtentry_enter(regs);
	instrumentation_begin();
	handle_invalid_op(regs);
	instrumentation_end();
	idtentry_exit(regs, state);
=======
	state = irqentry_enter(regs);
	instrumentation_begin();
	handle_invalid_op(regs);
	instrumentation_end();
	irqentry_exit(regs, state);
>>>>>>> adb334d1
}

DEFINE_IDTENTRY(exc_coproc_segment_overrun)
{
	do_error_trap(regs, 0, "coprocessor segment overrun",
		      X86_TRAP_OLD_MF, SIGFPE, 0, NULL);
}

DEFINE_IDTENTRY_ERRORCODE(exc_invalid_tss)
{
	do_error_trap(regs, error_code, "invalid TSS", X86_TRAP_TS, SIGSEGV,
		      0, NULL);
}

DEFINE_IDTENTRY_ERRORCODE(exc_segment_not_present)
{
	do_error_trap(regs, error_code, "segment not present", X86_TRAP_NP,
		      SIGBUS, 0, NULL);
}

DEFINE_IDTENTRY_ERRORCODE(exc_stack_segment)
{
	do_error_trap(regs, error_code, "stack segment", X86_TRAP_SS, SIGBUS,
		      0, NULL);
}

DEFINE_IDTENTRY_ERRORCODE(exc_alignment_check)
{
	char *str = "alignment check";

	if (notify_die(DIE_TRAP, str, regs, error_code, X86_TRAP_AC, SIGBUS) == NOTIFY_STOP)
		return;

	if (!user_mode(regs))
		die("Split lock detected\n", regs, error_code);

	local_irq_enable();

	if (handle_user_split_lock(regs, error_code))
		return;

	do_trap(X86_TRAP_AC, SIGBUS, "alignment check", regs,
		error_code, BUS_ADRALN, NULL);

	local_irq_disable();
}

#ifdef CONFIG_VMAP_STACK
__visible void __noreturn handle_stack_overflow(const char *message,
						struct pt_regs *regs,
						unsigned long fault_address)
{
	printk(KERN_EMERG "BUG: stack guard page was hit at %p (stack is %p..%p)\n",
		 (void *)fault_address, current->stack,
		 (char *)current->stack + THREAD_SIZE - 1);
	die(message, regs, 0);

	/* Be absolutely certain we don't return. */
	panic("%s", message);
}
#endif

/*
 * Runs on an IST stack for x86_64 and on a special task stack for x86_32.
 *
 * On x86_64, this is more or less a normal kernel entry.  Notwithstanding the
 * SDM's warnings about double faults being unrecoverable, returning works as
 * expected.  Presumably what the SDM actually means is that the CPU may get
 * the register state wrong on entry, so returning could be a bad idea.
 *
 * Various CPU engineers have promised that double faults due to an IRET fault
 * while the stack is read-only are, in fact, recoverable.
 *
 * On x86_32, this is entered through a task gate, and regs are synthesized
 * from the TSS.  Returning is, in principle, okay, but changes to regs will
 * be lost.  If, for some reason, we need to return to a context with modified
 * regs, the shim code could be adjusted to synchronize the registers.
 *
 * The 32bit #DF shim provides CR2 already as an argument. On 64bit it needs
 * to be read before doing anything else.
 */
DEFINE_IDTENTRY_DF(exc_double_fault)
{
	static const char str[] = "double fault";
	struct task_struct *tsk = current;

#ifdef CONFIG_VMAP_STACK
	unsigned long address = read_cr2();
#endif

#ifdef CONFIG_X86_ESPFIX64
	extern unsigned char native_irq_return_iret[];

	/*
	 * If IRET takes a non-IST fault on the espfix64 stack, then we
	 * end up promoting it to a doublefault.  In that case, take
	 * advantage of the fact that we're not using the normal (TSS.sp0)
	 * stack right now.  We can write a fake #GP(0) frame at TSS.sp0
	 * and then modify our own IRET frame so that, when we return,
	 * we land directly at the #GP(0) vector with the stack already
	 * set up according to its expectations.
	 *
	 * The net result is that our #GP handler will think that we
	 * entered from usermode with the bad user context.
	 *
	 * No need for nmi_enter() here because we don't use RCU.
	 */
	if (((long)regs->sp >> P4D_SHIFT) == ESPFIX_PGD_ENTRY &&
		regs->cs == __KERNEL_CS &&
		regs->ip == (unsigned long)native_irq_return_iret)
	{
		struct pt_regs *gpregs = (struct pt_regs *)this_cpu_read(cpu_tss_rw.x86_tss.sp0) - 1;
		unsigned long *p = (unsigned long *)regs->sp;

		/*
		 * regs->sp points to the failing IRET frame on the
		 * ESPFIX64 stack.  Copy it to the entry stack.  This fills
		 * in gpregs->ss through gpregs->ip.
		 *
		 */
		gpregs->ip	= p[0];
		gpregs->cs	= p[1];
		gpregs->flags	= p[2];
		gpregs->sp	= p[3];
		gpregs->ss	= p[4];
		gpregs->orig_ax = 0;  /* Missing (lost) #GP error code */

		/*
		 * Adjust our frame so that we return straight to the #GP
		 * vector with the expected RSP value.  This is safe because
		 * we won't enable interupts or schedule before we invoke
		 * general_protection, so nothing will clobber the stack
		 * frame we just set up.
		 *
		 * We will enter general_protection with kernel GSBASE,
		 * which is what the stub expects, given that the faulting
		 * RIP will be the IRET instruction.
		 */
		regs->ip = (unsigned long)asm_exc_general_protection;
		regs->sp = (unsigned long)&gpregs->orig_ax;

		return;
	}
#endif

	idtentry_enter_nmi(regs);
	instrumentation_begin();
	notify_die(DIE_TRAP, str, regs, error_code, X86_TRAP_DF, SIGSEGV);

	tsk->thread.error_code = error_code;
	tsk->thread.trap_nr = X86_TRAP_DF;

#ifdef CONFIG_VMAP_STACK
	/*
	 * If we overflow the stack into a guard page, the CPU will fail
	 * to deliver #PF and will send #DF instead.  Similarly, if we
	 * take any non-IST exception while too close to the bottom of
	 * the stack, the processor will get a page fault while
	 * delivering the exception and will generate a double fault.
	 *
	 * According to the SDM (footnote in 6.15 under "Interrupt 14 -
	 * Page-Fault Exception (#PF):
	 *
	 *   Processors update CR2 whenever a page fault is detected. If a
	 *   second page fault occurs while an earlier page fault is being
	 *   delivered, the faulting linear address of the second fault will
	 *   overwrite the contents of CR2 (replacing the previous
	 *   address). These updates to CR2 occur even if the page fault
	 *   results in a double fault or occurs during the delivery of a
	 *   double fault.
	 *
	 * The logic below has a small possibility of incorrectly diagnosing
	 * some errors as stack overflows.  For example, if the IDT or GDT
	 * gets corrupted such that #GP delivery fails due to a bad descriptor
	 * causing #GP and we hit this condition while CR2 coincidentally
	 * points to the stack guard page, we'll think we overflowed the
	 * stack.  Given that we're going to panic one way or another
	 * if this happens, this isn't necessarily worth fixing.
	 *
	 * If necessary, we could improve the test by only diagnosing
	 * a stack overflow if the saved RSP points within 47 bytes of
	 * the bottom of the stack: if RSP == tsk_stack + 48 and we
	 * take an exception, the stack is already aligned and there
	 * will be enough room SS, RSP, RFLAGS, CS, RIP, and a
	 * possible error code, so a stack overflow would *not* double
	 * fault.  With any less space left, exception delivery could
	 * fail, and, as a practical matter, we've overflowed the
	 * stack even if the actual trigger for the double fault was
	 * something else.
	 */
	if ((unsigned long)task_stack_page(tsk) - 1 - address < PAGE_SIZE) {
		handle_stack_overflow("kernel stack overflow (double-fault)",
				      regs, address);
	}
#endif

	pr_emerg("PANIC: double fault, error_code: 0x%lx\n", error_code);
	die("double fault", regs, error_code);
	panic("Machine halted.");
	instrumentation_end();
}

DEFINE_IDTENTRY(exc_bounds)
{
	if (notify_die(DIE_TRAP, "bounds", regs, 0,
			X86_TRAP_BR, SIGSEGV) == NOTIFY_STOP)
		return;
	cond_local_irq_enable(regs);

	if (!user_mode(regs))
		die("bounds", regs, 0);

	do_trap(X86_TRAP_BR, SIGSEGV, "bounds", regs, 0, 0, NULL);

	cond_local_irq_disable(regs);
}

enum kernel_gp_hint {
	GP_NO_HINT,
	GP_NON_CANONICAL,
	GP_CANONICAL
};

/*
 * When an uncaught #GP occurs, try to determine the memory address accessed by
 * the instruction and return that address to the caller. Also, try to figure
 * out whether any part of the access to that address was non-canonical.
 */
static enum kernel_gp_hint get_kernel_gp_address(struct pt_regs *regs,
						 unsigned long *addr)
{
	u8 insn_buf[MAX_INSN_SIZE];
	struct insn insn;

	if (copy_from_kernel_nofault(insn_buf, (void *)regs->ip,
			MAX_INSN_SIZE))
		return GP_NO_HINT;

	kernel_insn_init(&insn, insn_buf, MAX_INSN_SIZE);
	insn_get_modrm(&insn);
	insn_get_sib(&insn);

	*addr = (unsigned long)insn_get_addr_ref(&insn, regs);
	if (*addr == -1UL)
		return GP_NO_HINT;

#ifdef CONFIG_X86_64
	/*
	 * Check that:
	 *  - the operand is not in the kernel half
	 *  - the last byte of the operand is not in the user canonical half
	 */
	if (*addr < ~__VIRTUAL_MASK &&
	    *addr + insn.opnd_bytes - 1 > __VIRTUAL_MASK)
		return GP_NON_CANONICAL;
#endif

	return GP_CANONICAL;
}

#define GPFSTR "general protection fault"

DEFINE_IDTENTRY_ERRORCODE(exc_general_protection)
{
	char desc[sizeof(GPFSTR) + 50 + 2*sizeof(unsigned long) + 1] = GPFSTR;
	enum kernel_gp_hint hint = GP_NO_HINT;
	struct task_struct *tsk;
	unsigned long gp_addr;
	int ret;

	cond_local_irq_enable(regs);

	if (static_cpu_has(X86_FEATURE_UMIP)) {
		if (user_mode(regs) && fixup_umip_exception(regs))
			goto exit;
	}

	if (v8086_mode(regs)) {
		local_irq_enable();
		handle_vm86_fault((struct kernel_vm86_regs *) regs, error_code);
		local_irq_disable();
		return;
	}

	tsk = current;

	if (user_mode(regs)) {
		tsk->thread.error_code = error_code;
		tsk->thread.trap_nr = X86_TRAP_GP;

		show_signal(tsk, SIGSEGV, "", desc, regs, error_code);
		force_sig(SIGSEGV);
		goto exit;
	}

	if (fixup_exception(regs, X86_TRAP_GP, error_code, 0))
		goto exit;

	tsk->thread.error_code = error_code;
	tsk->thread.trap_nr = X86_TRAP_GP;

	/*
	 * To be potentially processing a kprobe fault and to trust the result
	 * from kprobe_running(), we have to be non-preemptible.
	 */
	if (!preemptible() &&
	    kprobe_running() &&
	    kprobe_fault_handler(regs, X86_TRAP_GP))
		goto exit;

	ret = notify_die(DIE_GPF, desc, regs, error_code, X86_TRAP_GP, SIGSEGV);
	if (ret == NOTIFY_STOP)
		goto exit;

	if (error_code)
		snprintf(desc, sizeof(desc), "segment-related " GPFSTR);
	else
		hint = get_kernel_gp_address(regs, &gp_addr);

	if (hint != GP_NO_HINT)
		snprintf(desc, sizeof(desc), GPFSTR ", %s 0x%lx",
			 (hint == GP_NON_CANONICAL) ? "probably for non-canonical address"
						    : "maybe for address",
			 gp_addr);

	/*
	 * KASAN is interested only in the non-canonical case, clear it
	 * otherwise.
	 */
	if (hint != GP_NON_CANONICAL)
		gp_addr = 0;

	die_addr(desc, regs, error_code, gp_addr);

exit:
	cond_local_irq_disable(regs);
}

static bool do_int3(struct pt_regs *regs)
{
	int res;

#ifdef CONFIG_KGDB_LOW_LEVEL_TRAP
	if (kgdb_ll_trap(DIE_INT3, "int3", regs, 0, X86_TRAP_BP,
			 SIGTRAP) == NOTIFY_STOP)
		return true;
#endif /* CONFIG_KGDB_LOW_LEVEL_TRAP */

#ifdef CONFIG_KPROBES
	if (kprobe_int3_handler(regs))
		return true;
#endif
	res = notify_die(DIE_INT3, "int3", regs, 0, X86_TRAP_BP, SIGTRAP);

	return res == NOTIFY_STOP;
}

static void do_int3_user(struct pt_regs *regs)
{
	if (do_int3(regs))
		return;

	cond_local_irq_enable(regs);
	do_trap(X86_TRAP_BP, SIGTRAP, "int3", regs, 0, 0, NULL);
	cond_local_irq_disable(regs);
}

DEFINE_IDTENTRY_RAW(exc_int3)
{
	/*
	 * poke_int3_handler() is completely self contained code; it does (and
	 * must) *NOT* call out to anything, lest it hits upon yet another
	 * INT3.
	 */
	if (poke_int3_handler(regs))
		return;

	/*
	 * irqentry_enter_from_user_mode() uses static_branch_{,un}likely()
	 * and therefore can trigger INT3, hence poke_int3_handler() must
	 * be done before. If the entry came from kernel mode, then use
	 * nmi_enter() because the INT3 could have been hit in any context
	 * including NMI.
	 */
	if (user_mode(regs)) {
		irqentry_enter_from_user_mode(regs);
		instrumentation_begin();
		do_int3_user(regs);
		instrumentation_end();
		irqentry_exit_to_user_mode(regs);
	} else {
		bool irq_state = idtentry_enter_nmi(regs);
		instrumentation_begin();
		if (!do_int3(regs))
			die("int3", regs, 0);
		instrumentation_end();
		idtentry_exit_nmi(regs, irq_state);
	}
}

#ifdef CONFIG_X86_64
/*
 * Help handler running on a per-cpu (IST or entry trampoline) stack
 * to switch to the normal thread stack if the interrupted code was in
 * user mode. The actual stack switch is done in entry_64.S
 */
asmlinkage __visible noinstr struct pt_regs *sync_regs(struct pt_regs *eregs)
{
	struct pt_regs *regs = (struct pt_regs *)this_cpu_read(cpu_current_top_of_stack) - 1;
	if (regs != eregs)
		*regs = *eregs;
	return regs;
}

struct bad_iret_stack {
	void *error_entry_ret;
	struct pt_regs regs;
};

asmlinkage __visible noinstr
struct bad_iret_stack *fixup_bad_iret(struct bad_iret_stack *s)
{
	/*
	 * This is called from entry_64.S early in handling a fault
	 * caused by a bad iret to user mode.  To handle the fault
	 * correctly, we want to move our stack frame to where it would
	 * be had we entered directly on the entry stack (rather than
	 * just below the IRET frame) and we want to pretend that the
	 * exception came from the IRET target.
	 */
	struct bad_iret_stack tmp, *new_stack =
		(struct bad_iret_stack *)__this_cpu_read(cpu_tss_rw.x86_tss.sp0) - 1;

	/* Copy the IRET target to the temporary storage. */
	__memcpy(&tmp.regs.ip, (void *)s->regs.sp, 5*8);

	/* Copy the remainder of the stack from the current stack. */
	__memcpy(&tmp, s, offsetof(struct bad_iret_stack, regs.ip));

	/* Update the entry stack */
	__memcpy(new_stack, &tmp, sizeof(tmp));

	BUG_ON(!user_mode(&new_stack->regs));
	return new_stack;
}
#endif

static bool is_sysenter_singlestep(struct pt_regs *regs)
{
	/*
	 * We don't try for precision here.  If we're anywhere in the region of
	 * code that can be single-stepped in the SYSENTER entry path, then
	 * assume that this is a useless single-step trap due to SYSENTER
	 * being invoked with TF set.  (We don't know in advance exactly
	 * which instructions will be hit because BTF could plausibly
	 * be set.)
	 */
#ifdef CONFIG_X86_32
	return (regs->ip - (unsigned long)__begin_SYSENTER_singlestep_region) <
		(unsigned long)__end_SYSENTER_singlestep_region -
		(unsigned long)__begin_SYSENTER_singlestep_region;
#elif defined(CONFIG_IA32_EMULATION)
	return (regs->ip - (unsigned long)entry_SYSENTER_compat) <
		(unsigned long)__end_entry_SYSENTER_compat -
		(unsigned long)entry_SYSENTER_compat;
#else
	return false;
#endif
}

static __always_inline void debug_enter(unsigned long *dr6, unsigned long *dr7)
{
	/*
	 * Disable breakpoints during exception handling; recursive exceptions
	 * are exceedingly 'fun'.
	 *
	 * Since this function is NOKPROBE, and that also applies to
	 * HW_BREAKPOINT_X, we can't hit a breakpoint before this (XXX except a
	 * HW_BREAKPOINT_W on our stack)
	 *
	 * Entry text is excluded for HW_BP_X and cpu_entry_area, which
	 * includes the entry stack is excluded for everything.
	 */
	*dr7 = local_db_save();

	/*
	 * The Intel SDM says:
	 *
	 *   Certain debug exceptions may clear bits 0-3. The remaining
	 *   contents of the DR6 register are never cleared by the
	 *   processor. To avoid confusion in identifying debug
	 *   exceptions, debug handlers should clear the register before
	 *   returning to the interrupted task.
	 *
	 * Keep it simple: clear DR6 immediately.
	 */
	get_debugreg(*dr6, 6);
	set_debugreg(0, 6);
	/* Filter out all the reserved bits which are preset to 1 */
	*dr6 &= ~DR6_RESERVED;
}

static __always_inline void debug_exit(unsigned long dr7)
{
	local_db_restore(dr7);
}

/*
 * Our handling of the processor debug registers is non-trivial.
 * We do not clear them on entry and exit from the kernel. Therefore
 * it is possible to get a watchpoint trap here from inside the kernel.
 * However, the code in ./ptrace.c has ensured that the user can
 * only set watchpoints on userspace addresses. Therefore the in-kernel
 * watchpoint trap can only occur in code which is reading/writing
 * from user space. Such code must not hold kernel locks (since it
 * can equally take a page fault), therefore it is safe to call
 * force_sig_info even though that claims and releases locks.
 *
 * Code in ./signal.c ensures that the debug control register
 * is restored before we deliver any signal, and therefore that
 * user code runs with the correct debug control register even though
 * we clear it here.
 *
 * Being careful here means that we don't have to be as careful in a
 * lot of more complicated places (task switching can be a bit lazy
 * about restoring all the debug state, and ptrace doesn't have to
 * find every occurrence of the TF bit that could be saved away even
 * by user code)
 *
 * May run on IST stack.
 */
static void handle_debug(struct pt_regs *regs, unsigned long dr6, bool user)
{
	struct task_struct *tsk = current;
	bool user_icebp;
	int si_code;

	/*
	 * The SDM says "The processor clears the BTF flag when it
	 * generates a debug exception."  Clear TIF_BLOCKSTEP to keep
	 * TIF_BLOCKSTEP in sync with the hardware BTF flag.
	 */
	clear_thread_flag(TIF_BLOCKSTEP);

	/*
	 * If DR6 is zero, no point in trying to handle it. The kernel is
	 * not using INT1.
	 */
	if (!user && !dr6)
		return;

	/*
	 * If dr6 has no reason to give us about the origin of this trap,
	 * then it's very likely the result of an icebp/int01 trap.
	 * User wants a sigtrap for that.
	 */
	user_icebp = user && !dr6;

	/* Store the virtualized DR6 value */
	tsk->thread.debugreg6 = dr6;

#ifdef CONFIG_KPROBES
	if (kprobe_debug_handler(regs)) {
		return;
	}
#endif

	if (notify_die(DIE_DEBUG, "debug", regs, (long)&dr6, 0,
		       SIGTRAP) == NOTIFY_STOP) {
		return;
	}

	/* It's safe to allow irq's after DR6 has been saved */
	cond_local_irq_enable(regs);

	if (v8086_mode(regs)) {
		handle_vm86_trap((struct kernel_vm86_regs *) regs, 0,
				 X86_TRAP_DB);
		goto out;
	}

	if (WARN_ON_ONCE((dr6 & DR_STEP) && !user_mode(regs))) {
		/*
		 * Historical junk that used to handle SYSENTER single-stepping.
		 * This should be unreachable now.  If we survive for a while
		 * without anyone hitting this warning, we'll turn this into
		 * an oops.
		 */
		tsk->thread.debugreg6 &= ~DR_STEP;
		set_tsk_thread_flag(tsk, TIF_SINGLESTEP);
		regs->flags &= ~X86_EFLAGS_TF;
	}

	si_code = get_si_code(tsk->thread.debugreg6);
	if (tsk->thread.debugreg6 & (DR_STEP | DR_TRAP_BITS) || user_icebp)
		send_sigtrap(regs, 0, si_code);

out:
	cond_local_irq_disable(regs);
}

static __always_inline void exc_debug_kernel(struct pt_regs *regs,
					     unsigned long dr6)
{
	bool irq_state = idtentry_enter_nmi(regs);
	instrumentation_begin();

	/*
	 * If something gets miswired and we end up here for a user mode
	 * #DB, we will malfunction.
	 */
	WARN_ON_ONCE(user_mode(regs));

	/*
	 * Catch SYSENTER with TF set and clear DR_STEP. If this hit a
	 * watchpoint at the same time then that will still be handled.
	 */
	if ((dr6 & DR_STEP) && is_sysenter_singlestep(regs))
		dr6 &= ~DR_STEP;

	handle_debug(regs, dr6, false);

	instrumentation_end();
	idtentry_exit_nmi(regs, irq_state);
}

static __always_inline void exc_debug_user(struct pt_regs *regs,
					   unsigned long dr6)
{
	/*
	 * If something gets miswired and we end up here for a kernel mode
	 * #DB, we will malfunction.
	 */
	WARN_ON_ONCE(!user_mode(regs));

	irqentry_enter_from_user_mode(regs);
	instrumentation_begin();

	handle_debug(regs, dr6, true);

	instrumentation_end();
	irqentry_exit_to_user_mode(regs);
}

#ifdef CONFIG_X86_64
/* IST stack entry */
DEFINE_IDTENTRY_DEBUG(exc_debug)
{
	unsigned long dr6, dr7;

	debug_enter(&dr6, &dr7);
	exc_debug_kernel(regs, dr6);
	debug_exit(dr7);
}

/* User entry, runs on regular task stack */
DEFINE_IDTENTRY_DEBUG_USER(exc_debug)
{
	unsigned long dr6, dr7;

	debug_enter(&dr6, &dr7);
	exc_debug_user(regs, dr6);
	debug_exit(dr7);
}
#else
/* 32 bit does not have separate entry points. */
DEFINE_IDTENTRY_RAW(exc_debug)
{
	unsigned long dr6, dr7;

	debug_enter(&dr6, &dr7);

	if (user_mode(regs))
		exc_debug_user(regs, dr6);
	else
		exc_debug_kernel(regs, dr6);

	debug_exit(dr7);
}
#endif

/*
 * Note that we play around with the 'TS' bit in an attempt to get
 * the correct behaviour even in the presence of the asynchronous
 * IRQ13 behaviour
 */
static void math_error(struct pt_regs *regs, int trapnr)
{
	struct task_struct *task = current;
	struct fpu *fpu = &task->thread.fpu;
	int si_code;
	char *str = (trapnr == X86_TRAP_MF) ? "fpu exception" :
						"simd exception";

	cond_local_irq_enable(regs);

	if (!user_mode(regs)) {
		if (fixup_exception(regs, trapnr, 0, 0))
			goto exit;

		task->thread.error_code = 0;
		task->thread.trap_nr = trapnr;

		if (notify_die(DIE_TRAP, str, regs, 0, trapnr,
			       SIGFPE) != NOTIFY_STOP)
			die(str, regs, 0);
		goto exit;
	}

	/*
	 * Save the info for the exception handler and clear the error.
	 */
	fpu__save(fpu);

	task->thread.trap_nr	= trapnr;
	task->thread.error_code = 0;

	si_code = fpu__exception_code(fpu, trapnr);
	/* Retry when we get spurious exceptions: */
	if (!si_code)
		goto exit;

	force_sig_fault(SIGFPE, si_code,
			(void __user *)uprobe_get_trap_addr(regs));
exit:
	cond_local_irq_disable(regs);
}

DEFINE_IDTENTRY(exc_coprocessor_error)
{
	math_error(regs, X86_TRAP_MF);
}

DEFINE_IDTENTRY(exc_simd_coprocessor_error)
{
	if (IS_ENABLED(CONFIG_X86_INVD_BUG)) {
		/* AMD 486 bug: INVD in CPL 0 raises #XF instead of #GP */
		if (!static_cpu_has(X86_FEATURE_XMM)) {
			__exc_general_protection(regs, 0);
			return;
		}
	}
	math_error(regs, X86_TRAP_XF);
}

DEFINE_IDTENTRY(exc_spurious_interrupt_bug)
{
	/*
	 * This addresses a Pentium Pro Erratum:
	 *
	 * PROBLEM: If the APIC subsystem is configured in mixed mode with
	 * Virtual Wire mode implemented through the local APIC, an
	 * interrupt vector of 0Fh (Intel reserved encoding) may be
	 * generated by the local APIC (Int 15).  This vector may be
	 * generated upon receipt of a spurious interrupt (an interrupt
	 * which is removed before the system receives the INTA sequence)
	 * instead of the programmed 8259 spurious interrupt vector.
	 *
	 * IMPLICATION: The spurious interrupt vector programmed in the
	 * 8259 is normally handled by an operating system's spurious
	 * interrupt handler. However, a vector of 0Fh is unknown to some
	 * operating systems, which would crash if this erratum occurred.
	 *
	 * In theory this could be limited to 32bit, but the handler is not
	 * hurting and who knows which other CPUs suffer from this.
	 */
}

DEFINE_IDTENTRY(exc_device_not_available)
{
	unsigned long cr0 = read_cr0();

#ifdef CONFIG_MATH_EMULATION
	if (!boot_cpu_has(X86_FEATURE_FPU) && (cr0 & X86_CR0_EM)) {
		struct math_emu_info info = { };

		cond_local_irq_enable(regs);

		info.regs = regs;
		math_emulate(&info);

		cond_local_irq_disable(regs);
		return;
	}
#endif

	/* This should not happen. */
	if (WARN(cr0 & X86_CR0_TS, "CR0.TS was set")) {
		/* Try to fix it up and carry on. */
		write_cr0(cr0 & ~X86_CR0_TS);
	} else {
		/*
		 * Something terrible happened, and we're better off trying
		 * to kill the task than getting stuck in a never-ending
		 * loop of #NM faults.
		 */
		die("unexpected #NM exception", regs, 0);
	}
}

#ifdef CONFIG_X86_32
DEFINE_IDTENTRY_SW(iret_error)
{
	local_irq_enable();
	if (notify_die(DIE_TRAP, "iret exception", regs, 0,
			X86_TRAP_IRET, SIGILL) != NOTIFY_STOP) {
		do_trap(X86_TRAP_IRET, SIGILL, "iret exception", regs, 0,
			ILL_BADSTK, (void __user *)NULL);
	}
	local_irq_disable();
}
#endif

void __init trap_init(void)
{
	/* Init cpu_entry_area before IST entries are set up */
	setup_cpu_entry_areas();

	idt_setup_traps();

	/*
	 * Should be a barrier for any external CPU state:
	 */
	cpu_init();

	idt_setup_ist_traps();
}<|MERGE_RESOLUTION|>--- conflicted
+++ resolved
@@ -245,11 +245,7 @@
 
 DEFINE_IDTENTRY_RAW(exc_invalid_op)
 {
-<<<<<<< HEAD
-	idtentry_state_t state;
-=======
 	irqentry_state_t state;
->>>>>>> adb334d1
 
 	/*
 	 * We use UD2 as a short encoding for 'CALL __WARN', as such
@@ -259,19 +255,11 @@
 	if (!user_mode(regs) && handle_bug(regs))
 		return;
 
-<<<<<<< HEAD
-	state = idtentry_enter(regs);
-	instrumentation_begin();
-	handle_invalid_op(regs);
-	instrumentation_end();
-	idtentry_exit(regs, state);
-=======
 	state = irqentry_enter(regs);
 	instrumentation_begin();
 	handle_invalid_op(regs);
 	instrumentation_end();
 	irqentry_exit(regs, state);
->>>>>>> adb334d1
 }
 
 DEFINE_IDTENTRY(exc_coproc_segment_overrun)
