--- conflicted
+++ resolved
@@ -226,45 +226,6 @@
 	unsigned long aff = mpidr & MPIDR_HWID_BITMASK;
 
 	bitmap_gather(&index, &aff, &mask, fls(mask));
-
-	return index;
-}
-
-struct kvm_sysreg_masks;
-
-enum fgt_group_id {
-	__NO_FGT_GROUP__,
-	HFGxTR_GROUP,
-	HDFGRTR_GROUP,
-	HDFGWTR_GROUP = HDFGRTR_GROUP,
-	HFGITR_GROUP,
-	HAFGRTR_GROUP,
-
-	/* Must be last */
-	__NR_FGT_GROUP_IDS__
-};
-
-struct kvm_mpidr_data {
-	u64			mpidr_mask;
-	DECLARE_FLEX_ARRAY(u16, cmpidr_to_idx);
-};
-
-static inline u16 kvm_mpidr_index(struct kvm_mpidr_data *data, u64 mpidr)
-{
-	unsigned long mask = data->mpidr_mask;
-	u64 aff = mpidr & MPIDR_HWID_BITMASK;
-	int nbits, bit, bit_idx = 0;
-	u16 index = 0;
-
-	/*
-	 * If this looks like RISC-V's BEXT or x86's PEXT
-	 * instructions, it isn't by accident.
-	 */
-	nbits = fls(mask);
-	for_each_set_bit(bit, &mask, nbits) {
-		index |= (aff & BIT(bit)) >> (bit - bit_idx);
-		bit_idx++;
-	}
 
 	return index;
 }
@@ -958,11 +919,7 @@
  * Don't bother with VNCR-based accesses in the nVHE code, it has no
  * business dealing with NV.
  */
-<<<<<<< HEAD
-static inline u64 *__ctxt_sys_reg(const struct kvm_cpu_context *ctxt, int r)
-=======
 static inline u64 *___ctxt_sys_reg(const struct kvm_cpu_context *ctxt, int r)
->>>>>>> 0c383648
 {
 #if !defined (__KVM_NVHE_HYPERVISOR__)
 	if (unlikely(cpus_have_final_cap(ARM64_HAS_NESTED_VIRT) &&
@@ -971,8 +928,6 @@
 #endif
 	return (u64 *)&ctxt->sys_regs[r];
 }
-<<<<<<< HEAD
-=======
 
 #define __ctxt_sys_reg(c,r)						\
 	({								\
@@ -980,7 +935,6 @@
 			     (r) >= NR_SYS_REGS);			\
 		___ctxt_sys_reg(c, r);					\
 	})
->>>>>>> 0c383648
 
 #define ctxt_sys_reg(c,r)	(*__ctxt_sys_reg(c,r))
 
@@ -1360,18 +1314,10 @@
 
 #define __KVM_HAVE_ARCH_FLUSH_REMOTE_TLBS_RANGE
 
-<<<<<<< HEAD
-static inline bool kvm_vm_is_protected(struct kvm *kvm)
-{
-	return false;
-}
-
-=======
 #define kvm_vm_is_protected(kvm)	(is_protected_kvm_enabled() && (kvm)->arch.pkvm.enabled)
 
 #define vcpu_is_protected(vcpu)		kvm_vm_is_protected((vcpu)->kvm)
 
->>>>>>> 0c383648
 int kvm_arm_vcpu_finalize(struct kvm_vcpu *vcpu, int feature);
 bool kvm_arm_vcpu_is_finalized(struct kvm_vcpu *vcpu);
 
@@ -1395,11 +1341,8 @@
 
 #define vcpu_has_feature(v, f)	__vcpu_has_feature(&(v)->kvm->arch, (f))
 
-<<<<<<< HEAD
-=======
 #define kvm_vcpu_initialized(v) vcpu_get_flag(vcpu, VCPU_INITIALIZED)
 
->>>>>>> 0c383648
 int kvm_trng_call(struct kvm_vcpu *vcpu);
 #ifdef CONFIG_KVM
 extern phys_addr_t hyp_mem_base;
@@ -1456,8 +1399,6 @@
 	(get_idreg_field((kvm), id, fld) >= expand_field_sign(id, fld, min) && \
 	 get_idreg_field((kvm), id, fld) <= expand_field_sign(id, fld, max))
 
-<<<<<<< HEAD
-=======
 /* Check for a given level of PAuth support */
 #define kvm_has_pauth(k, l)						\
 	({								\
@@ -1473,5 +1414,4 @@
 		(pa + pi + pa3) == 1;					\
 	})
 
->>>>>>> 0c383648
 #endif /* __ARM64_KVM_HOST_H__ */