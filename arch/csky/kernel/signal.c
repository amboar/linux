--- conflicted
+++ resolved
@@ -39,14 +39,11 @@
 #endif
 
 struct rt_sigframe {
-<<<<<<< HEAD
-=======
 	/*
 	 * pad[3] is compatible with the same struct defined in
 	 * gcc/libgcc/config/csky/linux-unwind.h
 	 */
 	int pad[3];
->>>>>>> cca47861
 	struct siginfo info;
 	struct ucontext uc;
 };
@@ -84,7 +81,6 @@
 		goto badframe;
 
 	set_current_blocked(&set);
-<<<<<<< HEAD
 
 	if (restore_sigcontext(regs, &frame->uc.uc_mcontext))
 		goto badframe;
@@ -92,15 +88,6 @@
 	if (restore_altstack(&frame->uc.uc_stack))
 		goto badframe;
 
-=======
-
-	if (restore_sigcontext(regs, &frame->uc.uc_mcontext))
-		goto badframe;
-
-	if (restore_altstack(&frame->uc.uc_stack))
-		goto badframe;
-
->>>>>>> cca47861
 	return regs->a0;
 
 badframe:
@@ -127,7 +114,6 @@
 	unsigned long sp;
 	/* Default to using normal stack */
 	sp = regs->usp;
-<<<<<<< HEAD
 
 	/*
 	 * If we are on the alternate signal stack and would overflow it, don't.
@@ -139,19 +125,6 @@
 	/* This is the X/Open sanctioned signal stack switching. */
 	sp = sigsp(sp, ksig) - framesize;
 
-=======
-
-	/*
-	 * If we are on the alternate signal stack and would overflow it, don't.
-	 * Return an always-bogus address instead so we will die with SIGSEGV.
-	 */
-	if (on_sig_stack(sp) && !likely(on_sig_stack(sp - framesize)))
-		return (void __user __force *)(-1UL);
-
-	/* This is the X/Open sanctioned signal stack switching. */
-	sp = sigsp(sp, ksig) - framesize;
-
->>>>>>> cca47861
 	/* Align the stack frame. */
 	sp &= -8UL;
 
