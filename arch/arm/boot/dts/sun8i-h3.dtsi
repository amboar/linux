/*
 * Copyright (C) 2015 Jens Kuske <jenskuske@gmail.com>
 *
 * This file is dual-licensed: you can use it either under the terms
 * of the GPL or the X11 license, at your option. Note that this dual
 * licensing only applies to this file, and not this project as a
 * whole.
 *
 *  a) This file is free software; you can redistribute it and/or
 *     modify it under the terms of the GNU General Public License as
 *     published by the Free Software Foundation; either version 2 of the
 *     License, or (at your option) any later version.
 *
 *     This file is distributed in the hope that it will be useful,
 *     but WITHOUT ANY WARRANTY; without even the implied warranty of
 *     MERCHANTABILITY or FITNESS FOR A PARTICULAR PURPOSE.  See the
 *     GNU General Public License for more details.
 *
 * Or, alternatively,
 *
 *  b) Permission is hereby granted, free of charge, to any person
 *     obtaining a copy of this software and associated documentation
 *     files (the "Software"), to deal in the Software without
 *     restriction, including without limitation the rights to use,
 *     copy, modify, merge, publish, distribute, sublicense, and/or
 *     sell copies of the Software, and to permit persons to whom the
 *     Software is furnished to do so, subject to the following
 *     conditions:
 *
 *     The above copyright notice and this permission notice shall be
 *     included in all copies or substantial portions of the Software.
 *
 *     THE SOFTWARE IS PROVIDED "AS IS", WITHOUT WARRANTY OF ANY KIND,
 *     EXPRESS OR IMPLIED, INCLUDING BUT NOT LIMITED TO THE WARRANTIES
 *     OF MERCHANTABILITY, FITNESS FOR A PARTICULAR PURPOSE AND
 *     NONINFRINGEMENT. IN NO EVENT SHALL THE AUTHORS OR COPYRIGHT
 *     HOLDERS BE LIABLE FOR ANY CLAIM, DAMAGES OR OTHER LIABILITY,
 *     WHETHER IN AN ACTION OF CONTRACT, TORT OR OTHERWISE, ARISING
 *     FROM, OUT OF OR IN CONNECTION WITH THE SOFTWARE OR THE USE OR
 *     OTHER DEALINGS IN THE SOFTWARE.
 */

#include "sunxi-h3-h5.dtsi"

/ {
	cpu0_opp_table: opp_table0 {
		compatible = "operating-points-v2";
		opp-shared;

		opp@648000000 {
			opp-hz = /bits/ 64 <648000000>;
			opp-microvolt = <1040000 1040000 1300000>;
			clock-latency-ns = <244144>; /* 8 32k periods */
		};

		opp@816000000 {
			opp-hz = /bits/ 64 <816000000>;
			opp-microvolt = <1100000 1100000 1300000>;
			clock-latency-ns = <244144>; /* 8 32k periods */
		};

		opp@1008000000 {
			opp-hz = /bits/ 64 <1008000000>;
			opp-microvolt = <1200000 1200000 1300000>;
			clock-latency-ns = <244144>; /* 8 32k periods */
		};
	};

	cpus {
		#address-cells = <1>;
		#size-cells = <0>;

		cpu0: cpu@0 {
			compatible = "arm,cortex-a7";
			device_type = "cpu";
			reg = <0>;
			clocks = <&ccu CLK_CPUX>;
			clock-names = "cpu";
			operating-points-v2 = <&cpu0_opp_table>;
			#cooling-cells = <2>;
		};

		cpu@1 {
			compatible = "arm,cortex-a7";
			device_type = "cpu";
			reg = <1>;
			clocks = <&ccu CLK_CPUX>;
			clock-names = "cpu";
			operating-points-v2 = <&cpu0_opp_table>;
			#cooling-cells = <2>;
		};

		cpu@2 {
			compatible = "arm,cortex-a7";
			device_type = "cpu";
			reg = <2>;
			clocks = <&ccu CLK_CPUX>;
			clock-names = "cpu";
			operating-points-v2 = <&cpu0_opp_table>;
			#cooling-cells = <2>;
		};

		cpu@3 {
			compatible = "arm,cortex-a7";
			device_type = "cpu";
			reg = <3>;
			clocks = <&ccu CLK_CPUX>;
			clock-names = "cpu";
			operating-points-v2 = <&cpu0_opp_table>;
			#cooling-cells = <2>;
		};
	};

	timer {
		compatible = "arm,armv7-timer";
		interrupts = <GIC_PPI 13 (GIC_CPU_MASK_SIMPLE(4) | IRQ_TYPE_LEVEL_LOW)>,
			     <GIC_PPI 14 (GIC_CPU_MASK_SIMPLE(4) | IRQ_TYPE_LEVEL_LOW)>,
			     <GIC_PPI 11 (GIC_CPU_MASK_SIMPLE(4) | IRQ_TYPE_LEVEL_LOW)>,
			     <GIC_PPI 10 (GIC_CPU_MASK_SIMPLE(4) | IRQ_TYPE_LEVEL_LOW)>;
	};

	reserved-memory {
		#address-cells = <1>;
		#size-cells = <1>;
		ranges;

		cma_pool: cma@4a000000 {
			compatible = "shared-dma-pool";
			size = <0x6000000>;
			alloc-ranges = <0x4a000000 0x6000000>;
			reusable;
			linux,cma-default;
		};
	};

	soc {
		system-control@1c00000 {
			compatible = "allwinner,sun8i-h3-system-control";
			reg = <0x01c00000 0x30>;
			#address-cells = <1>;
			#size-cells = <1>;
			ranges;

			sram_c: sram@1d00000 {
				compatible = "mmio-sram";
				reg = <0x01d00000 0x80000>;
				#address-cells = <1>;
				#size-cells = <1>;
				ranges = <0 0x01d00000 0x80000>;

				ve_sram: sram-section@0 {
					compatible = "allwinner,sun8i-h3-sram-c1",
						     "allwinner,sun4i-a10-sram-c1";
					reg = <0x000000 0x80000>;
				};
			};
		};

<<<<<<< HEAD
=======
		video-codec@01c0e000 {
			compatible = "allwinner,sun8i-h3-video-engine";
			reg = <0x01c0e000 0x1000>;
			clocks = <&ccu CLK_BUS_VE>, <&ccu CLK_VE>,
				 <&ccu CLK_DRAM_VE>;
			clock-names = "ahb", "mod", "ram";
			resets = <&ccu RST_BUS_VE>;
			interrupts = <GIC_SPI 58 IRQ_TYPE_LEVEL_HIGH>;
			allwinner,sram = <&ve_sram 1>;
		};

>>>>>>> 0fd79184
		mali: gpu@1c40000 {
			compatible = "allwinner,sun8i-h3-mali", "arm,mali-400";
			reg = <0x01c40000 0x10000>;
			interrupts = <GIC_SPI 97 IRQ_TYPE_LEVEL_HIGH>,
				     <GIC_SPI 98 IRQ_TYPE_LEVEL_HIGH>,
				     <GIC_SPI 99 IRQ_TYPE_LEVEL_HIGH>,
				     <GIC_SPI 100 IRQ_TYPE_LEVEL_HIGH>,
				     <GIC_SPI 102 IRQ_TYPE_LEVEL_HIGH>,
				     <GIC_SPI 103 IRQ_TYPE_LEVEL_HIGH>,
				     <GIC_SPI 101 IRQ_TYPE_LEVEL_HIGH>;
			interrupt-names = "gp",
					  "gpmmu",
					  "pp0",
					  "ppmmu0",
					  "pp1",
					  "ppmmu1",
					  "pmu";
			clocks = <&ccu CLK_BUS_GPU>, <&ccu CLK_GPU>;
			clock-names = "bus", "core";
			resets = <&ccu RST_BUS_GPU>;

			assigned-clocks = <&ccu CLK_GPU>;
			assigned-clock-rates = <384000000>;
		};
	};
};

&ccu {
	compatible = "allwinner,sun8i-h3-ccu";
};

&display_clocks {
	compatible = "allwinner,sun8i-h3-de2-clk";
};

&mmc0 {
	compatible = "allwinner,sun7i-a20-mmc";
	clocks = <&ccu CLK_BUS_MMC0>,
		 <&ccu CLK_MMC0>,
		 <&ccu CLK_MMC0_OUTPUT>,
		 <&ccu CLK_MMC0_SAMPLE>;
	clock-names = "ahb",
		      "mmc",
		      "output",
		      "sample";
};

&mmc1 {
	compatible = "allwinner,sun7i-a20-mmc";
	clocks = <&ccu CLK_BUS_MMC1>,
		 <&ccu CLK_MMC1>,
		 <&ccu CLK_MMC1_OUTPUT>,
		 <&ccu CLK_MMC1_SAMPLE>;
	clock-names = "ahb",
		      "mmc",
		      "output",
		      "sample";
};

&mmc2 {
	compatible = "allwinner,sun7i-a20-mmc";
	clocks = <&ccu CLK_BUS_MMC2>,
		 <&ccu CLK_MMC2>,
		 <&ccu CLK_MMC2_OUTPUT>,
		 <&ccu CLK_MMC2_SAMPLE>;
	clock-names = "ahb",
		      "mmc",
		      "output",
		      "sample";
};

&pio {
	compatible = "allwinner,sun8i-h3-pinctrl";
};<|MERGE_RESOLUTION|>--- conflicted
+++ resolved
@@ -156,8 +156,6 @@
 			};
 		};
 
-<<<<<<< HEAD
-=======
 		video-codec@01c0e000 {
 			compatible = "allwinner,sun8i-h3-video-engine";
 			reg = <0x01c0e000 0x1000>;
@@ -169,7 +167,6 @@
 			allwinner,sram = <&ve_sram 1>;
 		};
 
->>>>>>> 0fd79184
 		mali: gpu@1c40000 {
 			compatible = "allwinner,sun8i-h3-mali", "arm,mali-400";
 			reg = <0x01c40000 0x10000>;
