--- conflicted
+++ resolved
@@ -8,11 +8,8 @@
 	select PINCTRL
 	select GPIOLIB
 	select GPIO_ASPEED
-<<<<<<< HEAD
-=======
 	select GPIO_SYSFS
 
->>>>>>> 6d93f625
 	help
 	  Say Y here if you want to run your kernel on an ASpeed BMC SoC.
 
