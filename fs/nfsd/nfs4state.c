--- conflicted
+++ resolved
@@ -3823,12 +3823,6 @@
 	}
 
 	/* RFC 8881 Section 18.36.4 Phase 2: Sequence ID processing. */
-<<<<<<< HEAD
-	if (conf)
-		cs_slot = &conf->cl_cs_slot;
-	else
-		cs_slot = &unconf->cl_cs_slot;
-=======
 	if (conf) {
 		cs_slot = &conf->cl_cs_slot;
 		trace_nfsd_slot_seqid_conf(conf, cr_ses);
@@ -3836,7 +3830,6 @@
 		cs_slot = &unconf->cl_cs_slot;
 		trace_nfsd_slot_seqid_unconf(unconf, cr_ses);
 	}
->>>>>>> 0c383648
 	status = check_slot_seqid(cr_ses->seqid, cs_slot->sl_seqid, 0);
 	switch (status) {
 	case nfs_ok:
@@ -4816,7 +4809,6 @@
 		break;
 	default:
 		spin_unlock(&cl->cl_lock);
-<<<<<<< HEAD
 	}
 }
 
@@ -4843,34 +4835,6 @@
 	}
 }
 
-=======
-	}
-}
-
-static void nfsd40_drop_revoked_stid(struct nfs4_client *cl,
-				    stateid_t *stid)
-{
-	/* NFSv4.0 has no way for the client to tell the server
-	 * that it can forget an admin-revoked stateid.
-	 * So we keep it around until the first time that the
-	 * client uses it, and drop it the first time
-	 * nfserr_admin_revoked is returned.
-	 * For v4.1 and later we wait until explicitly told
-	 * to free the stateid.
-	 */
-	if (cl->cl_minorversion == 0) {
-		struct nfs4_stid *st;
-
-		spin_lock(&cl->cl_lock);
-		st = find_stateid_locked(cl, stid);
-		if (st)
-			nfsd4_drop_revoked_stid(st);
-		else
-			spin_unlock(&cl->cl_lock);
-	}
-}
-
->>>>>>> 0c383648
 static __be32
 nfsd4_verify_open_stid(struct nfs4_stid *s)
 {
@@ -5480,21 +5444,12 @@
 	if (deleg == NULL)
 		goto out;
 	if (deleg->dl_stid.sc_status & SC_STATUS_ADMIN_REVOKED) {
-<<<<<<< HEAD
 		nfs4_put_stid(&deleg->dl_stid);
 		status = nfserr_admin_revoked;
 		goto out;
 	}
 	if (deleg->dl_stid.sc_status & SC_STATUS_REVOKED) {
 		nfs4_put_stid(&deleg->dl_stid);
-=======
-		nfs4_put_stid(&deleg->dl_stid);
-		status = nfserr_admin_revoked;
-		goto out;
-	}
-	if (deleg->dl_stid.sc_status & SC_STATUS_REVOKED) {
-		nfs4_put_stid(&deleg->dl_stid);
->>>>>>> 0c383648
 		nfsd40_drop_revoked_stid(cl, &open->op_delegate_stateid);
 		status = nfserr_deleg_revoked;
 		goto out;
@@ -5963,7 +5918,6 @@
  * begins each COMPOUND contains a client ID. Delegation recall can
  * be avoided when the server recognizes the client sending a
  * GETATTR also holds write delegation it conflicts with.
-<<<<<<< HEAD
  *
  * However, the NFSv4.0 protocol does not enable a server to
  * determine that a GETATTR originated from the client holding the
@@ -5972,16 +5926,6 @@
  * CB_GETATTR even when the GETATTR originates from the client that
  * holds the conflicting delegation.
  *
-=======
- *
- * However, the NFSv4.0 protocol does not enable a server to
- * determine that a GETATTR originated from the client holding the
- * conflicting delegation versus coming from some other client. Per
- * RFC 7530 Section 16.7.5, the server must recall or send a
- * CB_GETATTR even when the GETATTR originates from the client that
- * holds the conflicting delegation.
- *
->>>>>>> 0c383648
  * An NFSv4.0 client can trigger a pathological situation if it
  * always sends a DELEGRETURN preceded by a conflicting GETATTR in
  * the same COMPOUND. COMPOUND execution will always stop at the
@@ -7278,10 +7222,7 @@
 	trace_nfsd_preprocess(seqid, stateid);
 
 	*stpp = NULL;
-<<<<<<< HEAD
-=======
 retry:
->>>>>>> 0c383648
 	status = nfsd4_lookup_stateid(cstate, stateid,
 				      typemask, statusmask, &s, nn);
 	if (status)
