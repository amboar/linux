--- conflicted
+++ resolved
@@ -607,11 +607,7 @@
 	/* Needed for iput() to work correctly and not trash data */
 	sbi->sb->s_flags |= SB_ACTIVE;
 	/* Turn on quotas so that they are updated correctly */
-<<<<<<< HEAD
-	quota_enabled = f2fs_enable_quota_files(sbi, s_flags & MS_RDONLY);
-=======
 	quota_enabled = f2fs_enable_quota_files(sbi, s_flags & SB_RDONLY);
->>>>>>> 39051dd8
 #endif
 
 	fsync_entry_slab = f2fs_kmem_cache_create("f2fs_fsync_inode_entry",
