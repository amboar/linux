// SPDX-License-Identifier: GPL-2.0
/*
 * fs/f2fs/segment.c
 *
 * Copyright (c) 2012 Samsung Electronics Co., Ltd.
 *             http://www.samsung.com/
 */
#include <linux/fs.h>
#include <linux/f2fs_fs.h>
#include <linux/bio.h>
#include <linux/blkdev.h>
#include <linux/prefetch.h>
#include <linux/kthread.h>
#include <linux/swap.h>
#include <linux/timer.h>
#include <linux/freezer.h>
#include <linux/sched/signal.h>

#include "f2fs.h"
#include "segment.h"
#include "node.h"
#include "gc.h"
#include "trace.h"
#include <trace/events/f2fs.h>

#define __reverse_ffz(x) __reverse_ffs(~(x))

static struct kmem_cache *discard_entry_slab;
static struct kmem_cache *discard_cmd_slab;
static struct kmem_cache *sit_entry_set_slab;
static struct kmem_cache *inmem_entry_slab;

static unsigned long __reverse_ulong(unsigned char *str)
{
	unsigned long tmp = 0;
	int shift = 24, idx = 0;

#if BITS_PER_LONG == 64
	shift = 56;
#endif
	while (shift >= 0) {
		tmp |= (unsigned long)str[idx++] << shift;
		shift -= BITS_PER_BYTE;
	}
	return tmp;
}

/*
 * __reverse_ffs is copied from include/asm-generic/bitops/__ffs.h since
 * MSB and LSB are reversed in a byte by f2fs_set_bit.
 */
static inline unsigned long __reverse_ffs(unsigned long word)
{
	int num = 0;

#if BITS_PER_LONG == 64
	if ((word & 0xffffffff00000000UL) == 0)
		num += 32;
	else
		word >>= 32;
#endif
	if ((word & 0xffff0000) == 0)
		num += 16;
	else
		word >>= 16;

	if ((word & 0xff00) == 0)
		num += 8;
	else
		word >>= 8;

	if ((word & 0xf0) == 0)
		num += 4;
	else
		word >>= 4;

	if ((word & 0xc) == 0)
		num += 2;
	else
		word >>= 2;

	if ((word & 0x2) == 0)
		num += 1;
	return num;
}

/*
 * __find_rev_next(_zero)_bit is copied from lib/find_next_bit.c because
 * f2fs_set_bit makes MSB and LSB reversed in a byte.
 * @size must be integral times of unsigned long.
 * Example:
 *                             MSB <--> LSB
 *   f2fs_set_bit(0, bitmap) => 1000 0000
 *   f2fs_set_bit(7, bitmap) => 0000 0001
 */
static unsigned long __find_rev_next_bit(const unsigned long *addr,
			unsigned long size, unsigned long offset)
{
	const unsigned long *p = addr + BIT_WORD(offset);
	unsigned long result = size;
	unsigned long tmp;

	if (offset >= size)
		return size;

	size -= (offset & ~(BITS_PER_LONG - 1));
	offset %= BITS_PER_LONG;

	while (1) {
		if (*p == 0)
			goto pass;

		tmp = __reverse_ulong((unsigned char *)p);

		tmp &= ~0UL >> offset;
		if (size < BITS_PER_LONG)
			tmp &= (~0UL << (BITS_PER_LONG - size));
		if (tmp)
			goto found;
pass:
		if (size <= BITS_PER_LONG)
			break;
		size -= BITS_PER_LONG;
		offset = 0;
		p++;
	}
	return result;
found:
	return result - size + __reverse_ffs(tmp);
}

static unsigned long __find_rev_next_zero_bit(const unsigned long *addr,
			unsigned long size, unsigned long offset)
{
	const unsigned long *p = addr + BIT_WORD(offset);
	unsigned long result = size;
	unsigned long tmp;

	if (offset >= size)
		return size;

	size -= (offset & ~(BITS_PER_LONG - 1));
	offset %= BITS_PER_LONG;

	while (1) {
		if (*p == ~0UL)
			goto pass;

		tmp = __reverse_ulong((unsigned char *)p);

		if (offset)
			tmp |= ~0UL << (BITS_PER_LONG - offset);
		if (size < BITS_PER_LONG)
			tmp |= ~0UL >> size;
		if (tmp != ~0UL)
			goto found;
pass:
		if (size <= BITS_PER_LONG)
			break;
		size -= BITS_PER_LONG;
		offset = 0;
		p++;
	}
	return result;
found:
	return result - size + __reverse_ffz(tmp);
}

bool f2fs_need_SSR(struct f2fs_sb_info *sbi)
{
	int node_secs = get_blocktype_secs(sbi, F2FS_DIRTY_NODES);
	int dent_secs = get_blocktype_secs(sbi, F2FS_DIRTY_DENTS);
	int imeta_secs = get_blocktype_secs(sbi, F2FS_DIRTY_IMETA);

	if (test_opt(sbi, LFS))
		return false;
	if (sbi->gc_mode == GC_URGENT)
		return true;
	if (unlikely(is_sbi_flag_set(sbi, SBI_CP_DISABLED)))
		return true;

	return free_sections(sbi) <= (node_secs + 2 * dent_secs + imeta_secs +
			SM_I(sbi)->min_ssr_sections + reserved_sections(sbi));
}

void f2fs_register_inmem_page(struct inode *inode, struct page *page)
{
	struct f2fs_sb_info *sbi = F2FS_I_SB(inode);
	struct f2fs_inode_info *fi = F2FS_I(inode);
	struct inmem_pages *new;

	f2fs_trace_pid(page);

	set_page_private(page, (unsigned long)ATOMIC_WRITTEN_PAGE);
	SetPagePrivate(page);

	new = f2fs_kmem_cache_alloc(inmem_entry_slab, GFP_NOFS);

	/* add atomic page indices to the list */
	new->page = page;
	INIT_LIST_HEAD(&new->list);

	/* increase reference count with clean state */
	mutex_lock(&fi->inmem_lock);
	get_page(page);
	list_add_tail(&new->list, &fi->inmem_pages);
	spin_lock(&sbi->inode_lock[ATOMIC_FILE]);
	if (list_empty(&fi->inmem_ilist))
		list_add_tail(&fi->inmem_ilist, &sbi->inode_list[ATOMIC_FILE]);
	spin_unlock(&sbi->inode_lock[ATOMIC_FILE]);
	inc_page_count(F2FS_I_SB(inode), F2FS_INMEM_PAGES);
	mutex_unlock(&fi->inmem_lock);

	trace_f2fs_register_inmem_page(page, INMEM);
}

static int __revoke_inmem_pages(struct inode *inode,
				struct list_head *head, bool drop, bool recover)
{
	struct f2fs_sb_info *sbi = F2FS_I_SB(inode);
	struct inmem_pages *cur, *tmp;
	int err = 0;

	list_for_each_entry_safe(cur, tmp, head, list) {
		struct page *page = cur->page;

		if (drop)
			trace_f2fs_commit_inmem_page(page, INMEM_DROP);

		lock_page(page);

		f2fs_wait_on_page_writeback(page, DATA, true);

		if (recover) {
			struct dnode_of_data dn;
			struct node_info ni;

			trace_f2fs_commit_inmem_page(page, INMEM_REVOKE);
retry:
			set_new_dnode(&dn, inode, NULL, NULL, 0);
			err = f2fs_get_dnode_of_data(&dn, page->index,
								LOOKUP_NODE);
			if (err) {
				if (err == -ENOMEM) {
					congestion_wait(BLK_RW_ASYNC, HZ/50);
					cond_resched();
					goto retry;
				}
				err = -EAGAIN;
				goto next;
			}

			err = f2fs_get_node_info(sbi, dn.nid, &ni);
			if (err) {
				f2fs_put_dnode(&dn);
				return err;
			}

			if (cur->old_addr == NEW_ADDR) {
				f2fs_invalidate_blocks(sbi, dn.data_blkaddr);
				f2fs_update_data_blkaddr(&dn, NEW_ADDR);
			} else
				f2fs_replace_block(sbi, &dn, dn.data_blkaddr,
					cur->old_addr, ni.version, true, true);
			f2fs_put_dnode(&dn);
		}
next:
		/* we don't need to invalidate this in the sccessful status */
		if (drop || recover) {
			ClearPageUptodate(page);
			clear_cold_data(page);
		}
		set_page_private(page, 0);
		ClearPagePrivate(page);
		f2fs_put_page(page, 1);

		list_del(&cur->list);
		kmem_cache_free(inmem_entry_slab, cur);
		dec_page_count(F2FS_I_SB(inode), F2FS_INMEM_PAGES);
	}
	return err;
}

void f2fs_drop_inmem_pages_all(struct f2fs_sb_info *sbi, bool gc_failure)
{
	struct list_head *head = &sbi->inode_list[ATOMIC_FILE];
	struct inode *inode;
	struct f2fs_inode_info *fi;
next:
	spin_lock(&sbi->inode_lock[ATOMIC_FILE]);
	if (list_empty(head)) {
		spin_unlock(&sbi->inode_lock[ATOMIC_FILE]);
		return;
	}
	fi = list_first_entry(head, struct f2fs_inode_info, inmem_ilist);
	inode = igrab(&fi->vfs_inode);
	spin_unlock(&sbi->inode_lock[ATOMIC_FILE]);

	if (inode) {
		if (gc_failure) {
			if (fi->i_gc_failures[GC_FAILURE_ATOMIC])
				goto drop;
			goto skip;
		}
drop:
		set_inode_flag(inode, FI_ATOMIC_REVOKE_REQUEST);
		f2fs_drop_inmem_pages(inode);
		iput(inode);
	}
skip:
	congestion_wait(BLK_RW_ASYNC, HZ/50);
	cond_resched();
	goto next;
}

void f2fs_drop_inmem_pages(struct inode *inode)
{
	struct f2fs_sb_info *sbi = F2FS_I_SB(inode);
	struct f2fs_inode_info *fi = F2FS_I(inode);

	mutex_lock(&fi->inmem_lock);
	__revoke_inmem_pages(inode, &fi->inmem_pages, true, false);
	spin_lock(&sbi->inode_lock[ATOMIC_FILE]);
	if (!list_empty(&fi->inmem_ilist))
		list_del_init(&fi->inmem_ilist);
	spin_unlock(&sbi->inode_lock[ATOMIC_FILE]);
	mutex_unlock(&fi->inmem_lock);

	clear_inode_flag(inode, FI_ATOMIC_FILE);
	fi->i_gc_failures[GC_FAILURE_ATOMIC] = 0;
	stat_dec_atomic_write(inode);
}

void f2fs_drop_inmem_page(struct inode *inode, struct page *page)
{
	struct f2fs_inode_info *fi = F2FS_I(inode);
	struct f2fs_sb_info *sbi = F2FS_I_SB(inode);
	struct list_head *head = &fi->inmem_pages;
	struct inmem_pages *cur = NULL;

	f2fs_bug_on(sbi, !IS_ATOMIC_WRITTEN_PAGE(page));

	mutex_lock(&fi->inmem_lock);
	list_for_each_entry(cur, head, list) {
		if (cur->page == page)
			break;
	}

	f2fs_bug_on(sbi, list_empty(head) || cur->page != page);
	list_del(&cur->list);
	mutex_unlock(&fi->inmem_lock);

	dec_page_count(sbi, F2FS_INMEM_PAGES);
	kmem_cache_free(inmem_entry_slab, cur);

	ClearPageUptodate(page);
	set_page_private(page, 0);
	ClearPagePrivate(page);
	f2fs_put_page(page, 0);

	trace_f2fs_commit_inmem_page(page, INMEM_INVALIDATE);
}

static int __f2fs_commit_inmem_pages(struct inode *inode)
{
	struct f2fs_sb_info *sbi = F2FS_I_SB(inode);
	struct f2fs_inode_info *fi = F2FS_I(inode);
	struct inmem_pages *cur, *tmp;
	struct f2fs_io_info fio = {
		.sbi = sbi,
		.ino = inode->i_ino,
		.type = DATA,
		.op = REQ_OP_WRITE,
		.op_flags = REQ_SYNC | REQ_PRIO,
		.io_type = FS_DATA_IO,
	};
	struct list_head revoke_list;
	bool submit_bio = false;
	int err = 0;

	INIT_LIST_HEAD(&revoke_list);

	list_for_each_entry_safe(cur, tmp, &fi->inmem_pages, list) {
		struct page *page = cur->page;

		lock_page(page);
		if (page->mapping == inode->i_mapping) {
			trace_f2fs_commit_inmem_page(page, INMEM);

			set_page_dirty(page);
			f2fs_wait_on_page_writeback(page, DATA, true);
			if (clear_page_dirty_for_io(page)) {
				inode_dec_dirty_pages(inode);
				f2fs_remove_dirty_inode(inode);
			}
retry:
			fio.page = page;
			fio.old_blkaddr = NULL_ADDR;
			fio.encrypted_page = NULL;
			fio.need_lock = LOCK_DONE;
			err = f2fs_do_write_data_page(&fio);
			if (err) {
				if (err == -ENOMEM) {
					congestion_wait(BLK_RW_ASYNC, HZ/50);
					cond_resched();
					goto retry;
				}
				unlock_page(page);
				break;
			}
			/* record old blkaddr for revoking */
			cur->old_addr = fio.old_blkaddr;
			submit_bio = true;
		}
		unlock_page(page);
		list_move_tail(&cur->list, &revoke_list);
	}

	if (submit_bio)
		f2fs_submit_merged_write_cond(sbi, inode, NULL, 0, DATA);

	if (err) {
		/*
		 * try to revoke all committed pages, but still we could fail
		 * due to no memory or other reason, if that happened, EAGAIN
		 * will be returned, which means in such case, transaction is
		 * already not integrity, caller should use journal to do the
		 * recovery or rewrite & commit last transaction. For other
		 * error number, revoking was done by filesystem itself.
		 */
		err = __revoke_inmem_pages(inode, &revoke_list, false, true);

		/* drop all uncommitted pages */
		__revoke_inmem_pages(inode, &fi->inmem_pages, true, false);
	} else {
		__revoke_inmem_pages(inode, &revoke_list, false, false);
	}

	return err;
}

int f2fs_commit_inmem_pages(struct inode *inode)
{
	struct f2fs_sb_info *sbi = F2FS_I_SB(inode);
	struct f2fs_inode_info *fi = F2FS_I(inode);
	int err;

	f2fs_balance_fs(sbi, true);

	down_write(&fi->i_gc_rwsem[WRITE]);

	f2fs_lock_op(sbi);
	set_inode_flag(inode, FI_ATOMIC_COMMIT);

	mutex_lock(&fi->inmem_lock);
	err = __f2fs_commit_inmem_pages(inode);

	spin_lock(&sbi->inode_lock[ATOMIC_FILE]);
	if (!list_empty(&fi->inmem_ilist))
		list_del_init(&fi->inmem_ilist);
	spin_unlock(&sbi->inode_lock[ATOMIC_FILE]);
	mutex_unlock(&fi->inmem_lock);

	clear_inode_flag(inode, FI_ATOMIC_COMMIT);

	f2fs_unlock_op(sbi);
	up_write(&fi->i_gc_rwsem[WRITE]);

	return err;
}

/*
 * This function balances dirty node and dentry pages.
 * In addition, it controls garbage collection.
 */
void f2fs_balance_fs(struct f2fs_sb_info *sbi, bool need)
{
	if (time_to_inject(sbi, FAULT_CHECKPOINT)) {
		f2fs_show_injection_info(FAULT_CHECKPOINT);
		f2fs_stop_checkpoint(sbi, false);
	}

	/* balance_fs_bg is able to be pending */
	if (need && excess_cached_nats(sbi))
		f2fs_balance_fs_bg(sbi);

	if (f2fs_is_checkpoint_ready(sbi))
		return;

	/*
	 * We should do GC or end up with checkpoint, if there are so many dirty
	 * dir/node pages without enough free segments.
	 */
	if (has_not_enough_free_secs(sbi, 0, 0)) {
		mutex_lock(&sbi->gc_mutex);
		f2fs_gc(sbi, false, false, NULL_SEGNO);
	}
}

void f2fs_balance_fs_bg(struct f2fs_sb_info *sbi)
{
	if (unlikely(is_sbi_flag_set(sbi, SBI_POR_DOING)))
		return;

	/* try to shrink extent cache when there is no enough memory */
	if (!f2fs_available_free_memory(sbi, EXTENT_CACHE))
		f2fs_shrink_extent_tree(sbi, EXTENT_CACHE_SHRINK_NUMBER);

	/* check the # of cached NAT entries */
	if (!f2fs_available_free_memory(sbi, NAT_ENTRIES))
		f2fs_try_to_free_nats(sbi, NAT_ENTRY_PER_BLOCK);

	if (!f2fs_available_free_memory(sbi, FREE_NIDS))
		f2fs_try_to_free_nids(sbi, MAX_FREE_NIDS);
	else
		f2fs_build_free_nids(sbi, false, false);

<<<<<<< HEAD
	if (!is_idle(sbi) &&
=======
	if (!is_idle(sbi, REQ_TIME) &&
>>>>>>> 0fd79184
		(!excess_dirty_nats(sbi) && !excess_dirty_nodes(sbi)))
		return;

	/* checkpoint is the only way to shrink partial cached entries */
	if (!f2fs_available_free_memory(sbi, NAT_ENTRIES) ||
			!f2fs_available_free_memory(sbi, INO_ENTRIES) ||
			excess_prefree_segs(sbi) ||
			excess_dirty_nats(sbi) ||
			excess_dirty_nodes(sbi) ||
			f2fs_time_over(sbi, CP_TIME)) {
		if (test_opt(sbi, DATA_FLUSH)) {
			struct blk_plug plug;

			blk_start_plug(&plug);
			f2fs_sync_dirty_inodes(sbi, FILE_INODE);
			blk_finish_plug(&plug);
		}
		f2fs_sync_fs(sbi->sb, true);
		stat_inc_bg_cp_count(sbi->stat_info);
	}
}

static int __submit_flush_wait(struct f2fs_sb_info *sbi,
				struct block_device *bdev)
{
	struct bio *bio = f2fs_bio_alloc(sbi, 0, true);
	int ret;

	bio->bi_opf = REQ_OP_WRITE | REQ_SYNC | REQ_PREFLUSH;
	bio_set_dev(bio, bdev);
	ret = submit_bio_wait(bio);
	bio_put(bio);

	trace_f2fs_issue_flush(bdev, test_opt(sbi, NOBARRIER),
				test_opt(sbi, FLUSH_MERGE), ret);
	return ret;
}

static int submit_flush_wait(struct f2fs_sb_info *sbi, nid_t ino)
{
	int ret = 0;
	int i;

	if (!sbi->s_ndevs)
		return __submit_flush_wait(sbi, sbi->sb->s_bdev);

	for (i = 0; i < sbi->s_ndevs; i++) {
		if (!f2fs_is_dirty_device(sbi, ino, i, FLUSH_INO))
			continue;
		ret = __submit_flush_wait(sbi, FDEV(i).bdev);
		if (ret)
			break;
	}
	return ret;
}

static int issue_flush_thread(void *data)
{
	struct f2fs_sb_info *sbi = data;
	struct flush_cmd_control *fcc = SM_I(sbi)->fcc_info;
	wait_queue_head_t *q = &fcc->flush_wait_queue;
repeat:
	if (kthread_should_stop())
		return 0;

	sb_start_intwrite(sbi->sb);

	if (!llist_empty(&fcc->issue_list)) {
		struct flush_cmd *cmd, *next;
		int ret;

		fcc->dispatch_list = llist_del_all(&fcc->issue_list);
		fcc->dispatch_list = llist_reverse_order(fcc->dispatch_list);

		cmd = llist_entry(fcc->dispatch_list, struct flush_cmd, llnode);

		ret = submit_flush_wait(sbi, cmd->ino);
		atomic_inc(&fcc->issued_flush);

		llist_for_each_entry_safe(cmd, next,
					  fcc->dispatch_list, llnode) {
			cmd->ret = ret;
			complete(&cmd->wait);
		}
		fcc->dispatch_list = NULL;
	}

	sb_end_intwrite(sbi->sb);

	wait_event_interruptible(*q,
		kthread_should_stop() || !llist_empty(&fcc->issue_list));
	goto repeat;
}

int f2fs_issue_flush(struct f2fs_sb_info *sbi, nid_t ino)
{
	struct flush_cmd_control *fcc = SM_I(sbi)->fcc_info;
	struct flush_cmd cmd;
	int ret;

	if (test_opt(sbi, NOBARRIER))
		return 0;

	if (!test_opt(sbi, FLUSH_MERGE)) {
		ret = submit_flush_wait(sbi, ino);
		atomic_inc(&fcc->issued_flush);
		return ret;
	}

	if (atomic_inc_return(&fcc->issing_flush) == 1 || sbi->s_ndevs > 1) {
		ret = submit_flush_wait(sbi, ino);
		atomic_dec(&fcc->issing_flush);

		atomic_inc(&fcc->issued_flush);
		return ret;
	}

	cmd.ino = ino;
	init_completion(&cmd.wait);

	llist_add(&cmd.llnode, &fcc->issue_list);

	/* update issue_list before we wake up issue_flush thread */
	smp_mb();

	if (waitqueue_active(&fcc->flush_wait_queue))
		wake_up(&fcc->flush_wait_queue);

	if (fcc->f2fs_issue_flush) {
		wait_for_completion(&cmd.wait);
		atomic_dec(&fcc->issing_flush);
	} else {
		struct llist_node *list;

		list = llist_del_all(&fcc->issue_list);
		if (!list) {
			wait_for_completion(&cmd.wait);
			atomic_dec(&fcc->issing_flush);
		} else {
			struct flush_cmd *tmp, *next;

			ret = submit_flush_wait(sbi, ino);

			llist_for_each_entry_safe(tmp, next, list, llnode) {
				if (tmp == &cmd) {
					cmd.ret = ret;
					atomic_dec(&fcc->issing_flush);
					continue;
				}
				tmp->ret = ret;
				complete(&tmp->wait);
			}
		}
	}

	return cmd.ret;
}

int f2fs_create_flush_cmd_control(struct f2fs_sb_info *sbi)
{
	dev_t dev = sbi->sb->s_bdev->bd_dev;
	struct flush_cmd_control *fcc;
	int err = 0;

	if (SM_I(sbi)->fcc_info) {
		fcc = SM_I(sbi)->fcc_info;
		if (fcc->f2fs_issue_flush)
			return err;
		goto init_thread;
	}

	fcc = f2fs_kzalloc(sbi, sizeof(struct flush_cmd_control), GFP_KERNEL);
	if (!fcc)
		return -ENOMEM;
	atomic_set(&fcc->issued_flush, 0);
	atomic_set(&fcc->issing_flush, 0);
	init_waitqueue_head(&fcc->flush_wait_queue);
	init_llist_head(&fcc->issue_list);
	SM_I(sbi)->fcc_info = fcc;
	if (!test_opt(sbi, FLUSH_MERGE))
		return err;

init_thread:
	fcc->f2fs_issue_flush = kthread_run(issue_flush_thread, sbi,
				"f2fs_flush-%u:%u", MAJOR(dev), MINOR(dev));
	if (IS_ERR(fcc->f2fs_issue_flush)) {
		err = PTR_ERR(fcc->f2fs_issue_flush);
		kfree(fcc);
		SM_I(sbi)->fcc_info = NULL;
		return err;
	}

	return err;
}

void f2fs_destroy_flush_cmd_control(struct f2fs_sb_info *sbi, bool free)
{
	struct flush_cmd_control *fcc = SM_I(sbi)->fcc_info;

	if (fcc && fcc->f2fs_issue_flush) {
		struct task_struct *flush_thread = fcc->f2fs_issue_flush;

		fcc->f2fs_issue_flush = NULL;
		kthread_stop(flush_thread);
	}
	if (free) {
		kfree(fcc);
		SM_I(sbi)->fcc_info = NULL;
	}
}

int f2fs_flush_device_cache(struct f2fs_sb_info *sbi)
{
	int ret = 0, i;

	if (!sbi->s_ndevs)
		return 0;

	for (i = 1; i < sbi->s_ndevs; i++) {
		if (!f2fs_test_bit(i, (char *)&sbi->dirty_device))
			continue;
		ret = __submit_flush_wait(sbi, FDEV(i).bdev);
		if (ret)
			break;

		spin_lock(&sbi->dev_lock);
		f2fs_clear_bit(i, (char *)&sbi->dirty_device);
		spin_unlock(&sbi->dev_lock);
	}

	return ret;
}

static void __locate_dirty_segment(struct f2fs_sb_info *sbi, unsigned int segno,
		enum dirty_type dirty_type)
{
	struct dirty_seglist_info *dirty_i = DIRTY_I(sbi);

	/* need not be added */
	if (IS_CURSEG(sbi, segno))
		return;

	if (!test_and_set_bit(segno, dirty_i->dirty_segmap[dirty_type]))
		dirty_i->nr_dirty[dirty_type]++;

	if (dirty_type == DIRTY) {
		struct seg_entry *sentry = get_seg_entry(sbi, segno);
		enum dirty_type t = sentry->type;

		if (unlikely(t >= DIRTY)) {
			f2fs_bug_on(sbi, 1);
			return;
		}
		if (!test_and_set_bit(segno, dirty_i->dirty_segmap[t]))
			dirty_i->nr_dirty[t]++;
	}
}

static void __remove_dirty_segment(struct f2fs_sb_info *sbi, unsigned int segno,
		enum dirty_type dirty_type)
{
	struct dirty_seglist_info *dirty_i = DIRTY_I(sbi);

	if (test_and_clear_bit(segno, dirty_i->dirty_segmap[dirty_type]))
		dirty_i->nr_dirty[dirty_type]--;

	if (dirty_type == DIRTY) {
		struct seg_entry *sentry = get_seg_entry(sbi, segno);
		enum dirty_type t = sentry->type;

		if (test_and_clear_bit(segno, dirty_i->dirty_segmap[t]))
			dirty_i->nr_dirty[t]--;

		if (get_valid_blocks(sbi, segno, true) == 0)
			clear_bit(GET_SEC_FROM_SEG(sbi, segno),
						dirty_i->victim_secmap);
	}
}

/*
 * Should not occur error such as -ENOMEM.
 * Adding dirty entry into seglist is not critical operation.
 * If a given segment is one of current working segments, it won't be added.
 */
static void locate_dirty_segment(struct f2fs_sb_info *sbi, unsigned int segno)
{
	struct dirty_seglist_info *dirty_i = DIRTY_I(sbi);
	unsigned short valid_blocks, ckpt_valid_blocks;

	if (segno == NULL_SEGNO || IS_CURSEG(sbi, segno))
		return;

	mutex_lock(&dirty_i->seglist_lock);

	valid_blocks = get_valid_blocks(sbi, segno, false);
	ckpt_valid_blocks = get_ckpt_valid_blocks(sbi, segno);

	if (valid_blocks == 0 && (!is_sbi_flag_set(sbi, SBI_CP_DISABLED) ||
				ckpt_valid_blocks == sbi->blocks_per_seg)) {
		__locate_dirty_segment(sbi, segno, PRE);
		__remove_dirty_segment(sbi, segno, DIRTY);
	} else if (valid_blocks < sbi->blocks_per_seg) {
		__locate_dirty_segment(sbi, segno, DIRTY);
	} else {
		/* Recovery routine with SSR needs this */
		__remove_dirty_segment(sbi, segno, DIRTY);
	}

	mutex_unlock(&dirty_i->seglist_lock);
}

/* This moves currently empty dirty blocks to prefree. Must hold seglist_lock */
void f2fs_dirty_to_prefree(struct f2fs_sb_info *sbi)
{
	struct dirty_seglist_info *dirty_i = DIRTY_I(sbi);
	unsigned int segno;

	mutex_lock(&dirty_i->seglist_lock);
	for_each_set_bit(segno, dirty_i->dirty_segmap[DIRTY], MAIN_SEGS(sbi)) {
		if (get_valid_blocks(sbi, segno, false))
			continue;
		if (IS_CURSEG(sbi, segno))
			continue;
		__locate_dirty_segment(sbi, segno, PRE);
		__remove_dirty_segment(sbi, segno, DIRTY);
	}
	mutex_unlock(&dirty_i->seglist_lock);
}

int f2fs_disable_cp_again(struct f2fs_sb_info *sbi)
{
	struct dirty_seglist_info *dirty_i = DIRTY_I(sbi);
	block_t ovp = overprovision_segments(sbi) << sbi->log_blocks_per_seg;
	block_t holes[2] = {0, 0};	/* DATA and NODE */
	struct seg_entry *se;
	unsigned int segno;

	mutex_lock(&dirty_i->seglist_lock);
	for_each_set_bit(segno, dirty_i->dirty_segmap[DIRTY], MAIN_SEGS(sbi)) {
		se = get_seg_entry(sbi, segno);
		if (IS_NODESEG(se->type))
			holes[NODE] += sbi->blocks_per_seg - se->valid_blocks;
		else
			holes[DATA] += sbi->blocks_per_seg - se->valid_blocks;
	}
	mutex_unlock(&dirty_i->seglist_lock);

	if (holes[DATA] > ovp || holes[NODE] > ovp)
		return -EAGAIN;
	return 0;
}

/* This is only used by SBI_CP_DISABLED */
static unsigned int get_free_segment(struct f2fs_sb_info *sbi)
{
	struct dirty_seglist_info *dirty_i = DIRTY_I(sbi);
	unsigned int segno = 0;

	mutex_lock(&dirty_i->seglist_lock);
	for_each_set_bit(segno, dirty_i->dirty_segmap[DIRTY], MAIN_SEGS(sbi)) {
		if (get_valid_blocks(sbi, segno, false))
			continue;
		if (get_ckpt_valid_blocks(sbi, segno))
			continue;
		mutex_unlock(&dirty_i->seglist_lock);
		return segno;
	}
	mutex_unlock(&dirty_i->seglist_lock);
	return NULL_SEGNO;
}

static struct discard_cmd *__create_discard_cmd(struct f2fs_sb_info *sbi,
		struct block_device *bdev, block_t lstart,
		block_t start, block_t len)
{
	struct discard_cmd_control *dcc = SM_I(sbi)->dcc_info;
	struct list_head *pend_list;
	struct discard_cmd *dc;

	f2fs_bug_on(sbi, !len);

	pend_list = &dcc->pend_list[plist_idx(len)];

	dc = f2fs_kmem_cache_alloc(discard_cmd_slab, GFP_NOFS);
	INIT_LIST_HEAD(&dc->list);
	dc->bdev = bdev;
	dc->lstart = lstart;
	dc->start = start;
	dc->len = len;
	dc->ref = 0;
	dc->state = D_PREP;
	dc->issuing = 0;
	dc->error = 0;
	init_completion(&dc->wait);
	list_add_tail(&dc->list, pend_list);
	spin_lock_init(&dc->lock);
	dc->bio_ref = 0;
	atomic_inc(&dcc->discard_cmd_cnt);
	dcc->undiscard_blks += len;

	return dc;
}

static struct discard_cmd *__attach_discard_cmd(struct f2fs_sb_info *sbi,
				struct block_device *bdev, block_t lstart,
				block_t start, block_t len,
				struct rb_node *parent, struct rb_node **p,
				bool leftmost)
{
	struct discard_cmd_control *dcc = SM_I(sbi)->dcc_info;
	struct discard_cmd *dc;

	dc = __create_discard_cmd(sbi, bdev, lstart, start, len);

	rb_link_node(&dc->rb_node, parent, p);
	rb_insert_color_cached(&dc->rb_node, &dcc->root, leftmost);

	return dc;
}

static void __detach_discard_cmd(struct discard_cmd_control *dcc,
							struct discard_cmd *dc)
{
	if (dc->state == D_DONE)
		atomic_sub(dc->issuing, &dcc->issing_discard);

	list_del(&dc->list);
	rb_erase_cached(&dc->rb_node, &dcc->root);
	dcc->undiscard_blks -= dc->len;

	kmem_cache_free(discard_cmd_slab, dc);

	atomic_dec(&dcc->discard_cmd_cnt);
}

static void __remove_discard_cmd(struct f2fs_sb_info *sbi,
							struct discard_cmd *dc)
{
	struct discard_cmd_control *dcc = SM_I(sbi)->dcc_info;
	unsigned long flags;

	trace_f2fs_remove_discard(dc->bdev, dc->start, dc->len);

	spin_lock_irqsave(&dc->lock, flags);
	if (dc->bio_ref) {
		spin_unlock_irqrestore(&dc->lock, flags);
		return;
	}
	spin_unlock_irqrestore(&dc->lock, flags);

	f2fs_bug_on(sbi, dc->ref);

	if (dc->error == -EOPNOTSUPP)
		dc->error = 0;

	if (dc->error)
		printk_ratelimited(
			"%sF2FS-fs: Issue discard(%u, %u, %u) failed, ret: %d",
			KERN_INFO, dc->lstart, dc->start, dc->len, dc->error);
	__detach_discard_cmd(dcc, dc);
}

static void f2fs_submit_discard_endio(struct bio *bio)
{
	struct discard_cmd *dc = (struct discard_cmd *)bio->bi_private;
	unsigned long flags;

	dc->error = blk_status_to_errno(bio->bi_status);

	spin_lock_irqsave(&dc->lock, flags);
	dc->bio_ref--;
	if (!dc->bio_ref && dc->state == D_SUBMIT) {
		dc->state = D_DONE;
		complete_all(&dc->wait);
	}
	spin_unlock_irqrestore(&dc->lock, flags);
	bio_put(bio);
}

static void __check_sit_bitmap(struct f2fs_sb_info *sbi,
				block_t start, block_t end)
{
#ifdef CONFIG_F2FS_CHECK_FS
	struct seg_entry *sentry;
	unsigned int segno;
	block_t blk = start;
	unsigned long offset, size, max_blocks = sbi->blocks_per_seg;
	unsigned long *map;

	while (blk < end) {
		segno = GET_SEGNO(sbi, blk);
		sentry = get_seg_entry(sbi, segno);
		offset = GET_BLKOFF_FROM_SEG0(sbi, blk);

		if (end < START_BLOCK(sbi, segno + 1))
			size = GET_BLKOFF_FROM_SEG0(sbi, end);
		else
			size = max_blocks;
		map = (unsigned long *)(sentry->cur_valid_map);
		offset = __find_rev_next_bit(map, size, offset);
		f2fs_bug_on(sbi, offset != size);
		blk = START_BLOCK(sbi, segno + 1);
	}
#endif
}

static void __init_discard_policy(struct f2fs_sb_info *sbi,
				struct discard_policy *dpolicy,
				int discard_type, unsigned int granularity)
{
	/* common policy */
	dpolicy->type = discard_type;
	dpolicy->sync = true;
	dpolicy->ordered = false;
	dpolicy->granularity = granularity;

	dpolicy->max_requests = DEF_MAX_DISCARD_REQUEST;
	dpolicy->io_aware_gran = MAX_PLIST_NUM;

	if (discard_type == DPOLICY_BG) {
		dpolicy->min_interval = DEF_MIN_DISCARD_ISSUE_TIME;
		dpolicy->mid_interval = DEF_MID_DISCARD_ISSUE_TIME;
		dpolicy->max_interval = DEF_MAX_DISCARD_ISSUE_TIME;
		dpolicy->io_aware = true;
		dpolicy->sync = false;
		dpolicy->ordered = true;
		if (utilization(sbi) > DEF_DISCARD_URGENT_UTIL) {
			dpolicy->granularity = 1;
			dpolicy->max_interval = DEF_MIN_DISCARD_ISSUE_TIME;
		}
	} else if (discard_type == DPOLICY_FORCE) {
		dpolicy->min_interval = DEF_MIN_DISCARD_ISSUE_TIME;
		dpolicy->mid_interval = DEF_MID_DISCARD_ISSUE_TIME;
		dpolicy->max_interval = DEF_MAX_DISCARD_ISSUE_TIME;
		dpolicy->io_aware = false;
	} else if (discard_type == DPOLICY_FSTRIM) {
		dpolicy->io_aware = false;
	} else if (discard_type == DPOLICY_UMOUNT) {
		dpolicy->max_requests = UINT_MAX;
		dpolicy->io_aware = false;
	}
}

static void __update_discard_tree_range(struct f2fs_sb_info *sbi,
				struct block_device *bdev, block_t lstart,
				block_t start, block_t len);
/* this function is copied from blkdev_issue_discard from block/blk-lib.c */
static int __submit_discard_cmd(struct f2fs_sb_info *sbi,
						struct discard_policy *dpolicy,
						struct discard_cmd *dc,
						unsigned int *issued)
{
	struct block_device *bdev = dc->bdev;
	struct request_queue *q = bdev_get_queue(bdev);
	unsigned int max_discard_blocks =
			SECTOR_TO_BLOCK(q->limits.max_discard_sectors);
	struct discard_cmd_control *dcc = SM_I(sbi)->dcc_info;
	struct list_head *wait_list = (dpolicy->type == DPOLICY_FSTRIM) ?
					&(dcc->fstrim_list) : &(dcc->wait_list);
	int flag = dpolicy->sync ? REQ_SYNC : 0;
	block_t lstart, start, len, total_len;
	int err = 0;

	if (dc->state != D_PREP)
		return 0;

	if (is_sbi_flag_set(sbi, SBI_NEED_FSCK))
		return 0;

	trace_f2fs_issue_discard(bdev, dc->start, dc->len);

	lstart = dc->lstart;
	start = dc->start;
	len = dc->len;
	total_len = len;

	dc->len = 0;

	while (total_len && *issued < dpolicy->max_requests && !err) {
		struct bio *bio = NULL;
		unsigned long flags;
		bool last = true;

		if (len > max_discard_blocks) {
			len = max_discard_blocks;
			last = false;
		}

		(*issued)++;
		if (*issued == dpolicy->max_requests)
			last = true;

		dc->len += len;

		if (time_to_inject(sbi, FAULT_DISCARD)) {
			f2fs_show_injection_info(FAULT_DISCARD);
			err = -EIO;
			goto submit;
		}
		err = __blkdev_issue_discard(bdev,
					SECTOR_FROM_BLOCK(start),
					SECTOR_FROM_BLOCK(len),
					GFP_NOFS, 0, &bio);
submit:
		if (err) {
			spin_lock_irqsave(&dc->lock, flags);
			if (dc->state == D_PARTIAL)
				dc->state = D_SUBMIT;
			spin_unlock_irqrestore(&dc->lock, flags);

			break;
		}

		f2fs_bug_on(sbi, !bio);

		/*
		 * should keep before submission to avoid D_DONE
		 * right away
		 */
		spin_lock_irqsave(&dc->lock, flags);
		if (last)
			dc->state = D_SUBMIT;
		else
			dc->state = D_PARTIAL;
		dc->bio_ref++;
		spin_unlock_irqrestore(&dc->lock, flags);

		atomic_inc(&dcc->issing_discard);
		dc->issuing++;
		list_move_tail(&dc->list, wait_list);

		/* sanity check on discard range */
		__check_sit_bitmap(sbi, start, start + len);

		bio->bi_private = dc;
		bio->bi_end_io = f2fs_submit_discard_endio;
		bio->bi_opf |= flag;
		submit_bio(bio);

		atomic_inc(&dcc->issued_discard);

		f2fs_update_iostat(sbi, FS_DISCARD, 1);

		lstart += len;
		start += len;
		total_len -= len;
		len = total_len;
	}

	if (!err && len)
		__update_discard_tree_range(sbi, bdev, lstart, start, len);
	return err;
}

static struct discard_cmd *__insert_discard_tree(struct f2fs_sb_info *sbi,
				struct block_device *bdev, block_t lstart,
				block_t start, block_t len,
				struct rb_node **insert_p,
				struct rb_node *insert_parent)
{
	struct discard_cmd_control *dcc = SM_I(sbi)->dcc_info;
	struct rb_node **p;
	struct rb_node *parent = NULL;
	struct discard_cmd *dc = NULL;
	bool leftmost = true;

	if (insert_p && insert_parent) {
		parent = insert_parent;
		p = insert_p;
		goto do_insert;
	}

	p = f2fs_lookup_rb_tree_for_insert(sbi, &dcc->root, &parent,
							lstart, &leftmost);
do_insert:
	dc = __attach_discard_cmd(sbi, bdev, lstart, start, len, parent,
								p, leftmost);
	if (!dc)
		return NULL;

	return dc;
}

static void __relocate_discard_cmd(struct discard_cmd_control *dcc,
						struct discard_cmd *dc)
{
	list_move_tail(&dc->list, &dcc->pend_list[plist_idx(dc->len)]);
}

static void __punch_discard_cmd(struct f2fs_sb_info *sbi,
				struct discard_cmd *dc, block_t blkaddr)
{
	struct discard_cmd_control *dcc = SM_I(sbi)->dcc_info;
	struct discard_info di = dc->di;
	bool modified = false;

	if (dc->state == D_DONE || dc->len == 1) {
		__remove_discard_cmd(sbi, dc);
		return;
	}

	dcc->undiscard_blks -= di.len;

	if (blkaddr > di.lstart) {
		dc->len = blkaddr - dc->lstart;
		dcc->undiscard_blks += dc->len;
		__relocate_discard_cmd(dcc, dc);
		modified = true;
	}

	if (blkaddr < di.lstart + di.len - 1) {
		if (modified) {
			__insert_discard_tree(sbi, dc->bdev, blkaddr + 1,
					di.start + blkaddr + 1 - di.lstart,
					di.lstart + di.len - 1 - blkaddr,
					NULL, NULL);
		} else {
			dc->lstart++;
			dc->len--;
			dc->start++;
			dcc->undiscard_blks += dc->len;
			__relocate_discard_cmd(dcc, dc);
		}
	}
}

static void __update_discard_tree_range(struct f2fs_sb_info *sbi,
				struct block_device *bdev, block_t lstart,
				block_t start, block_t len)
{
	struct discard_cmd_control *dcc = SM_I(sbi)->dcc_info;
	struct discard_cmd *prev_dc = NULL, *next_dc = NULL;
	struct discard_cmd *dc;
	struct discard_info di = {0};
	struct rb_node **insert_p = NULL, *insert_parent = NULL;
	struct request_queue *q = bdev_get_queue(bdev);
	unsigned int max_discard_blocks =
			SECTOR_TO_BLOCK(q->limits.max_discard_sectors);
	block_t end = lstart + len;

	dc = (struct discard_cmd *)f2fs_lookup_rb_tree_ret(&dcc->root,
					NULL, lstart,
					(struct rb_entry **)&prev_dc,
					(struct rb_entry **)&next_dc,
					&insert_p, &insert_parent, true, NULL);
	if (dc)
		prev_dc = dc;

	if (!prev_dc) {
		di.lstart = lstart;
		di.len = next_dc ? next_dc->lstart - lstart : len;
		di.len = min(di.len, len);
		di.start = start;
	}

	while (1) {
		struct rb_node *node;
		bool merged = false;
		struct discard_cmd *tdc = NULL;

		if (prev_dc) {
			di.lstart = prev_dc->lstart + prev_dc->len;
			if (di.lstart < lstart)
				di.lstart = lstart;
			if (di.lstart >= end)
				break;

			if (!next_dc || next_dc->lstart > end)
				di.len = end - di.lstart;
			else
				di.len = next_dc->lstart - di.lstart;
			di.start = start + di.lstart - lstart;
		}

		if (!di.len)
			goto next;

		if (prev_dc && prev_dc->state == D_PREP &&
			prev_dc->bdev == bdev &&
			__is_discard_back_mergeable(&di, &prev_dc->di,
							max_discard_blocks)) {
			prev_dc->di.len += di.len;
			dcc->undiscard_blks += di.len;
			__relocate_discard_cmd(dcc, prev_dc);
			di = prev_dc->di;
			tdc = prev_dc;
			merged = true;
		}

		if (next_dc && next_dc->state == D_PREP &&
			next_dc->bdev == bdev &&
			__is_discard_front_mergeable(&di, &next_dc->di,
							max_discard_blocks)) {
			next_dc->di.lstart = di.lstart;
			next_dc->di.len += di.len;
			next_dc->di.start = di.start;
			dcc->undiscard_blks += di.len;
			__relocate_discard_cmd(dcc, next_dc);
			if (tdc)
				__remove_discard_cmd(sbi, tdc);
			merged = true;
		}

		if (!merged) {
			__insert_discard_tree(sbi, bdev, di.lstart, di.start,
							di.len, NULL, NULL);
		}
 next:
		prev_dc = next_dc;
		if (!prev_dc)
			break;

		node = rb_next(&prev_dc->rb_node);
		next_dc = rb_entry_safe(node, struct discard_cmd, rb_node);
	}
}

static int __queue_discard_cmd(struct f2fs_sb_info *sbi,
		struct block_device *bdev, block_t blkstart, block_t blklen)
{
	block_t lblkstart = blkstart;

	trace_f2fs_queue_discard(bdev, blkstart, blklen);

	if (sbi->s_ndevs) {
		int devi = f2fs_target_device_index(sbi, blkstart);

		blkstart -= FDEV(devi).start_blk;
	}
	mutex_lock(&SM_I(sbi)->dcc_info->cmd_lock);
	__update_discard_tree_range(sbi, bdev, lblkstart, blkstart, blklen);
	mutex_unlock(&SM_I(sbi)->dcc_info->cmd_lock);
	return 0;
}

static unsigned int __issue_discard_cmd_orderly(struct f2fs_sb_info *sbi,
					struct discard_policy *dpolicy)
{
	struct discard_cmd_control *dcc = SM_I(sbi)->dcc_info;
	struct discard_cmd *prev_dc = NULL, *next_dc = NULL;
	struct rb_node **insert_p = NULL, *insert_parent = NULL;
	struct discard_cmd *dc;
	struct blk_plug plug;
	unsigned int pos = dcc->next_pos;
	unsigned int issued = 0;
	bool io_interrupted = false;

	mutex_lock(&dcc->cmd_lock);
	dc = (struct discard_cmd *)f2fs_lookup_rb_tree_ret(&dcc->root,
					NULL, pos,
					(struct rb_entry **)&prev_dc,
					(struct rb_entry **)&next_dc,
<<<<<<< HEAD
					&insert_p, &insert_parent, true);
=======
					&insert_p, &insert_parent, true, NULL);
>>>>>>> 0fd79184
	if (!dc)
		dc = next_dc;

	blk_start_plug(&plug);

	while (dc) {
		struct rb_node *node;
		int err = 0;

		if (dc->state != D_PREP)
			goto next;

<<<<<<< HEAD
		if (dpolicy->io_aware && !is_idle(sbi)) {
=======
		if (dpolicy->io_aware && !is_idle(sbi, DISCARD_TIME)) {
>>>>>>> 0fd79184
			io_interrupted = true;
			break;
		}

		dcc->next_pos = dc->lstart + dc->len;
		err = __submit_discard_cmd(sbi, dpolicy, dc, &issued);

		if (issued >= dpolicy->max_requests)
			break;
next:
		node = rb_next(&dc->rb_node);
		if (err)
			__remove_discard_cmd(sbi, dc);
		dc = rb_entry_safe(node, struct discard_cmd, rb_node);
	}

	blk_finish_plug(&plug);

	if (!dc)
		dcc->next_pos = 0;

	mutex_unlock(&dcc->cmd_lock);

	if (!issued && io_interrupted)
		issued = -1;

	return issued;
}

static int __issue_discard_cmd(struct f2fs_sb_info *sbi,
					struct discard_policy *dpolicy)
{
	struct discard_cmd_control *dcc = SM_I(sbi)->dcc_info;
	struct list_head *pend_list;
	struct discard_cmd *dc, *tmp;
	struct blk_plug plug;
	int i, issued = 0;
	bool io_interrupted = false;

	for (i = MAX_PLIST_NUM - 1; i >= 0; i--) {
		if (i + 1 < dpolicy->granularity)
			break;

		if (i < DEFAULT_DISCARD_GRANULARITY && dpolicy->ordered)
			return __issue_discard_cmd_orderly(sbi, dpolicy);

		pend_list = &dcc->pend_list[i];

		mutex_lock(&dcc->cmd_lock);
		if (list_empty(pend_list))
			goto next;
		if (unlikely(dcc->rbtree_check))
			f2fs_bug_on(sbi, !f2fs_check_rb_tree_consistence(sbi,
								&dcc->root));
		blk_start_plug(&plug);
		list_for_each_entry_safe(dc, tmp, pend_list, list) {
			f2fs_bug_on(sbi, dc->state != D_PREP);

			if (dpolicy->io_aware && i < dpolicy->io_aware_gran &&
						!is_idle(sbi, DISCARD_TIME)) {
				io_interrupted = true;
				break;
			}

			__submit_discard_cmd(sbi, dpolicy, dc, &issued);

			if (issued >= dpolicy->max_requests)
				break;
		}
		blk_finish_plug(&plug);
next:
		mutex_unlock(&dcc->cmd_lock);

		if (issued >= dpolicy->max_requests || io_interrupted)
			break;
	}

	if (!issued && io_interrupted)
		issued = -1;

	return issued;
}

static bool __drop_discard_cmd(struct f2fs_sb_info *sbi)
{
	struct discard_cmd_control *dcc = SM_I(sbi)->dcc_info;
	struct list_head *pend_list;
	struct discard_cmd *dc, *tmp;
	int i;
	bool dropped = false;

	mutex_lock(&dcc->cmd_lock);
	for (i = MAX_PLIST_NUM - 1; i >= 0; i--) {
		pend_list = &dcc->pend_list[i];
		list_for_each_entry_safe(dc, tmp, pend_list, list) {
			f2fs_bug_on(sbi, dc->state != D_PREP);
			__remove_discard_cmd(sbi, dc);
			dropped = true;
		}
	}
	mutex_unlock(&dcc->cmd_lock);

	return dropped;
}

void f2fs_drop_discard_cmd(struct f2fs_sb_info *sbi)
{
	__drop_discard_cmd(sbi);
}

static unsigned int __wait_one_discard_bio(struct f2fs_sb_info *sbi,
							struct discard_cmd *dc)
{
	struct discard_cmd_control *dcc = SM_I(sbi)->dcc_info;
	unsigned int len = 0;

	wait_for_completion_io(&dc->wait);
	mutex_lock(&dcc->cmd_lock);
	f2fs_bug_on(sbi, dc->state != D_DONE);
	dc->ref--;
	if (!dc->ref) {
		if (!dc->error)
			len = dc->len;
		__remove_discard_cmd(sbi, dc);
	}
	mutex_unlock(&dcc->cmd_lock);

	return len;
}

static unsigned int __wait_discard_cmd_range(struct f2fs_sb_info *sbi,
						struct discard_policy *dpolicy,
						block_t start, block_t end)
{
	struct discard_cmd_control *dcc = SM_I(sbi)->dcc_info;
	struct list_head *wait_list = (dpolicy->type == DPOLICY_FSTRIM) ?
					&(dcc->fstrim_list) : &(dcc->wait_list);
	struct discard_cmd *dc, *tmp;
	bool need_wait;
	unsigned int trimmed = 0;

next:
	need_wait = false;

	mutex_lock(&dcc->cmd_lock);
	list_for_each_entry_safe(dc, tmp, wait_list, list) {
		if (dc->lstart + dc->len <= start || end <= dc->lstart)
			continue;
		if (dc->len < dpolicy->granularity)
			continue;
		if (dc->state == D_DONE && !dc->ref) {
			wait_for_completion_io(&dc->wait);
			if (!dc->error)
				trimmed += dc->len;
			__remove_discard_cmd(sbi, dc);
		} else {
			dc->ref++;
			need_wait = true;
			break;
		}
	}
	mutex_unlock(&dcc->cmd_lock);

	if (need_wait) {
		trimmed += __wait_one_discard_bio(sbi, dc);
		goto next;
	}

	return trimmed;
}

static unsigned int __wait_all_discard_cmd(struct f2fs_sb_info *sbi,
						struct discard_policy *dpolicy)
{
	struct discard_policy dp;
	unsigned int discard_blks;

	if (dpolicy)
		return __wait_discard_cmd_range(sbi, dpolicy, 0, UINT_MAX);

	/* wait all */
	__init_discard_policy(sbi, &dp, DPOLICY_FSTRIM, 1);
	discard_blks = __wait_discard_cmd_range(sbi, &dp, 0, UINT_MAX);
	__init_discard_policy(sbi, &dp, DPOLICY_UMOUNT, 1);
	discard_blks += __wait_discard_cmd_range(sbi, &dp, 0, UINT_MAX);

	return discard_blks;
}

/* This should be covered by global mutex, &sit_i->sentry_lock */
static void f2fs_wait_discard_bio(struct f2fs_sb_info *sbi, block_t blkaddr)
{
	struct discard_cmd_control *dcc = SM_I(sbi)->dcc_info;
	struct discard_cmd *dc;
	bool need_wait = false;

	mutex_lock(&dcc->cmd_lock);
	dc = (struct discard_cmd *)f2fs_lookup_rb_tree(&dcc->root,
							NULL, blkaddr);
	if (dc) {
		if (dc->state == D_PREP) {
			__punch_discard_cmd(sbi, dc, blkaddr);
		} else {
			dc->ref++;
			need_wait = true;
		}
	}
	mutex_unlock(&dcc->cmd_lock);

	if (need_wait)
		__wait_one_discard_bio(sbi, dc);
}

void f2fs_stop_discard_thread(struct f2fs_sb_info *sbi)
{
	struct discard_cmd_control *dcc = SM_I(sbi)->dcc_info;

	if (dcc && dcc->f2fs_issue_discard) {
		struct task_struct *discard_thread = dcc->f2fs_issue_discard;

		dcc->f2fs_issue_discard = NULL;
		kthread_stop(discard_thread);
	}
}

/* This comes from f2fs_put_super */
bool f2fs_wait_discard_bios(struct f2fs_sb_info *sbi)
{
	struct discard_cmd_control *dcc = SM_I(sbi)->dcc_info;
	struct discard_policy dpolicy;
	bool dropped;

	__init_discard_policy(sbi, &dpolicy, DPOLICY_UMOUNT,
					dcc->discard_granularity);
	__issue_discard_cmd(sbi, &dpolicy);
	dropped = __drop_discard_cmd(sbi);

	/* just to make sure there is no pending discard commands */
	__wait_all_discard_cmd(sbi, NULL);

	f2fs_bug_on(sbi, atomic_read(&dcc->discard_cmd_cnt));
	return dropped;
}

static int issue_discard_thread(void *data)
{
	struct f2fs_sb_info *sbi = data;
	struct discard_cmd_control *dcc = SM_I(sbi)->dcc_info;
	wait_queue_head_t *q = &dcc->discard_wait_queue;
	struct discard_policy dpolicy;
	unsigned int wait_ms = DEF_MIN_DISCARD_ISSUE_TIME;
	int issued;

	set_freezable();

	do {
		__init_discard_policy(sbi, &dpolicy, DPOLICY_BG,
					dcc->discard_granularity);

		wait_event_interruptible_timeout(*q,
				kthread_should_stop() || freezing(current) ||
				dcc->discard_wake,
				msecs_to_jiffies(wait_ms));

		if (dcc->discard_wake)
			dcc->discard_wake = 0;

		if (try_to_freeze())
			continue;
		if (f2fs_readonly(sbi->sb))
			continue;
		if (kthread_should_stop())
			return 0;
		if (is_sbi_flag_set(sbi, SBI_NEED_FSCK)) {
			wait_ms = dpolicy.max_interval;
			continue;
		}

		if (sbi->gc_mode == GC_URGENT)
			__init_discard_policy(sbi, &dpolicy, DPOLICY_FORCE, 1);

		sb_start_intwrite(sbi->sb);

		issued = __issue_discard_cmd(sbi, &dpolicy);
		if (issued > 0) {
			__wait_all_discard_cmd(sbi, &dpolicy);
			wait_ms = dpolicy.min_interval;
		} else if (issued == -1){
			wait_ms = f2fs_time_to_wait(sbi, DISCARD_TIME);
			if (!wait_ms)
				wait_ms = dpolicy.mid_interval;
		} else {
			wait_ms = dpolicy.max_interval;
		}

		sb_end_intwrite(sbi->sb);

	} while (!kthread_should_stop());
	return 0;
}

#ifdef CONFIG_BLK_DEV_ZONED
static int __f2fs_issue_discard_zone(struct f2fs_sb_info *sbi,
		struct block_device *bdev, block_t blkstart, block_t blklen)
{
	sector_t sector, nr_sects;
	block_t lblkstart = blkstart;
	int devi = 0;

	if (sbi->s_ndevs) {
		devi = f2fs_target_device_index(sbi, blkstart);
		blkstart -= FDEV(devi).start_blk;
	}

	/*
	 * We need to know the type of the zone: for conventional zones,
	 * use regular discard if the drive supports it. For sequential
	 * zones, reset the zone write pointer.
	 */
	switch (get_blkz_type(sbi, bdev, blkstart)) {

	case BLK_ZONE_TYPE_CONVENTIONAL:
		if (!blk_queue_discard(bdev_get_queue(bdev)))
			return 0;
		return __queue_discard_cmd(sbi, bdev, lblkstart, blklen);
	case BLK_ZONE_TYPE_SEQWRITE_REQ:
	case BLK_ZONE_TYPE_SEQWRITE_PREF:
		sector = SECTOR_FROM_BLOCK(blkstart);
		nr_sects = SECTOR_FROM_BLOCK(blklen);

		if (sector & (bdev_zone_sectors(bdev) - 1) ||
				nr_sects != bdev_zone_sectors(bdev)) {
			f2fs_msg(sbi->sb, KERN_INFO,
				"(%d) %s: Unaligned discard attempted (block %x + %x)",
				devi, sbi->s_ndevs ? FDEV(devi).path: "",
				blkstart, blklen);
			return -EIO;
		}
		trace_f2fs_issue_reset_zone(bdev, blkstart);
		return blkdev_reset_zones(bdev, sector,
					  nr_sects, GFP_NOFS);
	default:
		/* Unknown zone type: broken device ? */
		return -EIO;
	}
}
#endif

static int __issue_discard_async(struct f2fs_sb_info *sbi,
		struct block_device *bdev, block_t blkstart, block_t blklen)
{
#ifdef CONFIG_BLK_DEV_ZONED
	if (f2fs_sb_has_blkzoned(sbi->sb) &&
				bdev_zoned_model(bdev) != BLK_ZONED_NONE)
		return __f2fs_issue_discard_zone(sbi, bdev, blkstart, blklen);
#endif
	return __queue_discard_cmd(sbi, bdev, blkstart, blklen);
}

static int f2fs_issue_discard(struct f2fs_sb_info *sbi,
				block_t blkstart, block_t blklen)
{
	sector_t start = blkstart, len = 0;
	struct block_device *bdev;
	struct seg_entry *se;
	unsigned int offset;
	block_t i;
	int err = 0;

	bdev = f2fs_target_device(sbi, blkstart, NULL);

	for (i = blkstart; i < blkstart + blklen; i++, len++) {
		if (i != start) {
			struct block_device *bdev2 =
				f2fs_target_device(sbi, i, NULL);

			if (bdev2 != bdev) {
				err = __issue_discard_async(sbi, bdev,
						start, len);
				if (err)
					return err;
				bdev = bdev2;
				start = i;
				len = 0;
			}
		}

		se = get_seg_entry(sbi, GET_SEGNO(sbi, i));
		offset = GET_BLKOFF_FROM_SEG0(sbi, i);

		if (!f2fs_test_and_set_bit(offset, se->discard_map))
			sbi->discard_blks--;
	}

	if (len)
		err = __issue_discard_async(sbi, bdev, start, len);
	return err;
}

static bool add_discard_addrs(struct f2fs_sb_info *sbi, struct cp_control *cpc,
							bool check_only)
{
	int entries = SIT_VBLOCK_MAP_SIZE / sizeof(unsigned long);
	int max_blocks = sbi->blocks_per_seg;
	struct seg_entry *se = get_seg_entry(sbi, cpc->trim_start);
	unsigned long *cur_map = (unsigned long *)se->cur_valid_map;
	unsigned long *ckpt_map = (unsigned long *)se->ckpt_valid_map;
	unsigned long *discard_map = (unsigned long *)se->discard_map;
	unsigned long *dmap = SIT_I(sbi)->tmp_map;
	unsigned int start = 0, end = -1;
	bool force = (cpc->reason & CP_DISCARD);
	struct discard_entry *de = NULL;
	struct list_head *head = &SM_I(sbi)->dcc_info->entry_list;
	int i;

	if (se->valid_blocks == max_blocks || !f2fs_hw_support_discard(sbi))
		return false;

	if (!force) {
		if (!f2fs_realtime_discard_enable(sbi) || !se->valid_blocks ||
			SM_I(sbi)->dcc_info->nr_discards >=
				SM_I(sbi)->dcc_info->max_discards)
			return false;
	}

	/* SIT_VBLOCK_MAP_SIZE should be multiple of sizeof(unsigned long) */
	for (i = 0; i < entries; i++)
		dmap[i] = force ? ~ckpt_map[i] & ~discard_map[i] :
				(cur_map[i] ^ ckpt_map[i]) & ckpt_map[i];

	while (force || SM_I(sbi)->dcc_info->nr_discards <=
				SM_I(sbi)->dcc_info->max_discards) {
		start = __find_rev_next_bit(dmap, max_blocks, end + 1);
		if (start >= max_blocks)
			break;

		end = __find_rev_next_zero_bit(dmap, max_blocks, start + 1);
		if (force && start && end != max_blocks
					&& (end - start) < cpc->trim_minlen)
			continue;

		if (check_only)
			return true;

		if (!de) {
			de = f2fs_kmem_cache_alloc(discard_entry_slab,
								GFP_F2FS_ZERO);
			de->start_blkaddr = START_BLOCK(sbi, cpc->trim_start);
			list_add_tail(&de->list, head);
		}

		for (i = start; i < end; i++)
			__set_bit_le(i, (void *)de->discard_map);

		SM_I(sbi)->dcc_info->nr_discards += end - start;
	}
	return false;
}

static void release_discard_addr(struct discard_entry *entry)
{
	list_del(&entry->list);
	kmem_cache_free(discard_entry_slab, entry);
}

void f2fs_release_discard_addrs(struct f2fs_sb_info *sbi)
{
	struct list_head *head = &(SM_I(sbi)->dcc_info->entry_list);
	struct discard_entry *entry, *this;

	/* drop caches */
	list_for_each_entry_safe(entry, this, head, list)
		release_discard_addr(entry);
}

/*
 * Should call f2fs_clear_prefree_segments after checkpoint is done.
 */
static void set_prefree_as_free_segments(struct f2fs_sb_info *sbi)
{
	struct dirty_seglist_info *dirty_i = DIRTY_I(sbi);
	unsigned int segno;

	mutex_lock(&dirty_i->seglist_lock);
	for_each_set_bit(segno, dirty_i->dirty_segmap[PRE], MAIN_SEGS(sbi))
		__set_test_and_free(sbi, segno);
	mutex_unlock(&dirty_i->seglist_lock);
}

void f2fs_clear_prefree_segments(struct f2fs_sb_info *sbi,
						struct cp_control *cpc)
{
	struct discard_cmd_control *dcc = SM_I(sbi)->dcc_info;
	struct list_head *head = &dcc->entry_list;
	struct discard_entry *entry, *this;
	struct dirty_seglist_info *dirty_i = DIRTY_I(sbi);
	unsigned long *prefree_map = dirty_i->dirty_segmap[PRE];
	unsigned int start = 0, end = -1;
	unsigned int secno, start_segno;
	bool force = (cpc->reason & CP_DISCARD);
	bool need_align = test_opt(sbi, LFS) && sbi->segs_per_sec > 1;

	mutex_lock(&dirty_i->seglist_lock);

	while (1) {
		int i;

		if (need_align && end != -1)
			end--;
		start = find_next_bit(prefree_map, MAIN_SEGS(sbi), end + 1);
		if (start >= MAIN_SEGS(sbi))
			break;
		end = find_next_zero_bit(prefree_map, MAIN_SEGS(sbi),
								start + 1);

		if (need_align) {
			start = rounddown(start, sbi->segs_per_sec);
			end = roundup(end, sbi->segs_per_sec);
		}

		for (i = start; i < end; i++) {
			if (test_and_clear_bit(i, prefree_map))
				dirty_i->nr_dirty[PRE]--;
		}

		if (!f2fs_realtime_discard_enable(sbi))
			continue;

		if (force && start >= cpc->trim_start &&
					(end - 1) <= cpc->trim_end)
				continue;

		if (!test_opt(sbi, LFS) || sbi->segs_per_sec == 1) {
			f2fs_issue_discard(sbi, START_BLOCK(sbi, start),
				(end - start) << sbi->log_blocks_per_seg);
			continue;
		}
next:
		secno = GET_SEC_FROM_SEG(sbi, start);
		start_segno = GET_SEG_FROM_SEC(sbi, secno);
		if (!IS_CURSEC(sbi, secno) &&
			!get_valid_blocks(sbi, start, true))
			f2fs_issue_discard(sbi, START_BLOCK(sbi, start_segno),
				sbi->segs_per_sec << sbi->log_blocks_per_seg);

		start = start_segno + sbi->segs_per_sec;
		if (start < end)
			goto next;
		else
			end = start - 1;
	}
	mutex_unlock(&dirty_i->seglist_lock);

	/* send small discards */
	list_for_each_entry_safe(entry, this, head, list) {
		unsigned int cur_pos = 0, next_pos, len, total_len = 0;
		bool is_valid = test_bit_le(0, entry->discard_map);

find_next:
		if (is_valid) {
			next_pos = find_next_zero_bit_le(entry->discard_map,
					sbi->blocks_per_seg, cur_pos);
			len = next_pos - cur_pos;

			if (f2fs_sb_has_blkzoned(sbi->sb) ||
			    (force && len < cpc->trim_minlen))
				goto skip;

			f2fs_issue_discard(sbi, entry->start_blkaddr + cur_pos,
									len);
			total_len += len;
		} else {
			next_pos = find_next_bit_le(entry->discard_map,
					sbi->blocks_per_seg, cur_pos);
		}
skip:
		cur_pos = next_pos;
		is_valid = !is_valid;

		if (cur_pos < sbi->blocks_per_seg)
			goto find_next;

		release_discard_addr(entry);
		dcc->nr_discards -= total_len;
	}

	wake_up_discard_thread(sbi, false);
}

static int create_discard_cmd_control(struct f2fs_sb_info *sbi)
{
	dev_t dev = sbi->sb->s_bdev->bd_dev;
	struct discard_cmd_control *dcc;
	int err = 0, i;

	if (SM_I(sbi)->dcc_info) {
		dcc = SM_I(sbi)->dcc_info;
		goto init_thread;
	}

	dcc = f2fs_kzalloc(sbi, sizeof(struct discard_cmd_control), GFP_KERNEL);
	if (!dcc)
		return -ENOMEM;

	dcc->discard_granularity = DEFAULT_DISCARD_GRANULARITY;
	INIT_LIST_HEAD(&dcc->entry_list);
	for (i = 0; i < MAX_PLIST_NUM; i++)
		INIT_LIST_HEAD(&dcc->pend_list[i]);
	INIT_LIST_HEAD(&dcc->wait_list);
	INIT_LIST_HEAD(&dcc->fstrim_list);
	mutex_init(&dcc->cmd_lock);
	atomic_set(&dcc->issued_discard, 0);
	atomic_set(&dcc->issing_discard, 0);
	atomic_set(&dcc->discard_cmd_cnt, 0);
	dcc->nr_discards = 0;
	dcc->max_discards = MAIN_SEGS(sbi) << sbi->log_blocks_per_seg;
	dcc->undiscard_blks = 0;
	dcc->next_pos = 0;
<<<<<<< HEAD
	dcc->root = RB_ROOT;
=======
	dcc->root = RB_ROOT_CACHED;
>>>>>>> 0fd79184
	dcc->rbtree_check = false;

	init_waitqueue_head(&dcc->discard_wait_queue);
	SM_I(sbi)->dcc_info = dcc;
init_thread:
	dcc->f2fs_issue_discard = kthread_run(issue_discard_thread, sbi,
				"f2fs_discard-%u:%u", MAJOR(dev), MINOR(dev));
	if (IS_ERR(dcc->f2fs_issue_discard)) {
		err = PTR_ERR(dcc->f2fs_issue_discard);
		kfree(dcc);
		SM_I(sbi)->dcc_info = NULL;
		return err;
	}

	return err;
}

static void destroy_discard_cmd_control(struct f2fs_sb_info *sbi)
{
	struct discard_cmd_control *dcc = SM_I(sbi)->dcc_info;

	if (!dcc)
		return;

	f2fs_stop_discard_thread(sbi);

	kfree(dcc);
	SM_I(sbi)->dcc_info = NULL;
}

static bool __mark_sit_entry_dirty(struct f2fs_sb_info *sbi, unsigned int segno)
{
	struct sit_info *sit_i = SIT_I(sbi);

	if (!__test_and_set_bit(segno, sit_i->dirty_sentries_bitmap)) {
		sit_i->dirty_sentries++;
		return false;
	}

	return true;
}

static void __set_sit_entry_type(struct f2fs_sb_info *sbi, int type,
					unsigned int segno, int modified)
{
	struct seg_entry *se = get_seg_entry(sbi, segno);
	se->type = type;
	if (modified)
		__mark_sit_entry_dirty(sbi, segno);
}

static void update_sit_entry(struct f2fs_sb_info *sbi, block_t blkaddr, int del)
{
	struct seg_entry *se;
	unsigned int segno, offset;
	long int new_vblocks;
	bool exist;
#ifdef CONFIG_F2FS_CHECK_FS
	bool mir_exist;
#endif

	segno = GET_SEGNO(sbi, blkaddr);

	se = get_seg_entry(sbi, segno);
	new_vblocks = se->valid_blocks + del;
	offset = GET_BLKOFF_FROM_SEG0(sbi, blkaddr);

	f2fs_bug_on(sbi, (new_vblocks >> (sizeof(unsigned short) << 3) ||
				(new_vblocks > sbi->blocks_per_seg)));

	se->valid_blocks = new_vblocks;
	se->mtime = get_mtime(sbi, false);
	if (se->mtime > SIT_I(sbi)->max_mtime)
		SIT_I(sbi)->max_mtime = se->mtime;

	/* Update valid block bitmap */
	if (del > 0) {
		exist = f2fs_test_and_set_bit(offset, se->cur_valid_map);
#ifdef CONFIG_F2FS_CHECK_FS
		mir_exist = f2fs_test_and_set_bit(offset,
						se->cur_valid_map_mir);
		if (unlikely(exist != mir_exist)) {
			f2fs_msg(sbi->sb, KERN_ERR, "Inconsistent error "
				"when setting bitmap, blk:%u, old bit:%d",
				blkaddr, exist);
			f2fs_bug_on(sbi, 1);
		}
#endif
		if (unlikely(exist)) {
			f2fs_msg(sbi->sb, KERN_ERR,
				"Bitmap was wrongly set, blk:%u", blkaddr);
			f2fs_bug_on(sbi, 1);
			se->valid_blocks--;
			del = 0;
		}

		if (!f2fs_test_and_set_bit(offset, se->discard_map))
			sbi->discard_blks--;

		/* don't overwrite by SSR to keep node chain */
		if (IS_NODESEG(se->type) &&
				!is_sbi_flag_set(sbi, SBI_CP_DISABLED)) {
			if (!f2fs_test_and_set_bit(offset, se->ckpt_valid_map))
				se->ckpt_valid_blocks++;
		}
	} else {
		exist = f2fs_test_and_clear_bit(offset, se->cur_valid_map);
#ifdef CONFIG_F2FS_CHECK_FS
		mir_exist = f2fs_test_and_clear_bit(offset,
						se->cur_valid_map_mir);
		if (unlikely(exist != mir_exist)) {
			f2fs_msg(sbi->sb, KERN_ERR, "Inconsistent error "
				"when clearing bitmap, blk:%u, old bit:%d",
				blkaddr, exist);
			f2fs_bug_on(sbi, 1);
		}
#endif
		if (unlikely(!exist)) {
			f2fs_msg(sbi->sb, KERN_ERR,
				"Bitmap was wrongly cleared, blk:%u", blkaddr);
			f2fs_bug_on(sbi, 1);
			se->valid_blocks++;
			del = 0;
		} else if (unlikely(is_sbi_flag_set(sbi, SBI_CP_DISABLED))) {
			/*
			 * If checkpoints are off, we must not reuse data that
			 * was used in the previous checkpoint. If it was used
			 * before, we must track that to know how much space we
			 * really have.
			 */
			if (f2fs_test_bit(offset, se->ckpt_valid_map))
				sbi->unusable_block_count++;
		}

		if (f2fs_test_and_clear_bit(offset, se->discard_map))
			sbi->discard_blks++;
	}
	if (!f2fs_test_bit(offset, se->ckpt_valid_map))
		se->ckpt_valid_blocks += del;

	__mark_sit_entry_dirty(sbi, segno);

	/* update total number of valid blocks to be written in ckpt area */
	SIT_I(sbi)->written_valid_blocks += del;

	if (sbi->segs_per_sec > 1)
		get_sec_entry(sbi, segno)->valid_blocks += del;
}

void f2fs_invalidate_blocks(struct f2fs_sb_info *sbi, block_t addr)
{
	unsigned int segno = GET_SEGNO(sbi, addr);
	struct sit_info *sit_i = SIT_I(sbi);

	f2fs_bug_on(sbi, addr == NULL_ADDR);
	if (addr == NEW_ADDR)
		return;

	invalidate_mapping_pages(META_MAPPING(sbi), addr, addr);

	/* add it into sit main buffer */
	down_write(&sit_i->sentry_lock);

	update_sit_entry(sbi, addr, -1);

	/* add it into dirty seglist */
	locate_dirty_segment(sbi, segno);

	up_write(&sit_i->sentry_lock);
}

bool f2fs_is_checkpointed_data(struct f2fs_sb_info *sbi, block_t blkaddr)
{
	struct sit_info *sit_i = SIT_I(sbi);
	unsigned int segno, offset;
	struct seg_entry *se;
	bool is_cp = false;

	if (!is_valid_data_blkaddr(sbi, blkaddr))
		return true;

	down_read(&sit_i->sentry_lock);

	segno = GET_SEGNO(sbi, blkaddr);
	se = get_seg_entry(sbi, segno);
	offset = GET_BLKOFF_FROM_SEG0(sbi, blkaddr);

	if (f2fs_test_bit(offset, se->ckpt_valid_map))
		is_cp = true;

	up_read(&sit_i->sentry_lock);

	return is_cp;
}

/*
 * This function should be resided under the curseg_mutex lock
 */
static void __add_sum_entry(struct f2fs_sb_info *sbi, int type,
					struct f2fs_summary *sum)
{
	struct curseg_info *curseg = CURSEG_I(sbi, type);
	void *addr = curseg->sum_blk;
	addr += curseg->next_blkoff * sizeof(struct f2fs_summary);
	memcpy(addr, sum, sizeof(struct f2fs_summary));
}

/*
 * Calculate the number of current summary pages for writing
 */
int f2fs_npages_for_summary_flush(struct f2fs_sb_info *sbi, bool for_ra)
{
	int valid_sum_count = 0;
	int i, sum_in_page;

	for (i = CURSEG_HOT_DATA; i <= CURSEG_COLD_DATA; i++) {
		if (sbi->ckpt->alloc_type[i] == SSR)
			valid_sum_count += sbi->blocks_per_seg;
		else {
			if (for_ra)
				valid_sum_count += le16_to_cpu(
					F2FS_CKPT(sbi)->cur_data_blkoff[i]);
			else
				valid_sum_count += curseg_blkoff(sbi, i);
		}
	}

	sum_in_page = (PAGE_SIZE - 2 * SUM_JOURNAL_SIZE -
			SUM_FOOTER_SIZE) / SUMMARY_SIZE;
	if (valid_sum_count <= sum_in_page)
		return 1;
	else if ((valid_sum_count - sum_in_page) <=
		(PAGE_SIZE - SUM_FOOTER_SIZE) / SUMMARY_SIZE)
		return 2;
	return 3;
}

/*
 * Caller should put this summary page
 */
struct page *f2fs_get_sum_page(struct f2fs_sb_info *sbi, unsigned int segno)
{
	return f2fs_get_meta_page_nofail(sbi, GET_SUM_BLOCK(sbi, segno));
}

void f2fs_update_meta_page(struct f2fs_sb_info *sbi,
					void *src, block_t blk_addr)
{
	struct page *page = f2fs_grab_meta_page(sbi, blk_addr);

	memcpy(page_address(page), src, PAGE_SIZE);
	set_page_dirty(page);
	f2fs_put_page(page, 1);
}

static void write_sum_page(struct f2fs_sb_info *sbi,
			struct f2fs_summary_block *sum_blk, block_t blk_addr)
{
	f2fs_update_meta_page(sbi, (void *)sum_blk, blk_addr);
}

static void write_current_sum_page(struct f2fs_sb_info *sbi,
						int type, block_t blk_addr)
{
	struct curseg_info *curseg = CURSEG_I(sbi, type);
	struct page *page = f2fs_grab_meta_page(sbi, blk_addr);
	struct f2fs_summary_block *src = curseg->sum_blk;
	struct f2fs_summary_block *dst;

	dst = (struct f2fs_summary_block *)page_address(page);
	memset(dst, 0, PAGE_SIZE);

	mutex_lock(&curseg->curseg_mutex);

	down_read(&curseg->journal_rwsem);
	memcpy(&dst->journal, curseg->journal, SUM_JOURNAL_SIZE);
	up_read(&curseg->journal_rwsem);

	memcpy(dst->entries, src->entries, SUM_ENTRY_SIZE);
	memcpy(&dst->footer, &src->footer, SUM_FOOTER_SIZE);

	mutex_unlock(&curseg->curseg_mutex);

	set_page_dirty(page);
	f2fs_put_page(page, 1);
}

static int is_next_segment_free(struct f2fs_sb_info *sbi, int type)
{
	struct curseg_info *curseg = CURSEG_I(sbi, type);
	unsigned int segno = curseg->segno + 1;
	struct free_segmap_info *free_i = FREE_I(sbi);

	if (segno < MAIN_SEGS(sbi) && segno % sbi->segs_per_sec)
		return !test_bit(segno, free_i->free_segmap);
	return 0;
}

/*
 * Find a new segment from the free segments bitmap to right order
 * This function should be returned with success, otherwise BUG
 */
static void get_new_segment(struct f2fs_sb_info *sbi,
			unsigned int *newseg, bool new_sec, int dir)
{
	struct free_segmap_info *free_i = FREE_I(sbi);
	unsigned int segno, secno, zoneno;
	unsigned int total_zones = MAIN_SECS(sbi) / sbi->secs_per_zone;
	unsigned int hint = GET_SEC_FROM_SEG(sbi, *newseg);
	unsigned int old_zoneno = GET_ZONE_FROM_SEG(sbi, *newseg);
	unsigned int left_start = hint;
	bool init = true;
	int go_left = 0;
	int i;

	spin_lock(&free_i->segmap_lock);

	if (!new_sec && ((*newseg + 1) % sbi->segs_per_sec)) {
		segno = find_next_zero_bit(free_i->free_segmap,
			GET_SEG_FROM_SEC(sbi, hint + 1), *newseg + 1);
		if (segno < GET_SEG_FROM_SEC(sbi, hint + 1))
			goto got_it;
	}
find_other_zone:
	secno = find_next_zero_bit(free_i->free_secmap, MAIN_SECS(sbi), hint);
	if (secno >= MAIN_SECS(sbi)) {
		if (dir == ALLOC_RIGHT) {
			secno = find_next_zero_bit(free_i->free_secmap,
							MAIN_SECS(sbi), 0);
			f2fs_bug_on(sbi, secno >= MAIN_SECS(sbi));
		} else {
			go_left = 1;
			left_start = hint - 1;
		}
	}
	if (go_left == 0)
		goto skip_left;

	while (test_bit(left_start, free_i->free_secmap)) {
		if (left_start > 0) {
			left_start--;
			continue;
		}
		left_start = find_next_zero_bit(free_i->free_secmap,
							MAIN_SECS(sbi), 0);
		f2fs_bug_on(sbi, left_start >= MAIN_SECS(sbi));
		break;
	}
	secno = left_start;
skip_left:
	segno = GET_SEG_FROM_SEC(sbi, secno);
	zoneno = GET_ZONE_FROM_SEC(sbi, secno);

	/* give up on finding another zone */
	if (!init)
		goto got_it;
	if (sbi->secs_per_zone == 1)
		goto got_it;
	if (zoneno == old_zoneno)
		goto got_it;
	if (dir == ALLOC_LEFT) {
		if (!go_left && zoneno + 1 >= total_zones)
			goto got_it;
		if (go_left && zoneno == 0)
			goto got_it;
	}
	for (i = 0; i < NR_CURSEG_TYPE; i++)
		if (CURSEG_I(sbi, i)->zone == zoneno)
			break;

	if (i < NR_CURSEG_TYPE) {
		/* zone is in user, try another */
		if (go_left)
			hint = zoneno * sbi->secs_per_zone - 1;
		else if (zoneno + 1 >= total_zones)
			hint = 0;
		else
			hint = (zoneno + 1) * sbi->secs_per_zone;
		init = false;
		goto find_other_zone;
	}
got_it:
	/* set it as dirty segment in free segmap */
	f2fs_bug_on(sbi, test_bit(segno, free_i->free_segmap));
	__set_inuse(sbi, segno);
	*newseg = segno;
	spin_unlock(&free_i->segmap_lock);
}

static void reset_curseg(struct f2fs_sb_info *sbi, int type, int modified)
{
	struct curseg_info *curseg = CURSEG_I(sbi, type);
	struct summary_footer *sum_footer;

	curseg->segno = curseg->next_segno;
	curseg->zone = GET_ZONE_FROM_SEG(sbi, curseg->segno);
	curseg->next_blkoff = 0;
	curseg->next_segno = NULL_SEGNO;

	sum_footer = &(curseg->sum_blk->footer);
	memset(sum_footer, 0, sizeof(struct summary_footer));
	if (IS_DATASEG(type))
		SET_SUM_TYPE(sum_footer, SUM_TYPE_DATA);
	if (IS_NODESEG(type))
		SET_SUM_TYPE(sum_footer, SUM_TYPE_NODE);
	__set_sit_entry_type(sbi, type, curseg->segno, modified);
}

static unsigned int __get_next_segno(struct f2fs_sb_info *sbi, int type)
{
	/* if segs_per_sec is large than 1, we need to keep original policy. */
	if (sbi->segs_per_sec != 1)
		return CURSEG_I(sbi, type)->segno;

	if (unlikely(is_sbi_flag_set(sbi, SBI_CP_DISABLED)))
		return 0;

	if (test_opt(sbi, NOHEAP) &&
		(type == CURSEG_HOT_DATA || IS_NODESEG(type)))
		return 0;

	if (SIT_I(sbi)->last_victim[ALLOC_NEXT])
		return SIT_I(sbi)->last_victim[ALLOC_NEXT];

	/* find segments from 0 to reuse freed segments */
	if (F2FS_OPTION(sbi).alloc_mode == ALLOC_MODE_REUSE)
		return 0;

	return CURSEG_I(sbi, type)->segno;
}

/*
 * Allocate a current working segment.
 * This function always allocates a free segment in LFS manner.
 */
static void new_curseg(struct f2fs_sb_info *sbi, int type, bool new_sec)
{
	struct curseg_info *curseg = CURSEG_I(sbi, type);
	unsigned int segno = curseg->segno;
	int dir = ALLOC_LEFT;

	write_sum_page(sbi, curseg->sum_blk,
				GET_SUM_BLOCK(sbi, segno));
	if (type == CURSEG_WARM_DATA || type == CURSEG_COLD_DATA)
		dir = ALLOC_RIGHT;

	if (test_opt(sbi, NOHEAP))
		dir = ALLOC_RIGHT;

	segno = __get_next_segno(sbi, type);
	get_new_segment(sbi, &segno, new_sec, dir);
	curseg->next_segno = segno;
	reset_curseg(sbi, type, 1);
	curseg->alloc_type = LFS;
}

static void __next_free_blkoff(struct f2fs_sb_info *sbi,
			struct curseg_info *seg, block_t start)
{
	struct seg_entry *se = get_seg_entry(sbi, seg->segno);
	int entries = SIT_VBLOCK_MAP_SIZE / sizeof(unsigned long);
	unsigned long *target_map = SIT_I(sbi)->tmp_map;
	unsigned long *ckpt_map = (unsigned long *)se->ckpt_valid_map;
	unsigned long *cur_map = (unsigned long *)se->cur_valid_map;
	int i, pos;

	for (i = 0; i < entries; i++)
		target_map[i] = ckpt_map[i] | cur_map[i];

	pos = __find_rev_next_zero_bit(target_map, sbi->blocks_per_seg, start);

	seg->next_blkoff = pos;
}

/*
 * If a segment is written by LFS manner, next block offset is just obtained
 * by increasing the current block offset. However, if a segment is written by
 * SSR manner, next block offset obtained by calling __next_free_blkoff
 */
static void __refresh_next_blkoff(struct f2fs_sb_info *sbi,
				struct curseg_info *seg)
{
	if (seg->alloc_type == SSR)
		__next_free_blkoff(sbi, seg, seg->next_blkoff + 1);
	else
		seg->next_blkoff++;
}

/*
 * This function always allocates a used segment(from dirty seglist) by SSR
 * manner, so it should recover the existing segment information of valid blocks
 */
static void change_curseg(struct f2fs_sb_info *sbi, int type)
{
	struct dirty_seglist_info *dirty_i = DIRTY_I(sbi);
	struct curseg_info *curseg = CURSEG_I(sbi, type);
	unsigned int new_segno = curseg->next_segno;
	struct f2fs_summary_block *sum_node;
	struct page *sum_page;

	write_sum_page(sbi, curseg->sum_blk,
				GET_SUM_BLOCK(sbi, curseg->segno));
	__set_test_and_inuse(sbi, new_segno);

	mutex_lock(&dirty_i->seglist_lock);
	__remove_dirty_segment(sbi, new_segno, PRE);
	__remove_dirty_segment(sbi, new_segno, DIRTY);
	mutex_unlock(&dirty_i->seglist_lock);

	reset_curseg(sbi, type, 1);
	curseg->alloc_type = SSR;
	__next_free_blkoff(sbi, curseg, 0);

	sum_page = f2fs_get_sum_page(sbi, new_segno);
	f2fs_bug_on(sbi, IS_ERR(sum_page));
	sum_node = (struct f2fs_summary_block *)page_address(sum_page);
	memcpy(curseg->sum_blk, sum_node, SUM_ENTRY_SIZE);
	f2fs_put_page(sum_page, 1);
}

static int get_ssr_segment(struct f2fs_sb_info *sbi, int type)
{
	struct curseg_info *curseg = CURSEG_I(sbi, type);
	const struct victim_selection *v_ops = DIRTY_I(sbi)->v_ops;
	unsigned segno = NULL_SEGNO;
	int i, cnt;
	bool reversed = false;

	/* f2fs_need_SSR() already forces to do this */
	if (v_ops->get_victim(sbi, &segno, BG_GC, type, SSR)) {
		curseg->next_segno = segno;
		return 1;
	}

	/* For node segments, let's do SSR more intensively */
	if (IS_NODESEG(type)) {
		if (type >= CURSEG_WARM_NODE) {
			reversed = true;
			i = CURSEG_COLD_NODE;
		} else {
			i = CURSEG_HOT_NODE;
		}
		cnt = NR_CURSEG_NODE_TYPE;
	} else {
		if (type >= CURSEG_WARM_DATA) {
			reversed = true;
			i = CURSEG_COLD_DATA;
		} else {
			i = CURSEG_HOT_DATA;
		}
		cnt = NR_CURSEG_DATA_TYPE;
	}

	for (; cnt-- > 0; reversed ? i-- : i++) {
		if (i == type)
			continue;
		if (v_ops->get_victim(sbi, &segno, BG_GC, i, SSR)) {
			curseg->next_segno = segno;
			return 1;
		}
	}

	/* find valid_blocks=0 in dirty list */
	if (unlikely(is_sbi_flag_set(sbi, SBI_CP_DISABLED))) {
		segno = get_free_segment(sbi);
		if (segno != NULL_SEGNO) {
			curseg->next_segno = segno;
			return 1;
		}
	}
	return 0;
}

/*
 * flush out current segment and replace it with new segment
 * This function should be returned with success, otherwise BUG
 */
static void allocate_segment_by_default(struct f2fs_sb_info *sbi,
						int type, bool force)
{
	struct curseg_info *curseg = CURSEG_I(sbi, type);

	if (force)
		new_curseg(sbi, type, true);
	else if (!is_set_ckpt_flags(sbi, CP_CRC_RECOVERY_FLAG) &&
					type == CURSEG_WARM_NODE)
		new_curseg(sbi, type, false);
	else if (curseg->alloc_type == LFS && is_next_segment_free(sbi, type) &&
			likely(!is_sbi_flag_set(sbi, SBI_CP_DISABLED)))
		new_curseg(sbi, type, false);
	else if (f2fs_need_SSR(sbi) && get_ssr_segment(sbi, type))
		change_curseg(sbi, type);
	else
		new_curseg(sbi, type, false);

	stat_inc_seg_type(sbi, curseg);
}

void f2fs_allocate_new_segments(struct f2fs_sb_info *sbi)
{
	struct curseg_info *curseg;
	unsigned int old_segno;
	int i;

	down_write(&SIT_I(sbi)->sentry_lock);

	for (i = CURSEG_HOT_DATA; i <= CURSEG_COLD_DATA; i++) {
		curseg = CURSEG_I(sbi, i);
		old_segno = curseg->segno;
		SIT_I(sbi)->s_ops->allocate_segment(sbi, i, true);
		locate_dirty_segment(sbi, old_segno);
	}

	up_write(&SIT_I(sbi)->sentry_lock);
}

static const struct segment_allocation default_salloc_ops = {
	.allocate_segment = allocate_segment_by_default,
};

bool f2fs_exist_trim_candidates(struct f2fs_sb_info *sbi,
						struct cp_control *cpc)
{
	__u64 trim_start = cpc->trim_start;
	bool has_candidate = false;

	down_write(&SIT_I(sbi)->sentry_lock);
	for (; cpc->trim_start <= cpc->trim_end; cpc->trim_start++) {
		if (add_discard_addrs(sbi, cpc, true)) {
			has_candidate = true;
			break;
		}
	}
	up_write(&SIT_I(sbi)->sentry_lock);

	cpc->trim_start = trim_start;
	return has_candidate;
}

static unsigned int __issue_discard_cmd_range(struct f2fs_sb_info *sbi,
					struct discard_policy *dpolicy,
					unsigned int start, unsigned int end)
{
	struct discard_cmd_control *dcc = SM_I(sbi)->dcc_info;
	struct discard_cmd *prev_dc = NULL, *next_dc = NULL;
	struct rb_node **insert_p = NULL, *insert_parent = NULL;
	struct discard_cmd *dc;
	struct blk_plug plug;
	int issued;
	unsigned int trimmed = 0;

next:
	issued = 0;

	mutex_lock(&dcc->cmd_lock);
	if (unlikely(dcc->rbtree_check))
		f2fs_bug_on(sbi, !f2fs_check_rb_tree_consistence(sbi,
								&dcc->root));

	dc = (struct discard_cmd *)f2fs_lookup_rb_tree_ret(&dcc->root,
					NULL, start,
					(struct rb_entry **)&prev_dc,
					(struct rb_entry **)&next_dc,
					&insert_p, &insert_parent, true, NULL);
	if (!dc)
		dc = next_dc;

	blk_start_plug(&plug);

	while (dc && dc->lstart <= end) {
		struct rb_node *node;
		int err = 0;

		if (dc->len < dpolicy->granularity)
			goto skip;

		if (dc->state != D_PREP) {
			list_move_tail(&dc->list, &dcc->fstrim_list);
			goto skip;
		}

		err = __submit_discard_cmd(sbi, dpolicy, dc, &issued);

		if (issued >= dpolicy->max_requests) {
			start = dc->lstart + dc->len;

			if (err)
				__remove_discard_cmd(sbi, dc);

			blk_finish_plug(&plug);
			mutex_unlock(&dcc->cmd_lock);
			trimmed += __wait_all_discard_cmd(sbi, NULL);
			congestion_wait(BLK_RW_ASYNC, HZ/50);
			goto next;
		}
skip:
		node = rb_next(&dc->rb_node);
		if (err)
			__remove_discard_cmd(sbi, dc);
		dc = rb_entry_safe(node, struct discard_cmd, rb_node);

		if (fatal_signal_pending(current))
			break;
	}

	blk_finish_plug(&plug);
	mutex_unlock(&dcc->cmd_lock);

	return trimmed;
}

int f2fs_trim_fs(struct f2fs_sb_info *sbi, struct fstrim_range *range)
{
	__u64 start = F2FS_BYTES_TO_BLK(range->start);
	__u64 end = start + F2FS_BYTES_TO_BLK(range->len) - 1;
	unsigned int start_segno, end_segno;
	block_t start_block, end_block;
	struct cp_control cpc;
	struct discard_policy dpolicy;
	unsigned long long trimmed = 0;
	int err = 0;
	bool need_align = test_opt(sbi, LFS) && sbi->segs_per_sec > 1;

	if (start >= MAX_BLKADDR(sbi) || range->len < sbi->blocksize)
		return -EINVAL;

	if (end < MAIN_BLKADDR(sbi))
		goto out;

	if (is_sbi_flag_set(sbi, SBI_NEED_FSCK)) {
		f2fs_msg(sbi->sb, KERN_WARNING,
			"Found FS corruption, run fsck to fix.");
		return -EIO;
	}

	/* start/end segment number in main_area */
	start_segno = (start <= MAIN_BLKADDR(sbi)) ? 0 : GET_SEGNO(sbi, start);
	end_segno = (end >= MAX_BLKADDR(sbi)) ? MAIN_SEGS(sbi) - 1 :
						GET_SEGNO(sbi, end);
	if (need_align) {
		start_segno = rounddown(start_segno, sbi->segs_per_sec);
		end_segno = roundup(end_segno + 1, sbi->segs_per_sec) - 1;
	}

	cpc.reason = CP_DISCARD;
	cpc.trim_minlen = max_t(__u64, 1, F2FS_BYTES_TO_BLK(range->minlen));
	cpc.trim_start = start_segno;
	cpc.trim_end = end_segno;

	if (sbi->discard_blks == 0)
		goto out;

	mutex_lock(&sbi->gc_mutex);
	err = f2fs_write_checkpoint(sbi, &cpc);
	mutex_unlock(&sbi->gc_mutex);
	if (err)
		goto out;

	/*
	 * We filed discard candidates, but actually we don't need to wait for
	 * all of them, since they'll be issued in idle time along with runtime
	 * discard option. User configuration looks like using runtime discard
	 * or periodic fstrim instead of it.
	 */
<<<<<<< HEAD
	if (test_opt(sbi, DISCARD))
=======
	if (f2fs_realtime_discard_enable(sbi))
>>>>>>> 0fd79184
		goto out;

	start_block = START_BLOCK(sbi, start_segno);
	end_block = START_BLOCK(sbi, end_segno + 1);

	__init_discard_policy(sbi, &dpolicy, DPOLICY_FSTRIM, cpc.trim_minlen);
	trimmed = __issue_discard_cmd_range(sbi, &dpolicy,
					start_block, end_block);

	trimmed += __wait_discard_cmd_range(sbi, &dpolicy,
					start_block, end_block);
out:
	if (!err)
		range->len = F2FS_BLK_TO_BYTES(trimmed);
	return err;
}

static bool __has_curseg_space(struct f2fs_sb_info *sbi, int type)
{
	struct curseg_info *curseg = CURSEG_I(sbi, type);
	if (curseg->next_blkoff < sbi->blocks_per_seg)
		return true;
	return false;
}

int f2fs_rw_hint_to_seg_type(enum rw_hint hint)
{
	switch (hint) {
	case WRITE_LIFE_SHORT:
		return CURSEG_HOT_DATA;
	case WRITE_LIFE_EXTREME:
		return CURSEG_COLD_DATA;
	default:
		return CURSEG_WARM_DATA;
	}
}

/* This returns write hints for each segment type. This hints will be
 * passed down to block layer. There are mapping tables which depend on
 * the mount option 'whint_mode'.
 *
 * 1) whint_mode=off. F2FS only passes down WRITE_LIFE_NOT_SET.
 *
 * 2) whint_mode=user-based. F2FS tries to pass down hints given by users.
 *
 * User                  F2FS                     Block
 * ----                  ----                     -----
 *                       META                     WRITE_LIFE_NOT_SET
 *                       HOT_NODE                 "
 *                       WARM_NODE                "
 *                       COLD_NODE                "
 * ioctl(COLD)           COLD_DATA                WRITE_LIFE_EXTREME
 * extension list        "                        "
 *
 * -- buffered io
 * WRITE_LIFE_EXTREME    COLD_DATA                WRITE_LIFE_EXTREME
 * WRITE_LIFE_SHORT      HOT_DATA                 WRITE_LIFE_SHORT
 * WRITE_LIFE_NOT_SET    WARM_DATA                WRITE_LIFE_NOT_SET
 * WRITE_LIFE_NONE       "                        "
 * WRITE_LIFE_MEDIUM     "                        "
 * WRITE_LIFE_LONG       "                        "
 *
 * -- direct io
 * WRITE_LIFE_EXTREME    COLD_DATA                WRITE_LIFE_EXTREME
 * WRITE_LIFE_SHORT      HOT_DATA                 WRITE_LIFE_SHORT
 * WRITE_LIFE_NOT_SET    WARM_DATA                WRITE_LIFE_NOT_SET
 * WRITE_LIFE_NONE       "                        WRITE_LIFE_NONE
 * WRITE_LIFE_MEDIUM     "                        WRITE_LIFE_MEDIUM
 * WRITE_LIFE_LONG       "                        WRITE_LIFE_LONG
 *
 * 3) whint_mode=fs-based. F2FS passes down hints with its policy.
 *
 * User                  F2FS                     Block
 * ----                  ----                     -----
 *                       META                     WRITE_LIFE_MEDIUM;
 *                       HOT_NODE                 WRITE_LIFE_NOT_SET
 *                       WARM_NODE                "
 *                       COLD_NODE                WRITE_LIFE_NONE
 * ioctl(COLD)           COLD_DATA                WRITE_LIFE_EXTREME
 * extension list        "                        "
 *
 * -- buffered io
 * WRITE_LIFE_EXTREME    COLD_DATA                WRITE_LIFE_EXTREME
 * WRITE_LIFE_SHORT      HOT_DATA                 WRITE_LIFE_SHORT
 * WRITE_LIFE_NOT_SET    WARM_DATA                WRITE_LIFE_LONG
 * WRITE_LIFE_NONE       "                        "
 * WRITE_LIFE_MEDIUM     "                        "
 * WRITE_LIFE_LONG       "                        "
 *
 * -- direct io
 * WRITE_LIFE_EXTREME    COLD_DATA                WRITE_LIFE_EXTREME
 * WRITE_LIFE_SHORT      HOT_DATA                 WRITE_LIFE_SHORT
 * WRITE_LIFE_NOT_SET    WARM_DATA                WRITE_LIFE_NOT_SET
 * WRITE_LIFE_NONE       "                        WRITE_LIFE_NONE
 * WRITE_LIFE_MEDIUM     "                        WRITE_LIFE_MEDIUM
 * WRITE_LIFE_LONG       "                        WRITE_LIFE_LONG
 */

enum rw_hint f2fs_io_type_to_rw_hint(struct f2fs_sb_info *sbi,
				enum page_type type, enum temp_type temp)
{
	if (F2FS_OPTION(sbi).whint_mode == WHINT_MODE_USER) {
		if (type == DATA) {
			if (temp == WARM)
				return WRITE_LIFE_NOT_SET;
			else if (temp == HOT)
				return WRITE_LIFE_SHORT;
			else if (temp == COLD)
				return WRITE_LIFE_EXTREME;
		} else {
			return WRITE_LIFE_NOT_SET;
		}
	} else if (F2FS_OPTION(sbi).whint_mode == WHINT_MODE_FS) {
		if (type == DATA) {
			if (temp == WARM)
				return WRITE_LIFE_LONG;
			else if (temp == HOT)
				return WRITE_LIFE_SHORT;
			else if (temp == COLD)
				return WRITE_LIFE_EXTREME;
		} else if (type == NODE) {
			if (temp == WARM || temp == HOT)
				return WRITE_LIFE_NOT_SET;
			else if (temp == COLD)
				return WRITE_LIFE_NONE;
		} else if (type == META) {
			return WRITE_LIFE_MEDIUM;
		}
	}
	return WRITE_LIFE_NOT_SET;
}

static int __get_segment_type_2(struct f2fs_io_info *fio)
{
	if (fio->type == DATA)
		return CURSEG_HOT_DATA;
	else
		return CURSEG_HOT_NODE;
}

static int __get_segment_type_4(struct f2fs_io_info *fio)
{
	if (fio->type == DATA) {
		struct inode *inode = fio->page->mapping->host;

		if (S_ISDIR(inode->i_mode))
			return CURSEG_HOT_DATA;
		else
			return CURSEG_COLD_DATA;
	} else {
		if (IS_DNODE(fio->page) && is_cold_node(fio->page))
			return CURSEG_WARM_NODE;
		else
			return CURSEG_COLD_NODE;
	}
}

static int __get_segment_type_6(struct f2fs_io_info *fio)
{
	if (fio->type == DATA) {
		struct inode *inode = fio->page->mapping->host;

		if (is_cold_data(fio->page) || file_is_cold(inode))
			return CURSEG_COLD_DATA;
		if (file_is_hot(inode) ||
				is_inode_flag_set(inode, FI_HOT_DATA) ||
				f2fs_is_atomic_file(inode) ||
				f2fs_is_volatile_file(inode))
			return CURSEG_HOT_DATA;
		return f2fs_rw_hint_to_seg_type(inode->i_write_hint);
	} else {
		if (IS_DNODE(fio->page))
			return is_cold_node(fio->page) ? CURSEG_WARM_NODE :
						CURSEG_HOT_NODE;
		return CURSEG_COLD_NODE;
	}
}

static int __get_segment_type(struct f2fs_io_info *fio)
{
	int type = 0;

	switch (F2FS_OPTION(fio->sbi).active_logs) {
	case 2:
		type = __get_segment_type_2(fio);
		break;
	case 4:
		type = __get_segment_type_4(fio);
		break;
	case 6:
		type = __get_segment_type_6(fio);
		break;
	default:
		f2fs_bug_on(fio->sbi, true);
	}

	if (IS_HOT(type))
		fio->temp = HOT;
	else if (IS_WARM(type))
		fio->temp = WARM;
	else
		fio->temp = COLD;
	return type;
}

void f2fs_allocate_data_block(struct f2fs_sb_info *sbi, struct page *page,
		block_t old_blkaddr, block_t *new_blkaddr,
		struct f2fs_summary *sum, int type,
		struct f2fs_io_info *fio, bool add_list)
{
	struct sit_info *sit_i = SIT_I(sbi);
	struct curseg_info *curseg = CURSEG_I(sbi, type);

	down_read(&SM_I(sbi)->curseg_lock);

	mutex_lock(&curseg->curseg_mutex);
	down_write(&sit_i->sentry_lock);

	*new_blkaddr = NEXT_FREE_BLKADDR(sbi, curseg);

	f2fs_wait_discard_bio(sbi, *new_blkaddr);

	/*
	 * __add_sum_entry should be resided under the curseg_mutex
	 * because, this function updates a summary entry in the
	 * current summary block.
	 */
	__add_sum_entry(sbi, type, sum);

	__refresh_next_blkoff(sbi, curseg);

	stat_inc_block_count(sbi, curseg);

	/*
	 * SIT information should be updated before segment allocation,
	 * since SSR needs latest valid block information.
	 */
	update_sit_entry(sbi, *new_blkaddr, 1);
	if (GET_SEGNO(sbi, old_blkaddr) != NULL_SEGNO)
		update_sit_entry(sbi, old_blkaddr, -1);

	if (!__has_curseg_space(sbi, type))
		sit_i->s_ops->allocate_segment(sbi, type, false);

	/*
	 * segment dirty status should be updated after segment allocation,
	 * so we just need to update status only one time after previous
	 * segment being closed.
	 */
	locate_dirty_segment(sbi, GET_SEGNO(sbi, old_blkaddr));
	locate_dirty_segment(sbi, GET_SEGNO(sbi, *new_blkaddr));

	up_write(&sit_i->sentry_lock);

	if (page && IS_NODESEG(type)) {
		fill_node_footer_blkaddr(page, NEXT_FREE_BLKADDR(sbi, curseg));

		f2fs_inode_chksum_set(sbi, page);
	}

	if (add_list) {
		struct f2fs_bio_info *io;

		INIT_LIST_HEAD(&fio->list);
		fio->in_list = true;
		fio->retry = false;
		io = sbi->write_io[fio->type] + fio->temp;
		spin_lock(&io->io_lock);
		list_add_tail(&fio->list, &io->io_list);
		spin_unlock(&io->io_lock);
	}

	mutex_unlock(&curseg->curseg_mutex);

	up_read(&SM_I(sbi)->curseg_lock);
}

static void update_device_state(struct f2fs_io_info *fio)
{
	struct f2fs_sb_info *sbi = fio->sbi;
	unsigned int devidx;

	if (!sbi->s_ndevs)
		return;

	devidx = f2fs_target_device_index(sbi, fio->new_blkaddr);

	/* update device state for fsync */
	f2fs_set_dirty_device(sbi, fio->ino, devidx, FLUSH_INO);

	/* update device state for checkpoint */
	if (!f2fs_test_bit(devidx, (char *)&sbi->dirty_device)) {
		spin_lock(&sbi->dev_lock);
		f2fs_set_bit(devidx, (char *)&sbi->dirty_device);
		spin_unlock(&sbi->dev_lock);
	}
}

static void do_write_page(struct f2fs_summary *sum, struct f2fs_io_info *fio)
{
	int type = __get_segment_type(fio);
	bool keep_order = (test_opt(fio->sbi, LFS) && type == CURSEG_COLD_DATA);

	if (keep_order)
		down_read(&fio->sbi->io_order_lock);
reallocate:
	f2fs_allocate_data_block(fio->sbi, fio->page, fio->old_blkaddr,
			&fio->new_blkaddr, sum, type, fio, true);
	if (GET_SEGNO(fio->sbi, fio->old_blkaddr) != NULL_SEGNO)
		invalidate_mapping_pages(META_MAPPING(fio->sbi),
					fio->old_blkaddr, fio->old_blkaddr);

	/* writeout dirty page into bdev */
	f2fs_submit_page_write(fio);
	if (fio->retry) {
		fio->old_blkaddr = fio->new_blkaddr;
		goto reallocate;
	}

	update_device_state(fio);

	if (keep_order)
		up_read(&fio->sbi->io_order_lock);
}

void f2fs_do_write_meta_page(struct f2fs_sb_info *sbi, struct page *page,
					enum iostat_type io_type)
{
	struct f2fs_io_info fio = {
		.sbi = sbi,
		.type = META,
		.temp = HOT,
		.op = REQ_OP_WRITE,
		.op_flags = REQ_SYNC | REQ_META | REQ_PRIO,
		.old_blkaddr = page->index,
		.new_blkaddr = page->index,
		.page = page,
		.encrypted_page = NULL,
		.in_list = false,
	};

	if (unlikely(page->index >= MAIN_BLKADDR(sbi)))
		fio.op_flags &= ~REQ_META;

	set_page_writeback(page);
	ClearPageError(page);
	f2fs_submit_page_write(&fio);

	stat_inc_meta_count(sbi, page->index);
	f2fs_update_iostat(sbi, io_type, F2FS_BLKSIZE);
}

void f2fs_do_write_node_page(unsigned int nid, struct f2fs_io_info *fio)
{
	struct f2fs_summary sum;

	set_summary(&sum, nid, 0, 0);
	do_write_page(&sum, fio);

	f2fs_update_iostat(fio->sbi, fio->io_type, F2FS_BLKSIZE);
}

void f2fs_outplace_write_data(struct dnode_of_data *dn,
					struct f2fs_io_info *fio)
{
	struct f2fs_sb_info *sbi = fio->sbi;
	struct f2fs_summary sum;

	f2fs_bug_on(sbi, dn->data_blkaddr == NULL_ADDR);
	set_summary(&sum, dn->nid, dn->ofs_in_node, fio->version);
	do_write_page(&sum, fio);
	f2fs_update_data_blkaddr(dn, fio->new_blkaddr);

	f2fs_update_iostat(sbi, fio->io_type, F2FS_BLKSIZE);
}

int f2fs_inplace_write_data(struct f2fs_io_info *fio)
{
	int err;
	struct f2fs_sb_info *sbi = fio->sbi;

	fio->new_blkaddr = fio->old_blkaddr;
	/* i/o temperature is needed for passing down write hints */
	__get_segment_type(fio);

	f2fs_bug_on(sbi, !IS_DATASEG(get_seg_entry(sbi,
			GET_SEGNO(sbi, fio->new_blkaddr))->type));

	stat_inc_inplace_blocks(fio->sbi);

	err = f2fs_submit_page_bio(fio);
	if (!err)
		update_device_state(fio);

	f2fs_update_iostat(fio->sbi, fio->io_type, F2FS_BLKSIZE);

	return err;
}

static inline int __f2fs_get_curseg(struct f2fs_sb_info *sbi,
						unsigned int segno)
{
	int i;

	for (i = CURSEG_HOT_DATA; i < NO_CHECK_TYPE; i++) {
		if (CURSEG_I(sbi, i)->segno == segno)
			break;
	}
	return i;
}

void f2fs_do_replace_block(struct f2fs_sb_info *sbi, struct f2fs_summary *sum,
				block_t old_blkaddr, block_t new_blkaddr,
				bool recover_curseg, bool recover_newaddr)
{
	struct sit_info *sit_i = SIT_I(sbi);
	struct curseg_info *curseg;
	unsigned int segno, old_cursegno;
	struct seg_entry *se;
	int type;
	unsigned short old_blkoff;

	segno = GET_SEGNO(sbi, new_blkaddr);
	se = get_seg_entry(sbi, segno);
	type = se->type;

	down_write(&SM_I(sbi)->curseg_lock);

	if (!recover_curseg) {
		/* for recovery flow */
		if (se->valid_blocks == 0 && !IS_CURSEG(sbi, segno)) {
			if (old_blkaddr == NULL_ADDR)
				type = CURSEG_COLD_DATA;
			else
				type = CURSEG_WARM_DATA;
		}
	} else {
		if (IS_CURSEG(sbi, segno)) {
			/* se->type is volatile as SSR allocation */
			type = __f2fs_get_curseg(sbi, segno);
			f2fs_bug_on(sbi, type == NO_CHECK_TYPE);
		} else {
			type = CURSEG_WARM_DATA;
		}
	}

	f2fs_bug_on(sbi, !IS_DATASEG(type));
	curseg = CURSEG_I(sbi, type);

	mutex_lock(&curseg->curseg_mutex);
	down_write(&sit_i->sentry_lock);

	old_cursegno = curseg->segno;
	old_blkoff = curseg->next_blkoff;

	/* change the current segment */
	if (segno != curseg->segno) {
		curseg->next_segno = segno;
		change_curseg(sbi, type);
	}

	curseg->next_blkoff = GET_BLKOFF_FROM_SEG0(sbi, new_blkaddr);
	__add_sum_entry(sbi, type, sum);

	if (!recover_curseg || recover_newaddr)
		update_sit_entry(sbi, new_blkaddr, 1);
	if (GET_SEGNO(sbi, old_blkaddr) != NULL_SEGNO) {
		invalidate_mapping_pages(META_MAPPING(sbi),
					old_blkaddr, old_blkaddr);
		update_sit_entry(sbi, old_blkaddr, -1);
	}

	locate_dirty_segment(sbi, GET_SEGNO(sbi, old_blkaddr));
	locate_dirty_segment(sbi, GET_SEGNO(sbi, new_blkaddr));

	locate_dirty_segment(sbi, old_cursegno);

	if (recover_curseg) {
		if (old_cursegno != curseg->segno) {
			curseg->next_segno = old_cursegno;
			change_curseg(sbi, type);
		}
		curseg->next_blkoff = old_blkoff;
	}

	up_write(&sit_i->sentry_lock);
	mutex_unlock(&curseg->curseg_mutex);
	up_write(&SM_I(sbi)->curseg_lock);
}

void f2fs_replace_block(struct f2fs_sb_info *sbi, struct dnode_of_data *dn,
				block_t old_addr, block_t new_addr,
				unsigned char version, bool recover_curseg,
				bool recover_newaddr)
{
	struct f2fs_summary sum;

	set_summary(&sum, dn->nid, dn->ofs_in_node, version);

	f2fs_do_replace_block(sbi, &sum, old_addr, new_addr,
					recover_curseg, recover_newaddr);

	f2fs_update_data_blkaddr(dn, new_addr);
}

void f2fs_wait_on_page_writeback(struct page *page,
				enum page_type type, bool ordered)
{
	if (PageWriteback(page)) {
		struct f2fs_sb_info *sbi = F2FS_P_SB(page);

		f2fs_submit_merged_write_cond(sbi, NULL, page, 0, type);
		if (ordered)
			wait_on_page_writeback(page);
		else
			wait_for_stable_page(page);
	}
}

void f2fs_wait_on_block_writeback(struct inode *inode, block_t blkaddr)
{
	struct f2fs_sb_info *sbi = F2FS_I_SB(inode);
	struct page *cpage;

<<<<<<< HEAD
=======
	if (!f2fs_post_read_required(inode))
		return;

>>>>>>> 0fd79184
	if (!is_valid_data_blkaddr(sbi, blkaddr))
		return;

	cpage = find_lock_page(META_MAPPING(sbi), blkaddr);
	if (cpage) {
		f2fs_wait_on_page_writeback(cpage, DATA, true);
		f2fs_put_page(cpage, 1);
	}
}

<<<<<<< HEAD
=======
void f2fs_wait_on_block_writeback_range(struct inode *inode, block_t blkaddr,
								block_t len)
{
	block_t i;

	for (i = 0; i < len; i++)
		f2fs_wait_on_block_writeback(inode, blkaddr + i);
}

>>>>>>> 0fd79184
static int read_compacted_summaries(struct f2fs_sb_info *sbi)
{
	struct f2fs_checkpoint *ckpt = F2FS_CKPT(sbi);
	struct curseg_info *seg_i;
	unsigned char *kaddr;
	struct page *page;
	block_t start;
	int i, j, offset;

	start = start_sum_block(sbi);

	page = f2fs_get_meta_page(sbi, start++);
	if (IS_ERR(page))
		return PTR_ERR(page);
	kaddr = (unsigned char *)page_address(page);

	/* Step 1: restore nat cache */
	seg_i = CURSEG_I(sbi, CURSEG_HOT_DATA);
	memcpy(seg_i->journal, kaddr, SUM_JOURNAL_SIZE);

	/* Step 2: restore sit cache */
	seg_i = CURSEG_I(sbi, CURSEG_COLD_DATA);
	memcpy(seg_i->journal, kaddr + SUM_JOURNAL_SIZE, SUM_JOURNAL_SIZE);
	offset = 2 * SUM_JOURNAL_SIZE;

	/* Step 3: restore summary entries */
	for (i = CURSEG_HOT_DATA; i <= CURSEG_COLD_DATA; i++) {
		unsigned short blk_off;
		unsigned int segno;

		seg_i = CURSEG_I(sbi, i);
		segno = le32_to_cpu(ckpt->cur_data_segno[i]);
		blk_off = le16_to_cpu(ckpt->cur_data_blkoff[i]);
		seg_i->next_segno = segno;
		reset_curseg(sbi, i, 0);
		seg_i->alloc_type = ckpt->alloc_type[i];
		seg_i->next_blkoff = blk_off;

		if (seg_i->alloc_type == SSR)
			blk_off = sbi->blocks_per_seg;

		for (j = 0; j < blk_off; j++) {
			struct f2fs_summary *s;
			s = (struct f2fs_summary *)(kaddr + offset);
			seg_i->sum_blk->entries[j] = *s;
			offset += SUMMARY_SIZE;
			if (offset + SUMMARY_SIZE <= PAGE_SIZE -
						SUM_FOOTER_SIZE)
				continue;

			f2fs_put_page(page, 1);
			page = NULL;

			page = f2fs_get_meta_page(sbi, start++);
			if (IS_ERR(page))
				return PTR_ERR(page);
			kaddr = (unsigned char *)page_address(page);
			offset = 0;
		}
	}
	f2fs_put_page(page, 1);
	return 0;
}

static int read_normal_summaries(struct f2fs_sb_info *sbi, int type)
{
	struct f2fs_checkpoint *ckpt = F2FS_CKPT(sbi);
	struct f2fs_summary_block *sum;
	struct curseg_info *curseg;
	struct page *new;
	unsigned short blk_off;
	unsigned int segno = 0;
	block_t blk_addr = 0;
	int err = 0;

	/* get segment number and block addr */
	if (IS_DATASEG(type)) {
		segno = le32_to_cpu(ckpt->cur_data_segno[type]);
		blk_off = le16_to_cpu(ckpt->cur_data_blkoff[type -
							CURSEG_HOT_DATA]);
		if (__exist_node_summaries(sbi))
			blk_addr = sum_blk_addr(sbi, NR_CURSEG_TYPE, type);
		else
			blk_addr = sum_blk_addr(sbi, NR_CURSEG_DATA_TYPE, type);
	} else {
		segno = le32_to_cpu(ckpt->cur_node_segno[type -
							CURSEG_HOT_NODE]);
		blk_off = le16_to_cpu(ckpt->cur_node_blkoff[type -
							CURSEG_HOT_NODE]);
		if (__exist_node_summaries(sbi))
			blk_addr = sum_blk_addr(sbi, NR_CURSEG_NODE_TYPE,
							type - CURSEG_HOT_NODE);
		else
			blk_addr = GET_SUM_BLOCK(sbi, segno);
	}

	new = f2fs_get_meta_page(sbi, blk_addr);
	if (IS_ERR(new))
		return PTR_ERR(new);
	sum = (struct f2fs_summary_block *)page_address(new);

	if (IS_NODESEG(type)) {
		if (__exist_node_summaries(sbi)) {
			struct f2fs_summary *ns = &sum->entries[0];
			int i;
			for (i = 0; i < sbi->blocks_per_seg; i++, ns++) {
				ns->version = 0;
				ns->ofs_in_node = 0;
			}
		} else {
			err = f2fs_restore_node_summary(sbi, segno, sum);
			if (err)
				goto out;
		}
	}

	/* set uncompleted segment to curseg */
	curseg = CURSEG_I(sbi, type);
	mutex_lock(&curseg->curseg_mutex);

	/* update journal info */
	down_write(&curseg->journal_rwsem);
	memcpy(curseg->journal, &sum->journal, SUM_JOURNAL_SIZE);
	up_write(&curseg->journal_rwsem);

	memcpy(curseg->sum_blk->entries, sum->entries, SUM_ENTRY_SIZE);
	memcpy(&curseg->sum_blk->footer, &sum->footer, SUM_FOOTER_SIZE);
	curseg->next_segno = segno;
	reset_curseg(sbi, type, 0);
	curseg->alloc_type = ckpt->alloc_type[type];
	curseg->next_blkoff = blk_off;
	mutex_unlock(&curseg->curseg_mutex);
out:
	f2fs_put_page(new, 1);
	return err;
}

static int restore_curseg_summaries(struct f2fs_sb_info *sbi)
{
	struct f2fs_journal *sit_j = CURSEG_I(sbi, CURSEG_COLD_DATA)->journal;
	struct f2fs_journal *nat_j = CURSEG_I(sbi, CURSEG_HOT_DATA)->journal;
	int type = CURSEG_HOT_DATA;
	int err;

	if (is_set_ckpt_flags(sbi, CP_COMPACT_SUM_FLAG)) {
		int npages = f2fs_npages_for_summary_flush(sbi, true);

		if (npages >= 2)
			f2fs_ra_meta_pages(sbi, start_sum_block(sbi), npages,
							META_CP, true);

		/* restore for compacted data summary */
		err = read_compacted_summaries(sbi);
		if (err)
			return err;
		type = CURSEG_HOT_NODE;
	}

	if (__exist_node_summaries(sbi))
		f2fs_ra_meta_pages(sbi, sum_blk_addr(sbi, NR_CURSEG_TYPE, type),
					NR_CURSEG_TYPE - type, META_CP, true);

	for (; type <= CURSEG_COLD_NODE; type++) {
		err = read_normal_summaries(sbi, type);
		if (err)
			return err;
	}

	/* sanity check for summary blocks */
	if (nats_in_cursum(nat_j) > NAT_JOURNAL_ENTRIES ||
			sits_in_cursum(sit_j) > SIT_JOURNAL_ENTRIES)
		return -EINVAL;

	return 0;
}

static void write_compacted_summaries(struct f2fs_sb_info *sbi, block_t blkaddr)
{
	struct page *page;
	unsigned char *kaddr;
	struct f2fs_summary *summary;
	struct curseg_info *seg_i;
	int written_size = 0;
	int i, j;

	page = f2fs_grab_meta_page(sbi, blkaddr++);
	kaddr = (unsigned char *)page_address(page);
	memset(kaddr, 0, PAGE_SIZE);

	/* Step 1: write nat cache */
	seg_i = CURSEG_I(sbi, CURSEG_HOT_DATA);
	memcpy(kaddr, seg_i->journal, SUM_JOURNAL_SIZE);
	written_size += SUM_JOURNAL_SIZE;

	/* Step 2: write sit cache */
	seg_i = CURSEG_I(sbi, CURSEG_COLD_DATA);
	memcpy(kaddr + written_size, seg_i->journal, SUM_JOURNAL_SIZE);
	written_size += SUM_JOURNAL_SIZE;

	/* Step 3: write summary entries */
	for (i = CURSEG_HOT_DATA; i <= CURSEG_COLD_DATA; i++) {
		unsigned short blkoff;
		seg_i = CURSEG_I(sbi, i);
		if (sbi->ckpt->alloc_type[i] == SSR)
			blkoff = sbi->blocks_per_seg;
		else
			blkoff = curseg_blkoff(sbi, i);

		for (j = 0; j < blkoff; j++) {
			if (!page) {
				page = f2fs_grab_meta_page(sbi, blkaddr++);
				kaddr = (unsigned char *)page_address(page);
				memset(kaddr, 0, PAGE_SIZE);
				written_size = 0;
			}
			summary = (struct f2fs_summary *)(kaddr + written_size);
			*summary = seg_i->sum_blk->entries[j];
			written_size += SUMMARY_SIZE;

			if (written_size + SUMMARY_SIZE <= PAGE_SIZE -
							SUM_FOOTER_SIZE)
				continue;

			set_page_dirty(page);
			f2fs_put_page(page, 1);
			page = NULL;
		}
	}
	if (page) {
		set_page_dirty(page);
		f2fs_put_page(page, 1);
	}
}

static void write_normal_summaries(struct f2fs_sb_info *sbi,
					block_t blkaddr, int type)
{
	int i, end;
	if (IS_DATASEG(type))
		end = type + NR_CURSEG_DATA_TYPE;
	else
		end = type + NR_CURSEG_NODE_TYPE;

	for (i = type; i < end; i++)
		write_current_sum_page(sbi, i, blkaddr + (i - type));
}

void f2fs_write_data_summaries(struct f2fs_sb_info *sbi, block_t start_blk)
{
	if (is_set_ckpt_flags(sbi, CP_COMPACT_SUM_FLAG))
		write_compacted_summaries(sbi, start_blk);
	else
		write_normal_summaries(sbi, start_blk, CURSEG_HOT_DATA);
}

void f2fs_write_node_summaries(struct f2fs_sb_info *sbi, block_t start_blk)
{
	write_normal_summaries(sbi, start_blk, CURSEG_HOT_NODE);
}

int f2fs_lookup_journal_in_cursum(struct f2fs_journal *journal, int type,
					unsigned int val, int alloc)
{
	int i;

	if (type == NAT_JOURNAL) {
		for (i = 0; i < nats_in_cursum(journal); i++) {
			if (le32_to_cpu(nid_in_journal(journal, i)) == val)
				return i;
		}
		if (alloc && __has_cursum_space(journal, 1, NAT_JOURNAL))
			return update_nats_in_cursum(journal, 1);
	} else if (type == SIT_JOURNAL) {
		for (i = 0; i < sits_in_cursum(journal); i++)
			if (le32_to_cpu(segno_in_journal(journal, i)) == val)
				return i;
		if (alloc && __has_cursum_space(journal, 1, SIT_JOURNAL))
			return update_sits_in_cursum(journal, 1);
	}
	return -1;
}

static struct page *get_current_sit_page(struct f2fs_sb_info *sbi,
					unsigned int segno)
{
	return f2fs_get_meta_page_nofail(sbi, current_sit_addr(sbi, segno));
}

static struct page *get_next_sit_page(struct f2fs_sb_info *sbi,
					unsigned int start)
{
	struct sit_info *sit_i = SIT_I(sbi);
	struct page *page;
	pgoff_t src_off, dst_off;

	src_off = current_sit_addr(sbi, start);
	dst_off = next_sit_addr(sbi, src_off);

	page = f2fs_grab_meta_page(sbi, dst_off);
	seg_info_to_sit_page(sbi, page, start);

	set_page_dirty(page);
	set_to_next_sit(sit_i, start);

	return page;
}

static struct sit_entry_set *grab_sit_entry_set(void)
{
	struct sit_entry_set *ses =
			f2fs_kmem_cache_alloc(sit_entry_set_slab, GFP_NOFS);

	ses->entry_cnt = 0;
	INIT_LIST_HEAD(&ses->set_list);
	return ses;
}

static void release_sit_entry_set(struct sit_entry_set *ses)
{
	list_del(&ses->set_list);
	kmem_cache_free(sit_entry_set_slab, ses);
}

static void adjust_sit_entry_set(struct sit_entry_set *ses,
						struct list_head *head)
{
	struct sit_entry_set *next = ses;

	if (list_is_last(&ses->set_list, head))
		return;

	list_for_each_entry_continue(next, head, set_list)
		if (ses->entry_cnt <= next->entry_cnt)
			break;

	list_move_tail(&ses->set_list, &next->set_list);
}

static void add_sit_entry(unsigned int segno, struct list_head *head)
{
	struct sit_entry_set *ses;
	unsigned int start_segno = START_SEGNO(segno);

	list_for_each_entry(ses, head, set_list) {
		if (ses->start_segno == start_segno) {
			ses->entry_cnt++;
			adjust_sit_entry_set(ses, head);
			return;
		}
	}

	ses = grab_sit_entry_set();

	ses->start_segno = start_segno;
	ses->entry_cnt++;
	list_add(&ses->set_list, head);
}

static void add_sits_in_set(struct f2fs_sb_info *sbi)
{
	struct f2fs_sm_info *sm_info = SM_I(sbi);
	struct list_head *set_list = &sm_info->sit_entry_set;
	unsigned long *bitmap = SIT_I(sbi)->dirty_sentries_bitmap;
	unsigned int segno;

	for_each_set_bit(segno, bitmap, MAIN_SEGS(sbi))
		add_sit_entry(segno, set_list);
}

static void remove_sits_in_journal(struct f2fs_sb_info *sbi)
{
	struct curseg_info *curseg = CURSEG_I(sbi, CURSEG_COLD_DATA);
	struct f2fs_journal *journal = curseg->journal;
	int i;

	down_write(&curseg->journal_rwsem);
	for (i = 0; i < sits_in_cursum(journal); i++) {
		unsigned int segno;
		bool dirtied;

		segno = le32_to_cpu(segno_in_journal(journal, i));
		dirtied = __mark_sit_entry_dirty(sbi, segno);

		if (!dirtied)
			add_sit_entry(segno, &SM_I(sbi)->sit_entry_set);
	}
	update_sits_in_cursum(journal, -i);
	up_write(&curseg->journal_rwsem);
}

/*
 * CP calls this function, which flushes SIT entries including sit_journal,
 * and moves prefree segs to free segs.
 */
void f2fs_flush_sit_entries(struct f2fs_sb_info *sbi, struct cp_control *cpc)
{
	struct sit_info *sit_i = SIT_I(sbi);
	unsigned long *bitmap = sit_i->dirty_sentries_bitmap;
	struct curseg_info *curseg = CURSEG_I(sbi, CURSEG_COLD_DATA);
	struct f2fs_journal *journal = curseg->journal;
	struct sit_entry_set *ses, *tmp;
	struct list_head *head = &SM_I(sbi)->sit_entry_set;
	bool to_journal = true;
	struct seg_entry *se;

	down_write(&sit_i->sentry_lock);

	if (!sit_i->dirty_sentries)
		goto out;

	/*
	 * add and account sit entries of dirty bitmap in sit entry
	 * set temporarily
	 */
	add_sits_in_set(sbi);

	/*
	 * if there are no enough space in journal to store dirty sit
	 * entries, remove all entries from journal and add and account
	 * them in sit entry set.
	 */
	if (!__has_cursum_space(journal, sit_i->dirty_sentries, SIT_JOURNAL))
		remove_sits_in_journal(sbi);

	/*
	 * there are two steps to flush sit entries:
	 * #1, flush sit entries to journal in current cold data summary block.
	 * #2, flush sit entries to sit page.
	 */
	list_for_each_entry_safe(ses, tmp, head, set_list) {
		struct page *page = NULL;
		struct f2fs_sit_block *raw_sit = NULL;
		unsigned int start_segno = ses->start_segno;
		unsigned int end = min(start_segno + SIT_ENTRY_PER_BLOCK,
						(unsigned long)MAIN_SEGS(sbi));
		unsigned int segno = start_segno;

		if (to_journal &&
			!__has_cursum_space(journal, ses->entry_cnt, SIT_JOURNAL))
			to_journal = false;

		if (to_journal) {
			down_write(&curseg->journal_rwsem);
		} else {
			page = get_next_sit_page(sbi, start_segno);
			raw_sit = page_address(page);
		}

		/* flush dirty sit entries in region of current sit set */
		for_each_set_bit_from(segno, bitmap, end) {
			int offset, sit_offset;

			se = get_seg_entry(sbi, segno);
#ifdef CONFIG_F2FS_CHECK_FS
			if (memcmp(se->cur_valid_map, se->cur_valid_map_mir,
						SIT_VBLOCK_MAP_SIZE))
				f2fs_bug_on(sbi, 1);
#endif

			/* add discard candidates */
			if (!(cpc->reason & CP_DISCARD)) {
				cpc->trim_start = segno;
				add_discard_addrs(sbi, cpc, false);
			}

			if (to_journal) {
				offset = f2fs_lookup_journal_in_cursum(journal,
							SIT_JOURNAL, segno, 1);
				f2fs_bug_on(sbi, offset < 0);
				segno_in_journal(journal, offset) =
							cpu_to_le32(segno);
				seg_info_to_raw_sit(se,
					&sit_in_journal(journal, offset));
				check_block_count(sbi, segno,
					&sit_in_journal(journal, offset));
			} else {
				sit_offset = SIT_ENTRY_OFFSET(sit_i, segno);
				seg_info_to_raw_sit(se,
						&raw_sit->entries[sit_offset]);
				check_block_count(sbi, segno,
						&raw_sit->entries[sit_offset]);
			}

			__clear_bit(segno, bitmap);
			sit_i->dirty_sentries--;
			ses->entry_cnt--;
		}

		if (to_journal)
			up_write(&curseg->journal_rwsem);
		else
			f2fs_put_page(page, 1);

		f2fs_bug_on(sbi, ses->entry_cnt);
		release_sit_entry_set(ses);
	}

	f2fs_bug_on(sbi, !list_empty(head));
	f2fs_bug_on(sbi, sit_i->dirty_sentries);
out:
	if (cpc->reason & CP_DISCARD) {
		__u64 trim_start = cpc->trim_start;

		for (; cpc->trim_start <= cpc->trim_end; cpc->trim_start++)
			add_discard_addrs(sbi, cpc, false);

		cpc->trim_start = trim_start;
	}
	up_write(&sit_i->sentry_lock);

	set_prefree_as_free_segments(sbi);
}

static int build_sit_info(struct f2fs_sb_info *sbi)
{
	struct f2fs_super_block *raw_super = F2FS_RAW_SUPER(sbi);
	struct sit_info *sit_i;
	unsigned int sit_segs, start;
	char *src_bitmap;
	unsigned int bitmap_size;

	/* allocate memory for SIT information */
	sit_i = f2fs_kzalloc(sbi, sizeof(struct sit_info), GFP_KERNEL);
	if (!sit_i)
		return -ENOMEM;

	SM_I(sbi)->sit_info = sit_i;

	sit_i->sentries =
		f2fs_kvzalloc(sbi, array_size(sizeof(struct seg_entry),
					      MAIN_SEGS(sbi)),
			      GFP_KERNEL);
	if (!sit_i->sentries)
		return -ENOMEM;

	bitmap_size = f2fs_bitmap_size(MAIN_SEGS(sbi));
	sit_i->dirty_sentries_bitmap = f2fs_kvzalloc(sbi, bitmap_size,
								GFP_KERNEL);
	if (!sit_i->dirty_sentries_bitmap)
		return -ENOMEM;

	for (start = 0; start < MAIN_SEGS(sbi); start++) {
		sit_i->sentries[start].cur_valid_map
			= f2fs_kzalloc(sbi, SIT_VBLOCK_MAP_SIZE, GFP_KERNEL);
		sit_i->sentries[start].ckpt_valid_map
			= f2fs_kzalloc(sbi, SIT_VBLOCK_MAP_SIZE, GFP_KERNEL);
		if (!sit_i->sentries[start].cur_valid_map ||
				!sit_i->sentries[start].ckpt_valid_map)
			return -ENOMEM;

#ifdef CONFIG_F2FS_CHECK_FS
		sit_i->sentries[start].cur_valid_map_mir
			= f2fs_kzalloc(sbi, SIT_VBLOCK_MAP_SIZE, GFP_KERNEL);
		if (!sit_i->sentries[start].cur_valid_map_mir)
			return -ENOMEM;
#endif

		sit_i->sentries[start].discard_map
			= f2fs_kzalloc(sbi, SIT_VBLOCK_MAP_SIZE,
							GFP_KERNEL);
		if (!sit_i->sentries[start].discard_map)
			return -ENOMEM;
	}

	sit_i->tmp_map = f2fs_kzalloc(sbi, SIT_VBLOCK_MAP_SIZE, GFP_KERNEL);
	if (!sit_i->tmp_map)
		return -ENOMEM;

	if (sbi->segs_per_sec > 1) {
		sit_i->sec_entries =
			f2fs_kvzalloc(sbi, array_size(sizeof(struct sec_entry),
						      MAIN_SECS(sbi)),
				      GFP_KERNEL);
		if (!sit_i->sec_entries)
			return -ENOMEM;
	}

	/* get information related with SIT */
	sit_segs = le32_to_cpu(raw_super->segment_count_sit) >> 1;

	/* setup SIT bitmap from ckeckpoint pack */
	bitmap_size = __bitmap_size(sbi, SIT_BITMAP);
	src_bitmap = __bitmap_ptr(sbi, SIT_BITMAP);

	sit_i->sit_bitmap = kmemdup(src_bitmap, bitmap_size, GFP_KERNEL);
	if (!sit_i->sit_bitmap)
		return -ENOMEM;

#ifdef CONFIG_F2FS_CHECK_FS
	sit_i->sit_bitmap_mir = kmemdup(src_bitmap, bitmap_size, GFP_KERNEL);
	if (!sit_i->sit_bitmap_mir)
		return -ENOMEM;
#endif

	/* init SIT information */
	sit_i->s_ops = &default_salloc_ops;

	sit_i->sit_base_addr = le32_to_cpu(raw_super->sit_blkaddr);
	sit_i->sit_blocks = sit_segs << sbi->log_blocks_per_seg;
	sit_i->written_valid_blocks = 0;
	sit_i->bitmap_size = bitmap_size;
	sit_i->dirty_sentries = 0;
	sit_i->sents_per_block = SIT_ENTRY_PER_BLOCK;
	sit_i->elapsed_time = le64_to_cpu(sbi->ckpt->elapsed_time);
	sit_i->mounted_time = ktime_get_real_seconds();
	init_rwsem(&sit_i->sentry_lock);
	return 0;
}

static int build_free_segmap(struct f2fs_sb_info *sbi)
{
	struct free_segmap_info *free_i;
	unsigned int bitmap_size, sec_bitmap_size;

	/* allocate memory for free segmap information */
	free_i = f2fs_kzalloc(sbi, sizeof(struct free_segmap_info), GFP_KERNEL);
	if (!free_i)
		return -ENOMEM;

	SM_I(sbi)->free_info = free_i;

	bitmap_size = f2fs_bitmap_size(MAIN_SEGS(sbi));
	free_i->free_segmap = f2fs_kvmalloc(sbi, bitmap_size, GFP_KERNEL);
	if (!free_i->free_segmap)
		return -ENOMEM;

	sec_bitmap_size = f2fs_bitmap_size(MAIN_SECS(sbi));
	free_i->free_secmap = f2fs_kvmalloc(sbi, sec_bitmap_size, GFP_KERNEL);
	if (!free_i->free_secmap)
		return -ENOMEM;

	/* set all segments as dirty temporarily */
	memset(free_i->free_segmap, 0xff, bitmap_size);
	memset(free_i->free_secmap, 0xff, sec_bitmap_size);

	/* init free segmap information */
	free_i->start_segno = GET_SEGNO_FROM_SEG0(sbi, MAIN_BLKADDR(sbi));
	free_i->free_segments = 0;
	free_i->free_sections = 0;
	spin_lock_init(&free_i->segmap_lock);
	return 0;
}

static int build_curseg(struct f2fs_sb_info *sbi)
{
	struct curseg_info *array;
	int i;

	array = f2fs_kzalloc(sbi, array_size(NR_CURSEG_TYPE, sizeof(*array)),
			     GFP_KERNEL);
	if (!array)
		return -ENOMEM;

	SM_I(sbi)->curseg_array = array;

	for (i = 0; i < NR_CURSEG_TYPE; i++) {
		mutex_init(&array[i].curseg_mutex);
		array[i].sum_blk = f2fs_kzalloc(sbi, PAGE_SIZE, GFP_KERNEL);
		if (!array[i].sum_blk)
			return -ENOMEM;
		init_rwsem(&array[i].journal_rwsem);
		array[i].journal = f2fs_kzalloc(sbi,
				sizeof(struct f2fs_journal), GFP_KERNEL);
		if (!array[i].journal)
			return -ENOMEM;
		array[i].segno = NULL_SEGNO;
		array[i].next_blkoff = 0;
	}
	return restore_curseg_summaries(sbi);
}

static int build_sit_entries(struct f2fs_sb_info *sbi)
{
	struct sit_info *sit_i = SIT_I(sbi);
	struct curseg_info *curseg = CURSEG_I(sbi, CURSEG_COLD_DATA);
	struct f2fs_journal *journal = curseg->journal;
	struct seg_entry *se;
	struct f2fs_sit_entry sit;
	int sit_blk_cnt = SIT_BLK_CNT(sbi);
	unsigned int i, start, end;
	unsigned int readed, start_blk = 0;
	int err = 0;
	block_t total_node_blocks = 0;

	do {
		readed = f2fs_ra_meta_pages(sbi, start_blk, BIO_MAX_PAGES,
							META_SIT, true);

		start = start_blk * sit_i->sents_per_block;
		end = (start_blk + readed) * sit_i->sents_per_block;

		for (; start < end && start < MAIN_SEGS(sbi); start++) {
			struct f2fs_sit_block *sit_blk;
			struct page *page;

			se = &sit_i->sentries[start];
			page = get_current_sit_page(sbi, start);
			if (IS_ERR(page))
				return PTR_ERR(page);
			sit_blk = (struct f2fs_sit_block *)page_address(page);
			sit = sit_blk->entries[SIT_ENTRY_OFFSET(sit_i, start)];
			f2fs_put_page(page, 1);

			err = check_block_count(sbi, start, &sit);
			if (err)
				return err;
			seg_info_from_raw_sit(se, &sit);
			if (IS_NODESEG(se->type))
				total_node_blocks += se->valid_blocks;

			/* build discard map only one time */
			if (is_set_ckpt_flags(sbi, CP_TRIMMED_FLAG)) {
				memset(se->discard_map, 0xff,
					SIT_VBLOCK_MAP_SIZE);
			} else {
				memcpy(se->discard_map,
					se->cur_valid_map,
					SIT_VBLOCK_MAP_SIZE);
				sbi->discard_blks +=
					sbi->blocks_per_seg -
					se->valid_blocks;
			}

			if (sbi->segs_per_sec > 1)
				get_sec_entry(sbi, start)->valid_blocks +=
							se->valid_blocks;
		}
		start_blk += readed;
	} while (start_blk < sit_blk_cnt);

	down_read(&curseg->journal_rwsem);
	for (i = 0; i < sits_in_cursum(journal); i++) {
		unsigned int old_valid_blocks;

		start = le32_to_cpu(segno_in_journal(journal, i));
		if (start >= MAIN_SEGS(sbi)) {
			f2fs_msg(sbi->sb, KERN_ERR,
					"Wrong journal entry on segno %u",
					start);
			set_sbi_flag(sbi, SBI_NEED_FSCK);
			err = -EINVAL;
			break;
		}

		se = &sit_i->sentries[start];
		sit = sit_in_journal(journal, i);

		old_valid_blocks = se->valid_blocks;
		if (IS_NODESEG(se->type))
			total_node_blocks -= old_valid_blocks;

		err = check_block_count(sbi, start, &sit);
		if (err)
			break;
		seg_info_from_raw_sit(se, &sit);
		if (IS_NODESEG(se->type))
			total_node_blocks += se->valid_blocks;

		if (is_set_ckpt_flags(sbi, CP_TRIMMED_FLAG)) {
			memset(se->discard_map, 0xff, SIT_VBLOCK_MAP_SIZE);
		} else {
			memcpy(se->discard_map, se->cur_valid_map,
						SIT_VBLOCK_MAP_SIZE);
			sbi->discard_blks += old_valid_blocks;
			sbi->discard_blks -= se->valid_blocks;
		}

		if (sbi->segs_per_sec > 1) {
			get_sec_entry(sbi, start)->valid_blocks +=
							se->valid_blocks;
			get_sec_entry(sbi, start)->valid_blocks -=
							old_valid_blocks;
		}
	}
	up_read(&curseg->journal_rwsem);

	if (!err && total_node_blocks != valid_node_count(sbi)) {
		f2fs_msg(sbi->sb, KERN_ERR,
			"SIT is corrupted node# %u vs %u",
			total_node_blocks, valid_node_count(sbi));
		set_sbi_flag(sbi, SBI_NEED_FSCK);
		err = -EINVAL;
	}

	return err;
}

static void init_free_segmap(struct f2fs_sb_info *sbi)
{
	unsigned int start;
	int type;

	for (start = 0; start < MAIN_SEGS(sbi); start++) {
		struct seg_entry *sentry = get_seg_entry(sbi, start);
		if (!sentry->valid_blocks)
			__set_free(sbi, start);
		else
			SIT_I(sbi)->written_valid_blocks +=
						sentry->valid_blocks;
	}

	/* set use the current segments */
	for (type = CURSEG_HOT_DATA; type <= CURSEG_COLD_NODE; type++) {
		struct curseg_info *curseg_t = CURSEG_I(sbi, type);
		__set_test_and_inuse(sbi, curseg_t->segno);
	}
}

static void init_dirty_segmap(struct f2fs_sb_info *sbi)
{
	struct dirty_seglist_info *dirty_i = DIRTY_I(sbi);
	struct free_segmap_info *free_i = FREE_I(sbi);
	unsigned int segno = 0, offset = 0;
	unsigned short valid_blocks;

	while (1) {
		/* find dirty segment based on free segmap */
		segno = find_next_inuse(free_i, MAIN_SEGS(sbi), offset);
		if (segno >= MAIN_SEGS(sbi))
			break;
		offset = segno + 1;
		valid_blocks = get_valid_blocks(sbi, segno, false);
		if (valid_blocks == sbi->blocks_per_seg || !valid_blocks)
			continue;
		if (valid_blocks > sbi->blocks_per_seg) {
			f2fs_bug_on(sbi, 1);
			continue;
		}
		mutex_lock(&dirty_i->seglist_lock);
		__locate_dirty_segment(sbi, segno, DIRTY);
		mutex_unlock(&dirty_i->seglist_lock);
	}
}

static int init_victim_secmap(struct f2fs_sb_info *sbi)
{
	struct dirty_seglist_info *dirty_i = DIRTY_I(sbi);
	unsigned int bitmap_size = f2fs_bitmap_size(MAIN_SECS(sbi));

	dirty_i->victim_secmap = f2fs_kvzalloc(sbi, bitmap_size, GFP_KERNEL);
	if (!dirty_i->victim_secmap)
		return -ENOMEM;
	return 0;
}

static int build_dirty_segmap(struct f2fs_sb_info *sbi)
{
	struct dirty_seglist_info *dirty_i;
	unsigned int bitmap_size, i;

	/* allocate memory for dirty segments list information */
	dirty_i = f2fs_kzalloc(sbi, sizeof(struct dirty_seglist_info),
								GFP_KERNEL);
	if (!dirty_i)
		return -ENOMEM;

	SM_I(sbi)->dirty_info = dirty_i;
	mutex_init(&dirty_i->seglist_lock);

	bitmap_size = f2fs_bitmap_size(MAIN_SEGS(sbi));

	for (i = 0; i < NR_DIRTY_TYPE; i++) {
		dirty_i->dirty_segmap[i] = f2fs_kvzalloc(sbi, bitmap_size,
								GFP_KERNEL);
		if (!dirty_i->dirty_segmap[i])
			return -ENOMEM;
	}

	init_dirty_segmap(sbi);
	return init_victim_secmap(sbi);
}

/*
 * Update min, max modified time for cost-benefit GC algorithm
 */
static void init_min_max_mtime(struct f2fs_sb_info *sbi)
{
	struct sit_info *sit_i = SIT_I(sbi);
	unsigned int segno;

	down_write(&sit_i->sentry_lock);

	sit_i->min_mtime = ULLONG_MAX;

	for (segno = 0; segno < MAIN_SEGS(sbi); segno += sbi->segs_per_sec) {
		unsigned int i;
		unsigned long long mtime = 0;

		for (i = 0; i < sbi->segs_per_sec; i++)
			mtime += get_seg_entry(sbi, segno + i)->mtime;

		mtime = div_u64(mtime, sbi->segs_per_sec);

		if (sit_i->min_mtime > mtime)
			sit_i->min_mtime = mtime;
	}
	sit_i->max_mtime = get_mtime(sbi, false);
	up_write(&sit_i->sentry_lock);
}

int f2fs_build_segment_manager(struct f2fs_sb_info *sbi)
{
	struct f2fs_super_block *raw_super = F2FS_RAW_SUPER(sbi);
	struct f2fs_checkpoint *ckpt = F2FS_CKPT(sbi);
	struct f2fs_sm_info *sm_info;
	int err;

	sm_info = f2fs_kzalloc(sbi, sizeof(struct f2fs_sm_info), GFP_KERNEL);
	if (!sm_info)
		return -ENOMEM;

	/* init sm info */
	sbi->sm_info = sm_info;
	sm_info->seg0_blkaddr = le32_to_cpu(raw_super->segment0_blkaddr);
	sm_info->main_blkaddr = le32_to_cpu(raw_super->main_blkaddr);
	sm_info->segment_count = le32_to_cpu(raw_super->segment_count);
	sm_info->reserved_segments = le32_to_cpu(ckpt->rsvd_segment_count);
	sm_info->ovp_segments = le32_to_cpu(ckpt->overprov_segment_count);
	sm_info->main_segments = le32_to_cpu(raw_super->segment_count_main);
	sm_info->ssa_blkaddr = le32_to_cpu(raw_super->ssa_blkaddr);
	sm_info->rec_prefree_segments = sm_info->main_segments *
					DEF_RECLAIM_PREFREE_SEGMENTS / 100;
	if (sm_info->rec_prefree_segments > DEF_MAX_RECLAIM_PREFREE_SEGMENTS)
		sm_info->rec_prefree_segments = DEF_MAX_RECLAIM_PREFREE_SEGMENTS;

	if (!test_opt(sbi, LFS))
		sm_info->ipu_policy = 1 << F2FS_IPU_FSYNC;
	sm_info->min_ipu_util = DEF_MIN_IPU_UTIL;
	sm_info->min_fsync_blocks = DEF_MIN_FSYNC_BLOCKS;
	sm_info->min_seq_blocks = sbi->blocks_per_seg * sbi->segs_per_sec;
	sm_info->min_hot_blocks = DEF_MIN_HOT_BLOCKS;
	sm_info->min_ssr_sections = reserved_sections(sbi);

	INIT_LIST_HEAD(&sm_info->sit_entry_set);

	init_rwsem(&sm_info->curseg_lock);

	if (!f2fs_readonly(sbi->sb)) {
		err = f2fs_create_flush_cmd_control(sbi);
		if (err)
			return err;
	}

	err = create_discard_cmd_control(sbi);
	if (err)
		return err;

	err = build_sit_info(sbi);
	if (err)
		return err;
	err = build_free_segmap(sbi);
	if (err)
		return err;
	err = build_curseg(sbi);
	if (err)
		return err;

	/* reinit free segmap based on SIT */
	err = build_sit_entries(sbi);
	if (err)
		return err;

	init_free_segmap(sbi);
	err = build_dirty_segmap(sbi);
	if (err)
		return err;

	init_min_max_mtime(sbi);
	return 0;
}

static void discard_dirty_segmap(struct f2fs_sb_info *sbi,
		enum dirty_type dirty_type)
{
	struct dirty_seglist_info *dirty_i = DIRTY_I(sbi);

	mutex_lock(&dirty_i->seglist_lock);
	kvfree(dirty_i->dirty_segmap[dirty_type]);
	dirty_i->nr_dirty[dirty_type] = 0;
	mutex_unlock(&dirty_i->seglist_lock);
}

static void destroy_victim_secmap(struct f2fs_sb_info *sbi)
{
	struct dirty_seglist_info *dirty_i = DIRTY_I(sbi);
	kvfree(dirty_i->victim_secmap);
}

static void destroy_dirty_segmap(struct f2fs_sb_info *sbi)
{
	struct dirty_seglist_info *dirty_i = DIRTY_I(sbi);
	int i;

	if (!dirty_i)
		return;

	/* discard pre-free/dirty segments list */
	for (i = 0; i < NR_DIRTY_TYPE; i++)
		discard_dirty_segmap(sbi, i);

	destroy_victim_secmap(sbi);
	SM_I(sbi)->dirty_info = NULL;
	kfree(dirty_i);
}

static void destroy_curseg(struct f2fs_sb_info *sbi)
{
	struct curseg_info *array = SM_I(sbi)->curseg_array;
	int i;

	if (!array)
		return;
	SM_I(sbi)->curseg_array = NULL;
	for (i = 0; i < NR_CURSEG_TYPE; i++) {
		kfree(array[i].sum_blk);
		kfree(array[i].journal);
	}
	kfree(array);
}

static void destroy_free_segmap(struct f2fs_sb_info *sbi)
{
	struct free_segmap_info *free_i = SM_I(sbi)->free_info;
	if (!free_i)
		return;
	SM_I(sbi)->free_info = NULL;
	kvfree(free_i->free_segmap);
	kvfree(free_i->free_secmap);
	kfree(free_i);
}

static void destroy_sit_info(struct f2fs_sb_info *sbi)
{
	struct sit_info *sit_i = SIT_I(sbi);
	unsigned int start;

	if (!sit_i)
		return;

	if (sit_i->sentries) {
		for (start = 0; start < MAIN_SEGS(sbi); start++) {
			kfree(sit_i->sentries[start].cur_valid_map);
#ifdef CONFIG_F2FS_CHECK_FS
			kfree(sit_i->sentries[start].cur_valid_map_mir);
#endif
			kfree(sit_i->sentries[start].ckpt_valid_map);
			kfree(sit_i->sentries[start].discard_map);
		}
	}
	kfree(sit_i->tmp_map);

	kvfree(sit_i->sentries);
	kvfree(sit_i->sec_entries);
	kvfree(sit_i->dirty_sentries_bitmap);

	SM_I(sbi)->sit_info = NULL;
	kfree(sit_i->sit_bitmap);
#ifdef CONFIG_F2FS_CHECK_FS
	kfree(sit_i->sit_bitmap_mir);
#endif
	kfree(sit_i);
}

void f2fs_destroy_segment_manager(struct f2fs_sb_info *sbi)
{
	struct f2fs_sm_info *sm_info = SM_I(sbi);

	if (!sm_info)
		return;
	f2fs_destroy_flush_cmd_control(sbi, true);
	destroy_discard_cmd_control(sbi);
	destroy_dirty_segmap(sbi);
	destroy_curseg(sbi);
	destroy_free_segmap(sbi);
	destroy_sit_info(sbi);
	sbi->sm_info = NULL;
	kfree(sm_info);
}

int __init f2fs_create_segment_manager_caches(void)
{
	discard_entry_slab = f2fs_kmem_cache_create("discard_entry",
			sizeof(struct discard_entry));
	if (!discard_entry_slab)
		goto fail;

	discard_cmd_slab = f2fs_kmem_cache_create("discard_cmd",
			sizeof(struct discard_cmd));
	if (!discard_cmd_slab)
		goto destroy_discard_entry;

	sit_entry_set_slab = f2fs_kmem_cache_create("sit_entry_set",
			sizeof(struct sit_entry_set));
	if (!sit_entry_set_slab)
		goto destroy_discard_cmd;

	inmem_entry_slab = f2fs_kmem_cache_create("inmem_page_entry",
			sizeof(struct inmem_pages));
	if (!inmem_entry_slab)
		goto destroy_sit_entry_set;
	return 0;

destroy_sit_entry_set:
	kmem_cache_destroy(sit_entry_set_slab);
destroy_discard_cmd:
	kmem_cache_destroy(discard_cmd_slab);
destroy_discard_entry:
	kmem_cache_destroy(discard_entry_slab);
fail:
	return -ENOMEM;
}

void f2fs_destroy_segment_manager_caches(void)
{
	kmem_cache_destroy(sit_entry_set_slab);
	kmem_cache_destroy(discard_cmd_slab);
	kmem_cache_destroy(discard_entry_slab);
	kmem_cache_destroy(inmem_entry_slab);
}<|MERGE_RESOLUTION|>--- conflicted
+++ resolved
@@ -515,11 +515,7 @@
 	else
 		f2fs_build_free_nids(sbi, false, false);
 
-<<<<<<< HEAD
-	if (!is_idle(sbi) &&
-=======
 	if (!is_idle(sbi, REQ_TIME) &&
->>>>>>> 0fd79184
 		(!excess_dirty_nats(sbi) && !excess_dirty_nodes(sbi)))
 		return;
 
@@ -1372,11 +1368,7 @@
 					NULL, pos,
 					(struct rb_entry **)&prev_dc,
 					(struct rb_entry **)&next_dc,
-<<<<<<< HEAD
-					&insert_p, &insert_parent, true);
-=======
 					&insert_p, &insert_parent, true, NULL);
->>>>>>> 0fd79184
 	if (!dc)
 		dc = next_dc;
 
@@ -1389,11 +1381,7 @@
 		if (dc->state != D_PREP)
 			goto next;
 
-<<<<<<< HEAD
-		if (dpolicy->io_aware && !is_idle(sbi)) {
-=======
 		if (dpolicy->io_aware && !is_idle(sbi, DISCARD_TIME)) {
->>>>>>> 0fd79184
 			io_interrupted = true;
 			break;
 		}
@@ -2012,11 +2000,7 @@
 	dcc->max_discards = MAIN_SEGS(sbi) << sbi->log_blocks_per_seg;
 	dcc->undiscard_blks = 0;
 	dcc->next_pos = 0;
-<<<<<<< HEAD
-	dcc->root = RB_ROOT;
-=======
 	dcc->root = RB_ROOT_CACHED;
->>>>>>> 0fd79184
 	dcc->rbtree_check = false;
 
 	init_waitqueue_head(&dcc->discard_wait_queue);
@@ -2781,11 +2765,7 @@
 	 * discard option. User configuration looks like using runtime discard
 	 * or periodic fstrim instead of it.
 	 */
-<<<<<<< HEAD
-	if (test_opt(sbi, DISCARD))
-=======
 	if (f2fs_realtime_discard_enable(sbi))
->>>>>>> 0fd79184
 		goto out;
 
 	start_block = START_BLOCK(sbi, start_segno);
@@ -3310,12 +3290,9 @@
 	struct f2fs_sb_info *sbi = F2FS_I_SB(inode);
 	struct page *cpage;
 
-<<<<<<< HEAD
-=======
 	if (!f2fs_post_read_required(inode))
 		return;
 
->>>>>>> 0fd79184
 	if (!is_valid_data_blkaddr(sbi, blkaddr))
 		return;
 
@@ -3326,8 +3303,6 @@
 	}
 }
 
-<<<<<<< HEAD
-=======
 void f2fs_wait_on_block_writeback_range(struct inode *inode, block_t blkaddr,
 								block_t len)
 {
@@ -3337,7 +3312,6 @@
 		f2fs_wait_on_block_writeback(inode, blkaddr + i);
 }
 
->>>>>>> 0fd79184
 static int read_compacted_summaries(struct f2fs_sb_info *sbi)
 {
 	struct f2fs_checkpoint *ckpt = F2FS_CKPT(sbi);
