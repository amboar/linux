--- conflicted
+++ resolved
@@ -398,15 +398,6 @@
 	wait_queue_head_t replace_wait;
 };
 
-<<<<<<< HEAD
-/* For raid type sysfs entries */
-struct raid_kobject {
-	u64 flags;
-	struct kobject kobj;
-};
-
-=======
->>>>>>> a668d8d6
 /*
  * free clusters are used to claim free space in relatively large chunks,
  * allowing us to do less seeky writes. They are used for all metadata
