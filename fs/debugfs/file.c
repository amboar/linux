--- conflicted
+++ resolved
@@ -540,11 +540,7 @@
  * debugfs_print_regs32 - use seq_print to describe a set of registers
  * @s: the seq_file structure being used to generate output
  * @regs: an array if struct debugfs_reg32 structures
-<<<<<<< HEAD
- * @mregs: the length of the above array
-=======
  * @nregs: the length of the above array
->>>>>>> c16fa4f2
  * @base: the base address to be used in reading the registers
  * @prefix: a string to be prefixed to every output line
  *
