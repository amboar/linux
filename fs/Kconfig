--- conflicted
+++ resolved
@@ -350,16 +350,13 @@
 source "fs/ceph/Kconfig"
 
 source "fs/cifs/Kconfig"
-<<<<<<< HEAD
 source "fs/ksmbd/Kconfig"
-=======
 
 config CIFS_COMMON
 	tristate
 	default y if CIFS=y
 	default m if CIFS=m
 
->>>>>>> 3998f0b8
 source "fs/coda/Kconfig"
 source "fs/afs/Kconfig"
 source "fs/9p/Kconfig"
