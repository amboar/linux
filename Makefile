--- conflicted
+++ resolved
@@ -1,13 +1,8 @@
 VERSION = 3
 PATCHLEVEL = 18
 SUBLEVEL = 0
-<<<<<<< HEAD
-EXTRAVERSION = -rc2
-NAME = Shuffling Zombie Juror
-=======
 EXTRAVERSION = -rc5
 NAME = Diseased Newt
->>>>>>> e32efbfc
 
 # *DOCUMENTATION*
 # To see a list of typical targets execute "make help"
