/*
 * Copyright 2015 Advanced Micro Devices, Inc.
 *
 * Permission is hereby granted, free of charge, to any person obtaining a
 * copy of this software and associated documentation files (the "Software"),
 * to deal in the Software without restriction, including without limitation
 * the rights to use, copy, modify, merge, publish, distribute, sublicense,
 * and/or sell copies of the Software, and to permit persons to whom the
 * Software is furnished to do so, subject to the following conditions:
 *
 * The above copyright notice and this permission notice shall be included in
 * all copies or substantial portions of the Software.
 *
 * THE SOFTWARE IS PROVIDED "AS IS", WITHOUT WARRANTY OF ANY KIND, EXPRESS OR
 * IMPLIED, INCLUDING BUT NOT LIMITED TO THE WARRANTIES OF MERCHANTABILITY,
 * FITNESS FOR A PARTICULAR PURPOSE AND NONINFRINGEMENT.  IN NO EVENT SHALL
 * THE COPYRIGHT HOLDER(S) OR AUTHOR(S) BE LIABLE FOR ANY CLAIM, DAMAGES OR
 * OTHER LIABILITY, WHETHER IN AN ACTION OF CONTRACT, TORT OR OTHERWISE,
 * ARISING FROM, OUT OF OR IN CONNECTION WITH THE SOFTWARE OR THE USE OR
 * OTHER DEALINGS IN THE SOFTWARE.
 *
 */
#include "pp_debug.h"
#include <linux/delay.h>
#include <linux/fb.h>
#include <linux/module.h>
#include <linux/slab.h>
#include <asm/div64.h>
#include <drm/amdgpu_drm.h>
#include "ppatomctrl.h"
#include "atombios.h"
#include "pptable_v1_0.h"
#include "pppcielanes.h"
#include "amd_pcie_helpers.h"
#include "hardwaremanager.h"
#include "process_pptables_v1_0.h"
#include "cgs_common.h"

#include "smu7_common.h"

#include "hwmgr.h"
#include "smu7_hwmgr.h"
#include "smu_ucode_xfer_vi.h"
#include "smu7_powertune.h"
#include "smu7_dyn_defaults.h"
#include "smu7_thermal.h"
#include "smu7_clockpowergating.h"
#include "processpptables.h"
#include "pp_thermal.h"

#include "ivsrcid/ivsrcid_vislands30.h"

#define MC_CG_ARB_FREQ_F0           0x0a
#define MC_CG_ARB_FREQ_F1           0x0b
#define MC_CG_ARB_FREQ_F2           0x0c
#define MC_CG_ARB_FREQ_F3           0x0d

#define MC_CG_SEQ_DRAMCONF_S0       0x05
#define MC_CG_SEQ_DRAMCONF_S1       0x06
#define MC_CG_SEQ_YCLK_SUSPEND      0x04
#define MC_CG_SEQ_YCLK_RESUME       0x0a

#define SMC_CG_IND_START            0xc0030000
#define SMC_CG_IND_END              0xc0040000

#define MEM_FREQ_LOW_LATENCY        25000
#define MEM_FREQ_HIGH_LATENCY       80000

#define MEM_LATENCY_HIGH            45
#define MEM_LATENCY_LOW             35
#define MEM_LATENCY_ERR             0xFFFF

#define MC_SEQ_MISC0_GDDR5_SHIFT 28
#define MC_SEQ_MISC0_GDDR5_MASK  0xf0000000
#define MC_SEQ_MISC0_GDDR5_VALUE 5

#define PCIE_BUS_CLK                10000
#define TCLK                        (PCIE_BUS_CLK / 10)

static const struct profile_mode_setting smu7_profiling[6] =
					{{1, 0, 100, 30, 1, 0, 100, 10},
					 {1, 10, 0, 30, 0, 0, 0, 0},
					 {0, 0, 0, 0, 1, 10, 16, 31},
					 {1, 0, 11, 50, 1, 0, 100, 10},
					 {1, 0, 5, 30, 0, 0, 0, 0},
					 {0, 0, 0, 0, 0, 0, 0, 0},
					};

#define PPSMC_MSG_SetVBITimeout_VEGAM    ((uint16_t) 0x310)

#define ixPWR_SVI2_PLANE1_LOAD                     0xC0200280
#define PWR_SVI2_PLANE1_LOAD__PSI1_MASK                    0x00000020L
#define PWR_SVI2_PLANE1_LOAD__PSI0_EN_MASK                 0x00000040L
#define PWR_SVI2_PLANE1_LOAD__PSI1__SHIFT                  0x00000005
#define PWR_SVI2_PLANE1_LOAD__PSI0_EN__SHIFT               0x00000006

/** Values for the CG_THERMAL_CTRL::DPM_EVENT_SRC field. */
enum DPM_EVENT_SRC {
	DPM_EVENT_SRC_ANALOG = 0,
	DPM_EVENT_SRC_EXTERNAL = 1,
	DPM_EVENT_SRC_DIGITAL = 2,
	DPM_EVENT_SRC_ANALOG_OR_EXTERNAL = 3,
	DPM_EVENT_SRC_DIGITAL_OR_EXTERNAL = 4
};

static const unsigned long PhwVIslands_Magic = (unsigned long)(PHM_VIslands_Magic);
static int smu7_force_clock_level(struct pp_hwmgr *hwmgr,
		enum pp_clock_type type, uint32_t mask);

static struct smu7_power_state *cast_phw_smu7_power_state(
				  struct pp_hw_power_state *hw_ps)
{
	PP_ASSERT_WITH_CODE((PhwVIslands_Magic == hw_ps->magic),
				"Invalid Powerstate Type!",
				 return NULL);

	return (struct smu7_power_state *)hw_ps;
}

static const struct smu7_power_state *cast_const_phw_smu7_power_state(
				 const struct pp_hw_power_state *hw_ps)
{
	PP_ASSERT_WITH_CODE((PhwVIslands_Magic == hw_ps->magic),
				"Invalid Powerstate Type!",
				 return NULL);

	return (const struct smu7_power_state *)hw_ps;
}

/**
 * Find the MC microcode version and store it in the HwMgr struct
 *
 * @param    hwmgr  the address of the powerplay hardware manager.
 * @return   always 0
 */
static int smu7_get_mc_microcode_version(struct pp_hwmgr *hwmgr)
{
	cgs_write_register(hwmgr->device, mmMC_SEQ_IO_DEBUG_INDEX, 0x9F);

	hwmgr->microcode_version_info.MC = cgs_read_register(hwmgr->device, mmMC_SEQ_IO_DEBUG_DATA);

	return 0;
}

static uint16_t smu7_get_current_pcie_speed(struct pp_hwmgr *hwmgr)
{
	uint32_t speedCntl = 0;

	/* mmPCIE_PORT_INDEX rename as mmPCIE_INDEX */
	speedCntl = cgs_read_ind_register(hwmgr->device, CGS_IND_REG__PCIE,
			ixPCIE_LC_SPEED_CNTL);
	return((uint16_t)PHM_GET_FIELD(speedCntl,
			PCIE_LC_SPEED_CNTL, LC_CURRENT_DATA_RATE));
}

static int smu7_get_current_pcie_lane_number(struct pp_hwmgr *hwmgr)
{
	uint32_t link_width;

	/* mmPCIE_PORT_INDEX rename as mmPCIE_INDEX */
	link_width = PHM_READ_INDIRECT_FIELD(hwmgr->device, CGS_IND_REG__PCIE,
			PCIE_LC_LINK_WIDTH_CNTL, LC_LINK_WIDTH_RD);

	PP_ASSERT_WITH_CODE((7 >= link_width),
			"Invalid PCIe lane width!", return 0);

	return decode_pcie_lane_width(link_width);
}

/**
* Enable voltage control
*
* @param    pHwMgr  the address of the powerplay hardware manager.
* @return   always PP_Result_OK
*/
static int smu7_enable_smc_voltage_controller(struct pp_hwmgr *hwmgr)
{
	if (hwmgr->chip_id == CHIP_VEGAM) {
		PHM_WRITE_VFPF_INDIRECT_FIELD(hwmgr->device,
				CGS_IND_REG__SMC, PWR_SVI2_PLANE1_LOAD, PSI1, 0);
		PHM_WRITE_VFPF_INDIRECT_FIELD(hwmgr->device,
				CGS_IND_REG__SMC, PWR_SVI2_PLANE1_LOAD, PSI0_EN, 0);
	}

	if (hwmgr->feature_mask & PP_SMC_VOLTAGE_CONTROL_MASK)
		smum_send_msg_to_smc(hwmgr, PPSMC_MSG_Voltage_Cntl_Enable);

	return 0;
}

/**
* Checks if we want to support voltage control
*
* @param    hwmgr  the address of the powerplay hardware manager.
*/
static bool smu7_voltage_control(const struct pp_hwmgr *hwmgr)
{
	const struct smu7_hwmgr *data =
			(const struct smu7_hwmgr *)(hwmgr->backend);

	return (SMU7_VOLTAGE_CONTROL_NONE != data->voltage_control);
}

/**
* Enable voltage control
*
* @param    hwmgr  the address of the powerplay hardware manager.
* @return   always 0
*/
static int smu7_enable_voltage_control(struct pp_hwmgr *hwmgr)
{
	/* enable voltage control */
	PHM_WRITE_INDIRECT_FIELD(hwmgr->device, CGS_IND_REG__SMC,
			GENERAL_PWRMGT, VOLT_PWRMGT_EN, 1);

	return 0;
}

static int phm_get_svi2_voltage_table_v0(pp_atomctrl_voltage_table *voltage_table,
		struct phm_clock_voltage_dependency_table *voltage_dependency_table
		)
{
	uint32_t i;

	PP_ASSERT_WITH_CODE((NULL != voltage_table),
			"Voltage Dependency Table empty.", return -EINVAL;);

	voltage_table->mask_low = 0;
	voltage_table->phase_delay = 0;
	voltage_table->count = voltage_dependency_table->count;

	for (i = 0; i < voltage_dependency_table->count; i++) {
		voltage_table->entries[i].value =
			voltage_dependency_table->entries[i].v;
		voltage_table->entries[i].smio_low = 0;
	}

	return 0;
}


/**
* Create Voltage Tables.
*
* @param    hwmgr  the address of the powerplay hardware manager.
* @return   always 0
*/
static int smu7_construct_voltage_tables(struct pp_hwmgr *hwmgr)
{
	struct smu7_hwmgr *data = (struct smu7_hwmgr *)(hwmgr->backend);
	struct phm_ppt_v1_information *table_info =
			(struct phm_ppt_v1_information *)hwmgr->pptable;
	int result = 0;
	uint32_t tmp;

	if (SMU7_VOLTAGE_CONTROL_BY_GPIO == data->mvdd_control) {
		result = atomctrl_get_voltage_table_v3(hwmgr,
				VOLTAGE_TYPE_MVDDC, VOLTAGE_OBJ_GPIO_LUT,
				&(data->mvdd_voltage_table));
		PP_ASSERT_WITH_CODE((0 == result),
				"Failed to retrieve MVDD table.",
				return result);
	} else if (SMU7_VOLTAGE_CONTROL_BY_SVID2 == data->mvdd_control) {
		if (hwmgr->pp_table_version == PP_TABLE_V1)
			result = phm_get_svi2_mvdd_voltage_table(&(data->mvdd_voltage_table),
					table_info->vdd_dep_on_mclk);
		else if (hwmgr->pp_table_version == PP_TABLE_V0)
			result = phm_get_svi2_voltage_table_v0(&(data->mvdd_voltage_table),
					hwmgr->dyn_state.mvdd_dependency_on_mclk);

		PP_ASSERT_WITH_CODE((0 == result),
				"Failed to retrieve SVI2 MVDD table from dependancy table.",
				return result;);
	}

	if (SMU7_VOLTAGE_CONTROL_BY_GPIO == data->vddci_control) {
		result = atomctrl_get_voltage_table_v3(hwmgr,
				VOLTAGE_TYPE_VDDCI, VOLTAGE_OBJ_GPIO_LUT,
				&(data->vddci_voltage_table));
		PP_ASSERT_WITH_CODE((0 == result),
				"Failed to retrieve VDDCI table.",
				return result);
	} else if (SMU7_VOLTAGE_CONTROL_BY_SVID2 == data->vddci_control) {
		if (hwmgr->pp_table_version == PP_TABLE_V1)
			result = phm_get_svi2_vddci_voltage_table(&(data->vddci_voltage_table),
					table_info->vdd_dep_on_mclk);
		else if (hwmgr->pp_table_version == PP_TABLE_V0)
			result = phm_get_svi2_voltage_table_v0(&(data->vddci_voltage_table),
					hwmgr->dyn_state.vddci_dependency_on_mclk);
		PP_ASSERT_WITH_CODE((0 == result),
				"Failed to retrieve SVI2 VDDCI table from dependancy table.",
				return result);
	}

	if (SMU7_VOLTAGE_CONTROL_BY_SVID2 == data->vdd_gfx_control) {
		/* VDDGFX has only SVI2 voltage control */
		result = phm_get_svi2_vdd_voltage_table(&(data->vddgfx_voltage_table),
					table_info->vddgfx_lookup_table);
		PP_ASSERT_WITH_CODE((0 == result),
			"Failed to retrieve SVI2 VDDGFX table from lookup table.", return result;);
	}


	if (SMU7_VOLTAGE_CONTROL_BY_GPIO == data->voltage_control) {
		result = atomctrl_get_voltage_table_v3(hwmgr,
					VOLTAGE_TYPE_VDDC, VOLTAGE_OBJ_GPIO_LUT,
					&data->vddc_voltage_table);
		PP_ASSERT_WITH_CODE((0 == result),
			"Failed to retrieve VDDC table.", return result;);
	} else if (SMU7_VOLTAGE_CONTROL_BY_SVID2 == data->voltage_control) {

		if (hwmgr->pp_table_version == PP_TABLE_V0)
			result = phm_get_svi2_voltage_table_v0(&data->vddc_voltage_table,
					hwmgr->dyn_state.vddc_dependency_on_mclk);
		else if (hwmgr->pp_table_version == PP_TABLE_V1)
			result = phm_get_svi2_vdd_voltage_table(&(data->vddc_voltage_table),
				table_info->vddc_lookup_table);

		PP_ASSERT_WITH_CODE((0 == result),
			"Failed to retrieve SVI2 VDDC table from dependancy table.", return result;);
	}

	tmp = smum_get_mac_definition(hwmgr, SMU_MAX_LEVELS_VDDC);
	PP_ASSERT_WITH_CODE(
			(data->vddc_voltage_table.count <= tmp),
		"Too many voltage values for VDDC. Trimming to fit state table.",
			phm_trim_voltage_table_to_fit_state_table(tmp,
						&(data->vddc_voltage_table)));

	tmp = smum_get_mac_definition(hwmgr, SMU_MAX_LEVELS_VDDGFX);
	PP_ASSERT_WITH_CODE(
			(data->vddgfx_voltage_table.count <= tmp),
		"Too many voltage values for VDDC. Trimming to fit state table.",
			phm_trim_voltage_table_to_fit_state_table(tmp,
						&(data->vddgfx_voltage_table)));

	tmp = smum_get_mac_definition(hwmgr, SMU_MAX_LEVELS_VDDCI);
	PP_ASSERT_WITH_CODE(
			(data->vddci_voltage_table.count <= tmp),
		"Too many voltage values for VDDCI. Trimming to fit state table.",
			phm_trim_voltage_table_to_fit_state_table(tmp,
					&(data->vddci_voltage_table)));

	tmp = smum_get_mac_definition(hwmgr, SMU_MAX_LEVELS_MVDD);
	PP_ASSERT_WITH_CODE(
			(data->mvdd_voltage_table.count <= tmp),
		"Too many voltage values for MVDD. Trimming to fit state table.",
			phm_trim_voltage_table_to_fit_state_table(tmp,
						&(data->mvdd_voltage_table)));

	return 0;
}

/**
* Programs static screed detection parameters
*
* @param    hwmgr  the address of the powerplay hardware manager.
* @return   always 0
*/
static int smu7_program_static_screen_threshold_parameters(
							struct pp_hwmgr *hwmgr)
{
	struct smu7_hwmgr *data = (struct smu7_hwmgr *)(hwmgr->backend);

	/* Set static screen threshold unit */
	PHM_WRITE_INDIRECT_FIELD(hwmgr->device, CGS_IND_REG__SMC,
			CG_STATIC_SCREEN_PARAMETER, STATIC_SCREEN_THRESHOLD_UNIT,
			data->static_screen_threshold_unit);
	/* Set static screen threshold */
	PHM_WRITE_INDIRECT_FIELD(hwmgr->device, CGS_IND_REG__SMC,
			CG_STATIC_SCREEN_PARAMETER, STATIC_SCREEN_THRESHOLD,
			data->static_screen_threshold);

	return 0;
}

/**
* Setup display gap for glitch free memory clock switching.
*
* @param    hwmgr  the address of the powerplay hardware manager.
* @return   always  0
*/
static int smu7_enable_display_gap(struct pp_hwmgr *hwmgr)
{
	uint32_t display_gap =
			cgs_read_ind_register(hwmgr->device, CGS_IND_REG__SMC,
					ixCG_DISPLAY_GAP_CNTL);

	display_gap = PHM_SET_FIELD(display_gap, CG_DISPLAY_GAP_CNTL,
			DISP_GAP, DISPLAY_GAP_IGNORE);

	display_gap = PHM_SET_FIELD(display_gap, CG_DISPLAY_GAP_CNTL,
			DISP_GAP_MCHG, DISPLAY_GAP_VBLANK);

	cgs_write_ind_register(hwmgr->device, CGS_IND_REG__SMC,
			ixCG_DISPLAY_GAP_CNTL, display_gap);

	return 0;
}

/**
* Programs activity state transition voting clients
*
* @param    hwmgr  the address of the powerplay hardware manager.
* @return   always  0
*/
static int smu7_program_voting_clients(struct pp_hwmgr *hwmgr)
{
	struct smu7_hwmgr *data = (struct smu7_hwmgr *)(hwmgr->backend);
	int i;

	/* Clear reset for voting clients before enabling DPM */
	PHM_WRITE_INDIRECT_FIELD(hwmgr->device, CGS_IND_REG__SMC,
			SCLK_PWRMGT_CNTL, RESET_SCLK_CNT, 0);
	PHM_WRITE_INDIRECT_FIELD(hwmgr->device, CGS_IND_REG__SMC,
			SCLK_PWRMGT_CNTL, RESET_BUSY_CNT, 0);

	for (i = 0; i < 8; i++)
		cgs_write_ind_register(hwmgr->device, CGS_IND_REG__SMC,
					ixCG_FREQ_TRAN_VOTING_0 + i * 4,
					data->voting_rights_clients[i]);
	return 0;
}

static int smu7_clear_voting_clients(struct pp_hwmgr *hwmgr)
{
	int i;

	/* Reset voting clients before disabling DPM */
	PHM_WRITE_INDIRECT_FIELD(hwmgr->device, CGS_IND_REG__SMC,
			SCLK_PWRMGT_CNTL, RESET_SCLK_CNT, 1);
	PHM_WRITE_INDIRECT_FIELD(hwmgr->device, CGS_IND_REG__SMC,
			SCLK_PWRMGT_CNTL, RESET_BUSY_CNT, 1);

	for (i = 0; i < 8; i++)
		cgs_write_ind_register(hwmgr->device, CGS_IND_REG__SMC,
				ixCG_FREQ_TRAN_VOTING_0 + i * 4, 0);

	return 0;
}

/* Copy one arb setting to another and then switch the active set.
 * arb_src and arb_dest is one of the MC_CG_ARB_FREQ_Fx constants.
 */
static int smu7_copy_and_switch_arb_sets(struct pp_hwmgr *hwmgr,
		uint32_t arb_src, uint32_t arb_dest)
{
	uint32_t mc_arb_dram_timing;
	uint32_t mc_arb_dram_timing2;
	uint32_t burst_time;
	uint32_t mc_cg_config;

	switch (arb_src) {
	case MC_CG_ARB_FREQ_F0:
		mc_arb_dram_timing  = cgs_read_register(hwmgr->device, mmMC_ARB_DRAM_TIMING);
		mc_arb_dram_timing2 = cgs_read_register(hwmgr->device, mmMC_ARB_DRAM_TIMING2);
		burst_time = PHM_READ_FIELD(hwmgr->device, MC_ARB_BURST_TIME, STATE0);
		break;
	case MC_CG_ARB_FREQ_F1:
		mc_arb_dram_timing  = cgs_read_register(hwmgr->device, mmMC_ARB_DRAM_TIMING_1);
		mc_arb_dram_timing2 = cgs_read_register(hwmgr->device, mmMC_ARB_DRAM_TIMING2_1);
		burst_time = PHM_READ_FIELD(hwmgr->device, MC_ARB_BURST_TIME, STATE1);
		break;
	default:
		return -EINVAL;
	}

	switch (arb_dest) {
	case MC_CG_ARB_FREQ_F0:
		cgs_write_register(hwmgr->device, mmMC_ARB_DRAM_TIMING, mc_arb_dram_timing);
		cgs_write_register(hwmgr->device, mmMC_ARB_DRAM_TIMING2, mc_arb_dram_timing2);
		PHM_WRITE_FIELD(hwmgr->device, MC_ARB_BURST_TIME, STATE0, burst_time);
		break;
	case MC_CG_ARB_FREQ_F1:
		cgs_write_register(hwmgr->device, mmMC_ARB_DRAM_TIMING_1, mc_arb_dram_timing);
		cgs_write_register(hwmgr->device, mmMC_ARB_DRAM_TIMING2_1, mc_arb_dram_timing2);
		PHM_WRITE_FIELD(hwmgr->device, MC_ARB_BURST_TIME, STATE1, burst_time);
		break;
	default:
		return -EINVAL;
	}

	mc_cg_config = cgs_read_register(hwmgr->device, mmMC_CG_CONFIG);
	mc_cg_config |= 0x0000000F;
	cgs_write_register(hwmgr->device, mmMC_CG_CONFIG, mc_cg_config);
	PHM_WRITE_FIELD(hwmgr->device, MC_ARB_CG, CG_ARB_REQ, arb_dest);

	return 0;
}

static int smu7_reset_to_default(struct pp_hwmgr *hwmgr)
{
	return smum_send_msg_to_smc(hwmgr, PPSMC_MSG_ResetToDefaults);
}

/**
* Initial switch from ARB F0->F1
*
* @param    hwmgr  the address of the powerplay hardware manager.
* @return   always 0
* This function is to be called from the SetPowerState table.
*/
static int smu7_initial_switch_from_arbf0_to_f1(struct pp_hwmgr *hwmgr)
{
	return smu7_copy_and_switch_arb_sets(hwmgr,
			MC_CG_ARB_FREQ_F0, MC_CG_ARB_FREQ_F1);
}

static int smu7_force_switch_to_arbf0(struct pp_hwmgr *hwmgr)
{
	uint32_t tmp;

	tmp = (cgs_read_ind_register(hwmgr->device,
			CGS_IND_REG__SMC, ixSMC_SCRATCH9) &
			0x0000ff00) >> 8;

	if (tmp == MC_CG_ARB_FREQ_F0)
		return 0;

	return smu7_copy_and_switch_arb_sets(hwmgr,
			tmp, MC_CG_ARB_FREQ_F0);
}

static int smu7_setup_default_pcie_table(struct pp_hwmgr *hwmgr)
{
	struct smu7_hwmgr *data = (struct smu7_hwmgr *)(hwmgr->backend);

	struct phm_ppt_v1_information *table_info =
			(struct phm_ppt_v1_information *)(hwmgr->pptable);
	struct phm_ppt_v1_pcie_table *pcie_table = NULL;

	uint32_t i, max_entry;
	uint32_t tmp;

	PP_ASSERT_WITH_CODE((data->use_pcie_performance_levels ||
			data->use_pcie_power_saving_levels), "No pcie performance levels!",
			return -EINVAL);

	if (table_info != NULL)
		pcie_table = table_info->pcie_table;

	if (data->use_pcie_performance_levels &&
			!data->use_pcie_power_saving_levels) {
		data->pcie_gen_power_saving = data->pcie_gen_performance;
		data->pcie_lane_power_saving = data->pcie_lane_performance;
	} else if (!data->use_pcie_performance_levels &&
			data->use_pcie_power_saving_levels) {
		data->pcie_gen_performance = data->pcie_gen_power_saving;
		data->pcie_lane_performance = data->pcie_lane_power_saving;
	}
	tmp = smum_get_mac_definition(hwmgr, SMU_MAX_LEVELS_LINK);
	phm_reset_single_dpm_table(&data->dpm_table.pcie_speed_table,
					tmp,
					MAX_REGULAR_DPM_NUMBER);

	if (pcie_table != NULL) {
		/* max_entry is used to make sure we reserve one PCIE level
		 * for boot level (fix for A+A PSPP issue).
		 * If PCIE table from PPTable have ULV entry + 8 entries,
		 * then ignore the last entry.*/
		max_entry = (tmp < pcie_table->count) ? tmp : pcie_table->count;
		for (i = 1; i < max_entry; i++) {
			phm_setup_pcie_table_entry(&data->dpm_table.pcie_speed_table, i - 1,
					get_pcie_gen_support(data->pcie_gen_cap,
							pcie_table->entries[i].gen_speed),
					get_pcie_lane_support(data->pcie_lane_cap,
							pcie_table->entries[i].lane_width));
		}
		data->dpm_table.pcie_speed_table.count = max_entry - 1;
		smum_update_smc_table(hwmgr, SMU_BIF_TABLE);
	} else {
		/* Hardcode Pcie Table */
		phm_setup_pcie_table_entry(&data->dpm_table.pcie_speed_table, 0,
				get_pcie_gen_support(data->pcie_gen_cap,
						PP_Min_PCIEGen),
				get_pcie_lane_support(data->pcie_lane_cap,
						PP_Max_PCIELane));
		phm_setup_pcie_table_entry(&data->dpm_table.pcie_speed_table, 1,
				get_pcie_gen_support(data->pcie_gen_cap,
						PP_Min_PCIEGen),
				get_pcie_lane_support(data->pcie_lane_cap,
						PP_Max_PCIELane));
		phm_setup_pcie_table_entry(&data->dpm_table.pcie_speed_table, 2,
				get_pcie_gen_support(data->pcie_gen_cap,
						PP_Max_PCIEGen),
				get_pcie_lane_support(data->pcie_lane_cap,
						PP_Max_PCIELane));
		phm_setup_pcie_table_entry(&data->dpm_table.pcie_speed_table, 3,
				get_pcie_gen_support(data->pcie_gen_cap,
						PP_Max_PCIEGen),
				get_pcie_lane_support(data->pcie_lane_cap,
						PP_Max_PCIELane));
		phm_setup_pcie_table_entry(&data->dpm_table.pcie_speed_table, 4,
				get_pcie_gen_support(data->pcie_gen_cap,
						PP_Max_PCIEGen),
				get_pcie_lane_support(data->pcie_lane_cap,
						PP_Max_PCIELane));
		phm_setup_pcie_table_entry(&data->dpm_table.pcie_speed_table, 5,
				get_pcie_gen_support(data->pcie_gen_cap,
						PP_Max_PCIEGen),
				get_pcie_lane_support(data->pcie_lane_cap,
						PP_Max_PCIELane));

		data->dpm_table.pcie_speed_table.count = 6;
	}
	/* Populate last level for boot PCIE level, but do not increment count. */
	if (hwmgr->chip_family == AMDGPU_FAMILY_CI) {
		for (i = 0; i <= data->dpm_table.pcie_speed_table.count; i++)
			phm_setup_pcie_table_entry(&data->dpm_table.pcie_speed_table, i,
				get_pcie_gen_support(data->pcie_gen_cap,
						PP_Max_PCIEGen),
				data->vbios_boot_state.pcie_lane_bootup_value);
	} else {
		phm_setup_pcie_table_entry(&data->dpm_table.pcie_speed_table,
			data->dpm_table.pcie_speed_table.count,
			get_pcie_gen_support(data->pcie_gen_cap,
					PP_Min_PCIEGen),
			get_pcie_lane_support(data->pcie_lane_cap,
					PP_Max_PCIELane));
	}
	return 0;
}

static int smu7_reset_dpm_tables(struct pp_hwmgr *hwmgr)
{
	struct smu7_hwmgr *data = (struct smu7_hwmgr *)(hwmgr->backend);

	memset(&(data->dpm_table), 0x00, sizeof(data->dpm_table));

	phm_reset_single_dpm_table(
			&data->dpm_table.sclk_table,
				smum_get_mac_definition(hwmgr,
					SMU_MAX_LEVELS_GRAPHICS),
					MAX_REGULAR_DPM_NUMBER);
	phm_reset_single_dpm_table(
			&data->dpm_table.mclk_table,
			smum_get_mac_definition(hwmgr,
				SMU_MAX_LEVELS_MEMORY), MAX_REGULAR_DPM_NUMBER);

	phm_reset_single_dpm_table(
			&data->dpm_table.vddc_table,
				smum_get_mac_definition(hwmgr,
					SMU_MAX_LEVELS_VDDC),
					MAX_REGULAR_DPM_NUMBER);
	phm_reset_single_dpm_table(
			&data->dpm_table.vddci_table,
			smum_get_mac_definition(hwmgr,
				SMU_MAX_LEVELS_VDDCI), MAX_REGULAR_DPM_NUMBER);

	phm_reset_single_dpm_table(
			&data->dpm_table.mvdd_table,
				smum_get_mac_definition(hwmgr,
					SMU_MAX_LEVELS_MVDD),
					MAX_REGULAR_DPM_NUMBER);
	return 0;
}
/*
 * This function is to initialize all DPM state tables
 * for SMU7 based on the dependency table.
 * Dynamic state patching function will then trim these
 * state tables to the allowed range based
 * on the power policy or external client requests,
 * such as UVD request, etc.
 */

static int smu7_setup_dpm_tables_v0(struct pp_hwmgr *hwmgr)
{
	struct smu7_hwmgr *data = (struct smu7_hwmgr *)(hwmgr->backend);
	struct phm_clock_voltage_dependency_table *allowed_vdd_sclk_table =
		hwmgr->dyn_state.vddc_dependency_on_sclk;
	struct phm_clock_voltage_dependency_table *allowed_vdd_mclk_table =
		hwmgr->dyn_state.vddc_dependency_on_mclk;
	struct phm_cac_leakage_table *std_voltage_table =
		hwmgr->dyn_state.cac_leakage_table;
	uint32_t i;

	PP_ASSERT_WITH_CODE(allowed_vdd_sclk_table != NULL,
		"SCLK dependency table is missing. This table is mandatory", return -EINVAL);
	PP_ASSERT_WITH_CODE(allowed_vdd_sclk_table->count >= 1,
		"SCLK dependency table has to have is missing. This table is mandatory", return -EINVAL);

	PP_ASSERT_WITH_CODE(allowed_vdd_mclk_table != NULL,
		"MCLK dependency table is missing. This table is mandatory", return -EINVAL);
	PP_ASSERT_WITH_CODE(allowed_vdd_mclk_table->count >= 1,
		"VMCLK dependency table has to have is missing. This table is mandatory", return -EINVAL);


	/* Initialize Sclk DPM table based on allow Sclk values*/
	data->dpm_table.sclk_table.count = 0;

	for (i = 0; i < allowed_vdd_sclk_table->count; i++) {
		if (i == 0 || data->dpm_table.sclk_table.dpm_levels[data->dpm_table.sclk_table.count-1].value !=
				allowed_vdd_sclk_table->entries[i].clk) {
			data->dpm_table.sclk_table.dpm_levels[data->dpm_table.sclk_table.count].value =
				allowed_vdd_sclk_table->entries[i].clk;
			data->dpm_table.sclk_table.dpm_levels[data->dpm_table.sclk_table.count].enabled = (i == 0) ? 1 : 0;
			data->dpm_table.sclk_table.count++;
		}
	}

	PP_ASSERT_WITH_CODE(allowed_vdd_mclk_table != NULL,
		"MCLK dependency table is missing. This table is mandatory", return -EINVAL);
	/* Initialize Mclk DPM table based on allow Mclk values */
	data->dpm_table.mclk_table.count = 0;
	for (i = 0; i < allowed_vdd_mclk_table->count; i++) {
		if (i == 0 || data->dpm_table.mclk_table.dpm_levels[data->dpm_table.mclk_table.count-1].value !=
			allowed_vdd_mclk_table->entries[i].clk) {
			data->dpm_table.mclk_table.dpm_levels[data->dpm_table.mclk_table.count].value =
				allowed_vdd_mclk_table->entries[i].clk;
			data->dpm_table.mclk_table.dpm_levels[data->dpm_table.mclk_table.count].enabled = (i == 0) ? 1 : 0;
			data->dpm_table.mclk_table.count++;
		}
	}

	/* Initialize Vddc DPM table based on allow Vddc values.  And populate corresponding std values. */
	for (i = 0; i < allowed_vdd_sclk_table->count; i++) {
		data->dpm_table.vddc_table.dpm_levels[i].value = allowed_vdd_mclk_table->entries[i].v;
		data->dpm_table.vddc_table.dpm_levels[i].param1 = std_voltage_table->entries[i].Leakage;
		/* param1 is for corresponding std voltage */
		data->dpm_table.vddc_table.dpm_levels[i].enabled = 1;
	}

	data->dpm_table.vddc_table.count = allowed_vdd_sclk_table->count;
	allowed_vdd_mclk_table = hwmgr->dyn_state.vddci_dependency_on_mclk;

	if (NULL != allowed_vdd_mclk_table) {
		/* Initialize Vddci DPM table based on allow Mclk values */
		for (i = 0; i < allowed_vdd_mclk_table->count; i++) {
			data->dpm_table.vddci_table.dpm_levels[i].value = allowed_vdd_mclk_table->entries[i].v;
			data->dpm_table.vddci_table.dpm_levels[i].enabled = 1;
		}
		data->dpm_table.vddci_table.count = allowed_vdd_mclk_table->count;
	}

	allowed_vdd_mclk_table = hwmgr->dyn_state.mvdd_dependency_on_mclk;

	if (NULL != allowed_vdd_mclk_table) {
		/*
		 * Initialize MVDD DPM table based on allow Mclk
		 * values
		 */
		for (i = 0; i < allowed_vdd_mclk_table->count; i++) {
			data->dpm_table.mvdd_table.dpm_levels[i].value = allowed_vdd_mclk_table->entries[i].v;
			data->dpm_table.mvdd_table.dpm_levels[i].enabled = 1;
		}
		data->dpm_table.mvdd_table.count = allowed_vdd_mclk_table->count;
	}

	return 0;
}

static int smu7_setup_dpm_tables_v1(struct pp_hwmgr *hwmgr)
{
	struct smu7_hwmgr *data = (struct smu7_hwmgr *)(hwmgr->backend);
	struct phm_ppt_v1_information *table_info =
			(struct phm_ppt_v1_information *)(hwmgr->pptable);
	uint32_t i;

	struct phm_ppt_v1_clock_voltage_dependency_table *dep_sclk_table;
	struct phm_ppt_v1_clock_voltage_dependency_table *dep_mclk_table;

	if (table_info == NULL)
		return -EINVAL;

	dep_sclk_table = table_info->vdd_dep_on_sclk;
	dep_mclk_table = table_info->vdd_dep_on_mclk;

	PP_ASSERT_WITH_CODE(dep_sclk_table != NULL,
			"SCLK dependency table is missing.",
			return -EINVAL);
	PP_ASSERT_WITH_CODE(dep_sclk_table->count >= 1,
			"SCLK dependency table count is 0.",
			return -EINVAL);

	PP_ASSERT_WITH_CODE(dep_mclk_table != NULL,
			"MCLK dependency table is missing.",
			return -EINVAL);
	PP_ASSERT_WITH_CODE(dep_mclk_table->count >= 1,
			"MCLK dependency table count is 0",
			return -EINVAL);

	/* Initialize Sclk DPM table based on allow Sclk values */
	data->dpm_table.sclk_table.count = 0;
	for (i = 0; i < dep_sclk_table->count; i++) {
		if (i == 0 || data->dpm_table.sclk_table.dpm_levels[data->dpm_table.sclk_table.count - 1].value !=
						dep_sclk_table->entries[i].clk) {

			data->dpm_table.sclk_table.dpm_levels[data->dpm_table.sclk_table.count].value =
					dep_sclk_table->entries[i].clk;

			data->dpm_table.sclk_table.dpm_levels[data->dpm_table.sclk_table.count].enabled =
					(i == 0) ? true : false;
			data->dpm_table.sclk_table.count++;
		}
	}
	if (hwmgr->platform_descriptor.overdriveLimit.engineClock == 0)
		hwmgr->platform_descriptor.overdriveLimit.engineClock = dep_sclk_table->entries[i-1].clk;
	/* Initialize Mclk DPM table based on allow Mclk values */
	data->dpm_table.mclk_table.count = 0;
	for (i = 0; i < dep_mclk_table->count; i++) {
		if (i == 0 || data->dpm_table.mclk_table.dpm_levels
				[data->dpm_table.mclk_table.count - 1].value !=
						dep_mclk_table->entries[i].clk) {
			data->dpm_table.mclk_table.dpm_levels[data->dpm_table.mclk_table.count].value =
							dep_mclk_table->entries[i].clk;
			data->dpm_table.mclk_table.dpm_levels[data->dpm_table.mclk_table.count].enabled =
							(i == 0) ? true : false;
			data->dpm_table.mclk_table.count++;
		}
	}

	if (hwmgr->platform_descriptor.overdriveLimit.memoryClock == 0)
		hwmgr->platform_descriptor.overdriveLimit.memoryClock = dep_mclk_table->entries[i-1].clk;
	return 0;
}

static int smu7_odn_initial_default_setting(struct pp_hwmgr *hwmgr)
{
	struct smu7_hwmgr *data = (struct smu7_hwmgr *)(hwmgr->backend);
	struct smu7_odn_dpm_table *odn_table = &(data->odn_dpm_table);
	struct phm_ppt_v1_information *table_info =
			(struct phm_ppt_v1_information *)(hwmgr->pptable);
	uint32_t i;

	struct phm_ppt_v1_clock_voltage_dependency_table *dep_sclk_table;
	struct phm_ppt_v1_clock_voltage_dependency_table *dep_mclk_table;
	struct phm_odn_performance_level *entries;

	if (table_info == NULL)
		return -EINVAL;

	dep_sclk_table = table_info->vdd_dep_on_sclk;
	dep_mclk_table = table_info->vdd_dep_on_mclk;

	odn_table->odn_core_clock_dpm_levels.num_of_pl =
						data->golden_dpm_table.sclk_table.count;
	entries = odn_table->odn_core_clock_dpm_levels.entries;
	for (i=0; i<data->golden_dpm_table.sclk_table.count; i++) {
		entries[i].clock = data->golden_dpm_table.sclk_table.dpm_levels[i].value;
		entries[i].enabled = true;
		entries[i].vddc = dep_sclk_table->entries[i].vddc;
	}

	smu_get_voltage_dependency_table_ppt_v1(dep_sclk_table,
		(struct phm_ppt_v1_clock_voltage_dependency_table *)&(odn_table->vdd_dependency_on_sclk));

	odn_table->odn_memory_clock_dpm_levels.num_of_pl =
						data->golden_dpm_table.mclk_table.count;
	entries = odn_table->odn_memory_clock_dpm_levels.entries;
	for (i=0; i<data->golden_dpm_table.mclk_table.count; i++) {
		entries[i].clock = data->golden_dpm_table.mclk_table.dpm_levels[i].value;
		entries[i].enabled = true;
		entries[i].vddc = dep_mclk_table->entries[i].vddc;
	}

	smu_get_voltage_dependency_table_ppt_v1(dep_mclk_table,
		(struct phm_ppt_v1_clock_voltage_dependency_table *)&(odn_table->vdd_dependency_on_mclk));

	return 0;
}

static void smu7_setup_voltage_range_from_vbios(struct pp_hwmgr *hwmgr)
{
	struct smu7_hwmgr *data = (struct smu7_hwmgr *)(hwmgr->backend);
	struct phm_ppt_v1_clock_voltage_dependency_table *dep_sclk_table;
	struct phm_ppt_v1_information *table_info =
			(struct phm_ppt_v1_information *)(hwmgr->pptable);
	uint32_t min_vddc = 0;
	uint32_t max_vddc = 0;

	if (!table_info)
		return;

	dep_sclk_table = table_info->vdd_dep_on_sclk;

	atomctrl_get_voltage_range(hwmgr, &max_vddc, &min_vddc);

	if (min_vddc == 0 || min_vddc > 2000
		|| min_vddc > dep_sclk_table->entries[0].vddc)
		min_vddc = dep_sclk_table->entries[0].vddc;

	if (max_vddc == 0 || max_vddc > 2000
		|| max_vddc < dep_sclk_table->entries[dep_sclk_table->count-1].vddc)
		max_vddc = dep_sclk_table->entries[dep_sclk_table->count-1].vddc;

	data->odn_dpm_table.min_vddc = min_vddc;
	data->odn_dpm_table.max_vddc = max_vddc;
}

static void smu7_check_dpm_table_updated(struct pp_hwmgr *hwmgr)
{
	struct smu7_hwmgr *data = (struct smu7_hwmgr *)(hwmgr->backend);
	struct smu7_odn_dpm_table *odn_table = &(data->odn_dpm_table);
	struct phm_ppt_v1_information *table_info =
			(struct phm_ppt_v1_information *)(hwmgr->pptable);
	uint32_t i;

	struct phm_ppt_v1_clock_voltage_dependency_table *dep_table;
	struct phm_ppt_v1_clock_voltage_dependency_table *odn_dep_table;

	if (table_info == NULL)
		return;

	for (i = 0; i < data->dpm_table.sclk_table.count; i++) {
		if (odn_table->odn_core_clock_dpm_levels.entries[i].clock !=
					data->dpm_table.sclk_table.dpm_levels[i].value) {
			data->need_update_smu7_dpm_table |= DPMTABLE_OD_UPDATE_SCLK;
			break;
		}
	}

	for (i = 0; i < data->dpm_table.mclk_table.count; i++) {
		if (odn_table->odn_memory_clock_dpm_levels.entries[i].clock !=
					data->dpm_table.mclk_table.dpm_levels[i].value) {
			data->need_update_smu7_dpm_table |= DPMTABLE_OD_UPDATE_MCLK;
			break;
		}
	}

	dep_table = table_info->vdd_dep_on_mclk;
	odn_dep_table = (struct phm_ppt_v1_clock_voltage_dependency_table *)&(odn_table->vdd_dependency_on_mclk);

	for (i = 0; i < dep_table->count; i++) {
		if (dep_table->entries[i].vddc != odn_dep_table->entries[i].vddc) {
			data->need_update_smu7_dpm_table |= DPMTABLE_OD_UPDATE_VDDC | DPMTABLE_OD_UPDATE_MCLK;
			return;
		}
	}

	dep_table = table_info->vdd_dep_on_sclk;
	odn_dep_table = (struct phm_ppt_v1_clock_voltage_dependency_table *)&(odn_table->vdd_dependency_on_sclk);
	for (i = 0; i < dep_table->count; i++) {
		if (dep_table->entries[i].vddc != odn_dep_table->entries[i].vddc) {
			data->need_update_smu7_dpm_table |= DPMTABLE_OD_UPDATE_VDDC | DPMTABLE_OD_UPDATE_SCLK;
			return;
		}
	}
	if (data->need_update_smu7_dpm_table & DPMTABLE_OD_UPDATE_VDDC) {
		data->need_update_smu7_dpm_table &= ~DPMTABLE_OD_UPDATE_VDDC;
		data->need_update_smu7_dpm_table |= DPMTABLE_OD_UPDATE_SCLK | DPMTABLE_OD_UPDATE_MCLK;
	}
}

static int smu7_setup_default_dpm_tables(struct pp_hwmgr *hwmgr)
{
	struct smu7_hwmgr *data = (struct smu7_hwmgr *)(hwmgr->backend);

	smu7_reset_dpm_tables(hwmgr);

	if (hwmgr->pp_table_version == PP_TABLE_V1)
		smu7_setup_dpm_tables_v1(hwmgr);
	else if (hwmgr->pp_table_version == PP_TABLE_V0)
		smu7_setup_dpm_tables_v0(hwmgr);

	smu7_setup_default_pcie_table(hwmgr);

	/* save a copy of the default DPM table */
	memcpy(&(data->golden_dpm_table), &(data->dpm_table),
			sizeof(struct smu7_dpm_table));

	/* initialize ODN table */
	if (hwmgr->od_enabled) {
		if (data->odn_dpm_table.max_vddc) {
			smu7_check_dpm_table_updated(hwmgr);
		} else {
			smu7_setup_voltage_range_from_vbios(hwmgr);
			smu7_odn_initial_default_setting(hwmgr);
		}
	}
	return 0;
}

static int smu7_enable_vrhot_gpio_interrupt(struct pp_hwmgr *hwmgr)
{

	if (phm_cap_enabled(hwmgr->platform_descriptor.platformCaps,
			PHM_PlatformCaps_RegulatorHot))
		return smum_send_msg_to_smc(hwmgr,
				PPSMC_MSG_EnableVRHotGPIOInterrupt);

	return 0;
}

static int smu7_enable_sclk_control(struct pp_hwmgr *hwmgr)
{
	PHM_WRITE_INDIRECT_FIELD(hwmgr->device, CGS_IND_REG__SMC, SCLK_PWRMGT_CNTL,
			SCLK_PWRMGT_OFF, 0);
	return 0;
}

static int smu7_enable_ulv(struct pp_hwmgr *hwmgr)
{
	struct smu7_hwmgr *data = (struct smu7_hwmgr *)(hwmgr->backend);

	if (data->ulv_supported)
		return smum_send_msg_to_smc(hwmgr, PPSMC_MSG_EnableULV);

	return 0;
}

static int smu7_disable_ulv(struct pp_hwmgr *hwmgr)
{
	struct smu7_hwmgr *data = (struct smu7_hwmgr *)(hwmgr->backend);

	if (data->ulv_supported)
		return smum_send_msg_to_smc(hwmgr, PPSMC_MSG_DisableULV);

	return 0;
}

static int smu7_enable_deep_sleep_master_switch(struct pp_hwmgr *hwmgr)
{
	if (phm_cap_enabled(hwmgr->platform_descriptor.platformCaps,
			PHM_PlatformCaps_SclkDeepSleep)) {
		if (smum_send_msg_to_smc(hwmgr, PPSMC_MSG_MASTER_DeepSleep_ON))
			PP_ASSERT_WITH_CODE(false,
					"Attempt to enable Master Deep Sleep switch failed!",
					return -EINVAL);
	} else {
		if (smum_send_msg_to_smc(hwmgr,
				PPSMC_MSG_MASTER_DeepSleep_OFF)) {
			PP_ASSERT_WITH_CODE(false,
					"Attempt to disable Master Deep Sleep switch failed!",
					return -EINVAL);
		}
	}

	return 0;
}

static int smu7_disable_deep_sleep_master_switch(struct pp_hwmgr *hwmgr)
{
	if (phm_cap_enabled(hwmgr->platform_descriptor.platformCaps,
			PHM_PlatformCaps_SclkDeepSleep)) {
		if (smum_send_msg_to_smc(hwmgr,
				PPSMC_MSG_MASTER_DeepSleep_OFF)) {
			PP_ASSERT_WITH_CODE(false,
					"Attempt to disable Master Deep Sleep switch failed!",
					return -EINVAL);
		}
	}

	return 0;
}

static int smu7_disable_sclk_vce_handshake(struct pp_hwmgr *hwmgr)
{
	struct smu7_hwmgr *data = (struct smu7_hwmgr *)(hwmgr->backend);
	uint32_t soft_register_value = 0;
	uint32_t handshake_disables_offset = data->soft_regs_start
				+ smum_get_offsetof(hwmgr,
					SMU_SoftRegisters, HandshakeDisables);

	soft_register_value = cgs_read_ind_register(hwmgr->device,
				CGS_IND_REG__SMC, handshake_disables_offset);
	soft_register_value |= SMU7_VCE_SCLK_HANDSHAKE_DISABLE;
	cgs_write_ind_register(hwmgr->device, CGS_IND_REG__SMC,
			handshake_disables_offset, soft_register_value);
	return 0;
}

static int smu7_disable_handshake_uvd(struct pp_hwmgr *hwmgr)
{
	struct smu7_hwmgr *data = (struct smu7_hwmgr *)(hwmgr->backend);
	uint32_t soft_register_value = 0;
	uint32_t handshake_disables_offset = data->soft_regs_start
				+ smum_get_offsetof(hwmgr,
					SMU_SoftRegisters, HandshakeDisables);

	soft_register_value = cgs_read_ind_register(hwmgr->device,
				CGS_IND_REG__SMC, handshake_disables_offset);
	soft_register_value |= smum_get_mac_definition(hwmgr,
					SMU_UVD_MCLK_HANDSHAKE_DISABLE);
	cgs_write_ind_register(hwmgr->device, CGS_IND_REG__SMC,
			handshake_disables_offset, soft_register_value);
	return 0;
}

static int smu7_enable_sclk_mclk_dpm(struct pp_hwmgr *hwmgr)
{
	struct smu7_hwmgr *data = (struct smu7_hwmgr *)(hwmgr->backend);

	/* enable SCLK dpm */
	if (!data->sclk_dpm_key_disabled) {
		if (hwmgr->chip_id == CHIP_VEGAM)
			smu7_disable_sclk_vce_handshake(hwmgr);

		PP_ASSERT_WITH_CODE(
		(0 == smum_send_msg_to_smc(hwmgr, PPSMC_MSG_DPM_Enable)),
		"Failed to enable SCLK DPM during DPM Start Function!",
		return -EINVAL);
	}

	/* enable MCLK dpm */
	if (0 == data->mclk_dpm_key_disabled) {
		if (!(hwmgr->feature_mask & PP_UVD_HANDSHAKE_MASK))
			smu7_disable_handshake_uvd(hwmgr);

		PP_ASSERT_WITH_CODE(
				(0 == smum_send_msg_to_smc(hwmgr,
						PPSMC_MSG_MCLKDPM_Enable)),
				"Failed to enable MCLK DPM during DPM Start Function!",
				return -EINVAL);

		if (hwmgr->chip_family != CHIP_VEGAM)
			PHM_WRITE_FIELD(hwmgr->device, MC_SEQ_CNTL_3, CAC_EN, 0x1);


		if (hwmgr->chip_family == AMDGPU_FAMILY_CI) {
			cgs_write_ind_register(hwmgr->device, CGS_IND_REG__SMC, 0xc0400d30, 0x5);
			cgs_write_ind_register(hwmgr->device, CGS_IND_REG__SMC, 0xc0400d3c, 0x5);
			cgs_write_ind_register(hwmgr->device, CGS_IND_REG__SMC, 0xc0400d80, 0x100005);
			udelay(10);
			cgs_write_ind_register(hwmgr->device, CGS_IND_REG__SMC, 0xc0400d30, 0x400005);
			cgs_write_ind_register(hwmgr->device, CGS_IND_REG__SMC, 0xc0400d3c, 0x400005);
			cgs_write_ind_register(hwmgr->device, CGS_IND_REG__SMC, 0xc0400d80, 0x500005);
		} else {
			cgs_write_ind_register(hwmgr->device, CGS_IND_REG__SMC, ixLCAC_MC0_CNTL, 0x5);
			cgs_write_ind_register(hwmgr->device, CGS_IND_REG__SMC, ixLCAC_MC1_CNTL, 0x5);
			cgs_write_ind_register(hwmgr->device, CGS_IND_REG__SMC, ixLCAC_CPL_CNTL, 0x100005);
			udelay(10);
			if (hwmgr->chip_id == CHIP_VEGAM) {
				cgs_write_ind_register(hwmgr->device, CGS_IND_REG__SMC, ixLCAC_MC0_CNTL, 0x400009);
				cgs_write_ind_register(hwmgr->device, CGS_IND_REG__SMC, ixLCAC_MC1_CNTL, 0x400009);
			} else {
				cgs_write_ind_register(hwmgr->device, CGS_IND_REG__SMC, ixLCAC_MC0_CNTL, 0x400005);
				cgs_write_ind_register(hwmgr->device, CGS_IND_REG__SMC, ixLCAC_MC1_CNTL, 0x400005);
			}
			cgs_write_ind_register(hwmgr->device, CGS_IND_REG__SMC, ixLCAC_CPL_CNTL, 0x500005);
		}
	}

	return 0;
}

static int smu7_start_dpm(struct pp_hwmgr *hwmgr)
{
	struct smu7_hwmgr *data = (struct smu7_hwmgr *)(hwmgr->backend);

	/*enable general power management */

	PHM_WRITE_INDIRECT_FIELD(hwmgr->device, CGS_IND_REG__SMC, GENERAL_PWRMGT,
			GLOBAL_PWRMGT_EN, 1);

	/* enable sclk deep sleep */

	PHM_WRITE_INDIRECT_FIELD(hwmgr->device, CGS_IND_REG__SMC, SCLK_PWRMGT_CNTL,
			DYNAMIC_PM_EN, 1);

	/* prepare for PCIE DPM */

	cgs_write_ind_register(hwmgr->device, CGS_IND_REG__SMC,
			data->soft_regs_start +
			smum_get_offsetof(hwmgr, SMU_SoftRegisters,
						VoltageChangeTimeout), 0x1000);
	PHM_WRITE_INDIRECT_FIELD(hwmgr->device, CGS_IND_REG__PCIE,
			SWRST_COMMAND_1, RESETLC, 0x0);

	if (hwmgr->chip_family == AMDGPU_FAMILY_CI)
		cgs_write_register(hwmgr->device, 0x1488,
			(cgs_read_register(hwmgr->device, 0x1488) & ~0x1));

	if (smu7_enable_sclk_mclk_dpm(hwmgr)) {
		pr_err("Failed to enable Sclk DPM and Mclk DPM!");
		return -EINVAL;
	}

	/* enable PCIE dpm */
	if (0 == data->pcie_dpm_key_disabled) {
		PP_ASSERT_WITH_CODE(
				(0 == smum_send_msg_to_smc(hwmgr,
						PPSMC_MSG_PCIeDPM_Enable)),
				"Failed to enable pcie DPM during DPM Start Function!",
				return -EINVAL);
	}

	if (phm_cap_enabled(hwmgr->platform_descriptor.platformCaps,
				PHM_PlatformCaps_Falcon_QuickTransition)) {
		PP_ASSERT_WITH_CODE((0 == smum_send_msg_to_smc(hwmgr,
				PPSMC_MSG_EnableACDCGPIOInterrupt)),
				"Failed to enable AC DC GPIO Interrupt!",
				);
	}

	return 0;
}

static int smu7_disable_sclk_mclk_dpm(struct pp_hwmgr *hwmgr)
{
	struct smu7_hwmgr *data = (struct smu7_hwmgr *)(hwmgr->backend);

	/* disable SCLK dpm */
	if (!data->sclk_dpm_key_disabled) {
		PP_ASSERT_WITH_CODE(true == smum_is_dpm_running(hwmgr),
				"Trying to disable SCLK DPM when DPM is disabled",
				return 0);
		smum_send_msg_to_smc(hwmgr, PPSMC_MSG_DPM_Disable);
	}

	/* disable MCLK dpm */
	if (!data->mclk_dpm_key_disabled) {
		PP_ASSERT_WITH_CODE(true == smum_is_dpm_running(hwmgr),
				"Trying to disable MCLK DPM when DPM is disabled",
				return 0);
		smum_send_msg_to_smc(hwmgr, PPSMC_MSG_MCLKDPM_Disable);
	}

	return 0;
}

static int smu7_stop_dpm(struct pp_hwmgr *hwmgr)
{
	struct smu7_hwmgr *data = (struct smu7_hwmgr *)(hwmgr->backend);

	/* disable general power management */
	PHM_WRITE_INDIRECT_FIELD(hwmgr->device, CGS_IND_REG__SMC, GENERAL_PWRMGT,
			GLOBAL_PWRMGT_EN, 0);
	/* disable sclk deep sleep */
	PHM_WRITE_INDIRECT_FIELD(hwmgr->device, CGS_IND_REG__SMC, SCLK_PWRMGT_CNTL,
			DYNAMIC_PM_EN, 0);

	/* disable PCIE dpm */
	if (!data->pcie_dpm_key_disabled) {
		PP_ASSERT_WITH_CODE(
				(smum_send_msg_to_smc(hwmgr,
						PPSMC_MSG_PCIeDPM_Disable) == 0),
				"Failed to disable pcie DPM during DPM Stop Function!",
				return -EINVAL);
	}

	smu7_disable_sclk_mclk_dpm(hwmgr);

	PP_ASSERT_WITH_CODE(true == smum_is_dpm_running(hwmgr),
			"Trying to disable voltage DPM when DPM is disabled",
			return 0);

	smum_send_msg_to_smc(hwmgr, PPSMC_MSG_Voltage_Cntl_Disable);

	return 0;
}

static void smu7_set_dpm_event_sources(struct pp_hwmgr *hwmgr, uint32_t sources)
{
	bool protection;
	enum DPM_EVENT_SRC src;

	switch (sources) {
	default:
		pr_err("Unknown throttling event sources.");
		/* fall through */
	case 0:
		protection = false;
		/* src is unused */
		break;
	case (1 << PHM_AutoThrottleSource_Thermal):
		protection = true;
		src = DPM_EVENT_SRC_DIGITAL;
		break;
	case (1 << PHM_AutoThrottleSource_External):
		protection = true;
		src = DPM_EVENT_SRC_EXTERNAL;
		break;
	case (1 << PHM_AutoThrottleSource_External) |
			(1 << PHM_AutoThrottleSource_Thermal):
		protection = true;
		src = DPM_EVENT_SRC_DIGITAL_OR_EXTERNAL;
		break;
	}
	/* Order matters - don't enable thermal protection for the wrong source. */
	if (protection) {
		PHM_WRITE_INDIRECT_FIELD(hwmgr->device, CGS_IND_REG__SMC, CG_THERMAL_CTRL,
				DPM_EVENT_SRC, src);
		PHM_WRITE_INDIRECT_FIELD(hwmgr->device, CGS_IND_REG__SMC, GENERAL_PWRMGT,
				THERMAL_PROTECTION_DIS,
				!phm_cap_enabled(hwmgr->platform_descriptor.platformCaps,
						PHM_PlatformCaps_ThermalController));
	} else
		PHM_WRITE_INDIRECT_FIELD(hwmgr->device, CGS_IND_REG__SMC, GENERAL_PWRMGT,
				THERMAL_PROTECTION_DIS, 1);
}

static int smu7_enable_auto_throttle_source(struct pp_hwmgr *hwmgr,
		PHM_AutoThrottleSource source)
{
	struct smu7_hwmgr *data = (struct smu7_hwmgr *)(hwmgr->backend);

	if (!(data->active_auto_throttle_sources & (1 << source))) {
		data->active_auto_throttle_sources |= 1 << source;
		smu7_set_dpm_event_sources(hwmgr, data->active_auto_throttle_sources);
	}
	return 0;
}

static int smu7_enable_thermal_auto_throttle(struct pp_hwmgr *hwmgr)
{
	return smu7_enable_auto_throttle_source(hwmgr, PHM_AutoThrottleSource_Thermal);
}

static int smu7_disable_auto_throttle_source(struct pp_hwmgr *hwmgr,
		PHM_AutoThrottleSource source)
{
	struct smu7_hwmgr *data = (struct smu7_hwmgr *)(hwmgr->backend);

	if (data->active_auto_throttle_sources & (1 << source)) {
		data->active_auto_throttle_sources &= ~(1 << source);
		smu7_set_dpm_event_sources(hwmgr, data->active_auto_throttle_sources);
	}
	return 0;
}

static int smu7_disable_thermal_auto_throttle(struct pp_hwmgr *hwmgr)
{
	return smu7_disable_auto_throttle_source(hwmgr, PHM_AutoThrottleSource_Thermal);
}

static int smu7_pcie_performance_request(struct pp_hwmgr *hwmgr)
{
	struct smu7_hwmgr *data = (struct smu7_hwmgr *)(hwmgr->backend);
	data->pcie_performance_request = true;

	return 0;
}

static int smu7_enable_dpm_tasks(struct pp_hwmgr *hwmgr)
{
	int tmp_result = 0;
	int result = 0;

	if (smu7_voltage_control(hwmgr)) {
		tmp_result = smu7_enable_voltage_control(hwmgr);
		PP_ASSERT_WITH_CODE(tmp_result == 0,
				"Failed to enable voltage control!",
				result = tmp_result);

		tmp_result = smu7_construct_voltage_tables(hwmgr);
		PP_ASSERT_WITH_CODE((0 == tmp_result),
				"Failed to construct voltage tables!",
				result = tmp_result);
	}
	smum_initialize_mc_reg_table(hwmgr);

	if (phm_cap_enabled(hwmgr->platform_descriptor.platformCaps,
			PHM_PlatformCaps_EngineSpreadSpectrumSupport))
		PHM_WRITE_INDIRECT_FIELD(hwmgr->device, CGS_IND_REG__SMC,
				GENERAL_PWRMGT, DYN_SPREAD_SPECTRUM_EN, 1);

	if (phm_cap_enabled(hwmgr->platform_descriptor.platformCaps,
			PHM_PlatformCaps_ThermalController))
		PHM_WRITE_INDIRECT_FIELD(hwmgr->device, CGS_IND_REG__SMC,
				GENERAL_PWRMGT, THERMAL_PROTECTION_DIS, 0);

	tmp_result = smu7_program_static_screen_threshold_parameters(hwmgr);
	PP_ASSERT_WITH_CODE((0 == tmp_result),
			"Failed to program static screen threshold parameters!",
			result = tmp_result);

	tmp_result = smu7_enable_display_gap(hwmgr);
	PP_ASSERT_WITH_CODE((0 == tmp_result),
			"Failed to enable display gap!", result = tmp_result);

	tmp_result = smu7_program_voting_clients(hwmgr);
	PP_ASSERT_WITH_CODE((0 == tmp_result),
			"Failed to program voting clients!", result = tmp_result);

	tmp_result = smum_process_firmware_header(hwmgr);
	PP_ASSERT_WITH_CODE((0 == tmp_result),
			"Failed to process firmware header!", result = tmp_result);

	if (hwmgr->chip_id != CHIP_VEGAM) {
		tmp_result = smu7_initial_switch_from_arbf0_to_f1(hwmgr);
		PP_ASSERT_WITH_CODE((0 == tmp_result),
				"Failed to initialize switch from ArbF0 to F1!",
				result = tmp_result);
	}

	result = smu7_setup_default_dpm_tables(hwmgr);
	PP_ASSERT_WITH_CODE(0 == result,
			"Failed to setup default DPM tables!", return result);

	tmp_result = smum_init_smc_table(hwmgr);
	PP_ASSERT_WITH_CODE((0 == tmp_result),
			"Failed to initialize SMC table!", result = tmp_result);

	tmp_result = smu7_enable_vrhot_gpio_interrupt(hwmgr);
	PP_ASSERT_WITH_CODE((0 == tmp_result),
			"Failed to enable VR hot GPIO interrupt!", result = tmp_result);

	smum_send_msg_to_smc(hwmgr, (PPSMC_Msg)PPSMC_NoDisplay);

	tmp_result = smu7_enable_sclk_control(hwmgr);
	PP_ASSERT_WITH_CODE((0 == tmp_result),
			"Failed to enable SCLK control!", result = tmp_result);

	tmp_result = smu7_enable_smc_voltage_controller(hwmgr);
	PP_ASSERT_WITH_CODE((0 == tmp_result),
			"Failed to enable voltage control!", result = tmp_result);

	tmp_result = smu7_enable_ulv(hwmgr);
	PP_ASSERT_WITH_CODE((0 == tmp_result),
			"Failed to enable ULV!", result = tmp_result);

	tmp_result = smu7_enable_deep_sleep_master_switch(hwmgr);
	PP_ASSERT_WITH_CODE((0 == tmp_result),
			"Failed to enable deep sleep master switch!", result = tmp_result);

	tmp_result = smu7_enable_didt_config(hwmgr);
	PP_ASSERT_WITH_CODE((tmp_result == 0),
			"Failed to enable deep sleep master switch!", result = tmp_result);

	tmp_result = smu7_start_dpm(hwmgr);
	PP_ASSERT_WITH_CODE((0 == tmp_result),
			"Failed to start DPM!", result = tmp_result);

	tmp_result = smu7_enable_smc_cac(hwmgr);
	PP_ASSERT_WITH_CODE((0 == tmp_result),
			"Failed to enable SMC CAC!", result = tmp_result);

	tmp_result = smu7_enable_power_containment(hwmgr);
	PP_ASSERT_WITH_CODE((0 == tmp_result),
			"Failed to enable power containment!", result = tmp_result);

	tmp_result = smu7_power_control_set_level(hwmgr);
	PP_ASSERT_WITH_CODE((0 == tmp_result),
			"Failed to power control set level!", result = tmp_result);

	tmp_result = smu7_enable_thermal_auto_throttle(hwmgr);
	PP_ASSERT_WITH_CODE((0 == tmp_result),
			"Failed to enable thermal auto throttle!", result = tmp_result);

	tmp_result = smu7_pcie_performance_request(hwmgr);
	PP_ASSERT_WITH_CODE((0 == tmp_result),
			"pcie performance request failed!", result = tmp_result);

	return 0;
}

static int smu7_avfs_control(struct pp_hwmgr *hwmgr, bool enable)
{
	if (!hwmgr->avfs_supported)
		return 0;

	if (enable) {
		if (!PHM_READ_VFPF_INDIRECT_FIELD(hwmgr->device,
				CGS_IND_REG__SMC, FEATURE_STATUS, AVS_ON)) {
			PP_ASSERT_WITH_CODE(!smum_send_msg_to_smc(
					hwmgr, PPSMC_MSG_EnableAvfs),
					"Failed to enable AVFS!",
					return -EINVAL);
		}
	} else if (PHM_READ_VFPF_INDIRECT_FIELD(hwmgr->device,
			CGS_IND_REG__SMC, FEATURE_STATUS, AVS_ON)) {
		PP_ASSERT_WITH_CODE(!smum_send_msg_to_smc(
				hwmgr, PPSMC_MSG_DisableAvfs),
				"Failed to disable AVFS!",
				return -EINVAL);
	}

	return 0;
}

static int smu7_update_avfs(struct pp_hwmgr *hwmgr)
{
	struct smu7_hwmgr *data = (struct smu7_hwmgr *)(hwmgr->backend);

	if (!hwmgr->avfs_supported)
		return 0;

	if (data->need_update_smu7_dpm_table & DPMTABLE_OD_UPDATE_VDDC) {
		smu7_avfs_control(hwmgr, false);
	} else if (data->need_update_smu7_dpm_table & DPMTABLE_OD_UPDATE_SCLK) {
		smu7_avfs_control(hwmgr, false);
		smu7_avfs_control(hwmgr, true);
	} else {
		smu7_avfs_control(hwmgr, true);
	}

	return 0;
}

int smu7_disable_dpm_tasks(struct pp_hwmgr *hwmgr)
{
	int tmp_result, result = 0;

	if (phm_cap_enabled(hwmgr->platform_descriptor.platformCaps,
			PHM_PlatformCaps_ThermalController))
		PHM_WRITE_INDIRECT_FIELD(hwmgr->device, CGS_IND_REG__SMC,
				GENERAL_PWRMGT, THERMAL_PROTECTION_DIS, 1);

	tmp_result = smu7_disable_power_containment(hwmgr);
	PP_ASSERT_WITH_CODE((tmp_result == 0),
			"Failed to disable power containment!", result = tmp_result);

	tmp_result = smu7_disable_smc_cac(hwmgr);
	PP_ASSERT_WITH_CODE((tmp_result == 0),
			"Failed to disable SMC CAC!", result = tmp_result);

	tmp_result = smu7_disable_didt_config(hwmgr);
	PP_ASSERT_WITH_CODE((tmp_result == 0),
			"Failed to disable DIDT!", result = tmp_result);

	PHM_WRITE_INDIRECT_FIELD(hwmgr->device, CGS_IND_REG__SMC,
			CG_SPLL_SPREAD_SPECTRUM, SSEN, 0);
	PHM_WRITE_INDIRECT_FIELD(hwmgr->device, CGS_IND_REG__SMC,
			GENERAL_PWRMGT, DYN_SPREAD_SPECTRUM_EN, 0);

	tmp_result = smu7_disable_thermal_auto_throttle(hwmgr);
	PP_ASSERT_WITH_CODE((tmp_result == 0),
			"Failed to disable thermal auto throttle!", result = tmp_result);

	tmp_result = smu7_avfs_control(hwmgr, false);
	PP_ASSERT_WITH_CODE((tmp_result == 0),
			"Failed to disable AVFS!", result = tmp_result);

	tmp_result = smu7_stop_dpm(hwmgr);
	PP_ASSERT_WITH_CODE((tmp_result == 0),
			"Failed to stop DPM!", result = tmp_result);

	tmp_result = smu7_disable_deep_sleep_master_switch(hwmgr);
	PP_ASSERT_WITH_CODE((tmp_result == 0),
			"Failed to disable deep sleep master switch!", result = tmp_result);

	tmp_result = smu7_disable_ulv(hwmgr);
	PP_ASSERT_WITH_CODE((tmp_result == 0),
			"Failed to disable ULV!", result = tmp_result);

	tmp_result = smu7_clear_voting_clients(hwmgr);
	PP_ASSERT_WITH_CODE((tmp_result == 0),
			"Failed to clear voting clients!", result = tmp_result);

	tmp_result = smu7_reset_to_default(hwmgr);
	PP_ASSERT_WITH_CODE((tmp_result == 0),
			"Failed to reset to default!", result = tmp_result);

	tmp_result = smu7_force_switch_to_arbf0(hwmgr);
	PP_ASSERT_WITH_CODE((tmp_result == 0),
			"Failed to force to switch arbf0!", result = tmp_result);

	return result;
}

int smu7_reset_asic_tasks(struct pp_hwmgr *hwmgr)
{

	return 0;
}

static void smu7_init_dpm_defaults(struct pp_hwmgr *hwmgr)
{
	struct smu7_hwmgr *data = (struct smu7_hwmgr *)(hwmgr->backend);
	struct phm_ppt_v1_information *table_info =
			(struct phm_ppt_v1_information *)(hwmgr->pptable);
	struct amdgpu_device *adev = hwmgr->adev;

	data->dll_default_on = false;
	data->mclk_dpm0_activity_target = 0xa;
	data->vddc_vddgfx_delta = 300;
	data->static_screen_threshold = SMU7_STATICSCREENTHRESHOLD_DFLT;
	data->static_screen_threshold_unit = SMU7_STATICSCREENTHRESHOLDUNIT_DFLT;
	data->voting_rights_clients[0] = SMU7_VOTINGRIGHTSCLIENTS_DFLT0;
	data->voting_rights_clients[1]= SMU7_VOTINGRIGHTSCLIENTS_DFLT1;
	data->voting_rights_clients[2] = SMU7_VOTINGRIGHTSCLIENTS_DFLT2;
	data->voting_rights_clients[3]= SMU7_VOTINGRIGHTSCLIENTS_DFLT3;
	data->voting_rights_clients[4]= SMU7_VOTINGRIGHTSCLIENTS_DFLT4;
	data->voting_rights_clients[5]= SMU7_VOTINGRIGHTSCLIENTS_DFLT5;
	data->voting_rights_clients[6]= SMU7_VOTINGRIGHTSCLIENTS_DFLT6;
	data->voting_rights_clients[7]= SMU7_VOTINGRIGHTSCLIENTS_DFLT7;

	data->mclk_dpm_key_disabled = hwmgr->feature_mask & PP_MCLK_DPM_MASK ? false : true;
	data->sclk_dpm_key_disabled = hwmgr->feature_mask & PP_SCLK_DPM_MASK ? false : true;
	data->pcie_dpm_key_disabled = hwmgr->feature_mask & PP_PCIE_DPM_MASK ? false : true;
	/* need to set voltage control types before EVV patching */
	data->voltage_control = SMU7_VOLTAGE_CONTROL_NONE;
	data->vddci_control = SMU7_VOLTAGE_CONTROL_NONE;
	data->mvdd_control = SMU7_VOLTAGE_CONTROL_NONE;
	data->enable_tdc_limit_feature = true;
	data->enable_pkg_pwr_tracking_feature = true;
	data->force_pcie_gen = PP_PCIEGenInvalid;
	data->ulv_supported = hwmgr->feature_mask & PP_ULV_MASK ? true : false;
	data->current_profile_setting.bupdate_sclk = 1;
	data->current_profile_setting.sclk_up_hyst = 0;
	data->current_profile_setting.sclk_down_hyst = 100;
	data->current_profile_setting.sclk_activity = SMU7_SCLK_TARGETACTIVITY_DFLT;
	data->current_profile_setting.bupdate_mclk = 1;
	data->current_profile_setting.mclk_up_hyst = 0;
	data->current_profile_setting.mclk_down_hyst = 100;
	data->current_profile_setting.mclk_activity = SMU7_MCLK_TARGETACTIVITY_DFLT;
	hwmgr->workload_mask = 1 << hwmgr->workload_prority[PP_SMC_POWER_PROFILE_FULLSCREEN3D];
	hwmgr->power_profile_mode = PP_SMC_POWER_PROFILE_FULLSCREEN3D;
	hwmgr->default_power_profile_mode = PP_SMC_POWER_PROFILE_FULLSCREEN3D;

	if (hwmgr->chip_id == CHIP_POLARIS12 || hwmgr->is_kicker) {
		uint8_t tmp1, tmp2;
		uint16_t tmp3 = 0;
		atomctrl_get_svi2_info(hwmgr, VOLTAGE_TYPE_VDDC, &tmp1, &tmp2,
						&tmp3);
		tmp3 = (tmp3 >> 5) & 0x3;
		data->vddc_phase_shed_control = ((tmp3 << 1) | (tmp3 >> 1)) & 0x3;
	} else if (hwmgr->chip_family == AMDGPU_FAMILY_CI) {
		data->vddc_phase_shed_control = 1;
	} else {
		data->vddc_phase_shed_control = 0;
	}

	if (hwmgr->chip_id  == CHIP_HAWAII) {
		data->thermal_temp_setting.temperature_low = 94500;
		data->thermal_temp_setting.temperature_high = 95000;
		data->thermal_temp_setting.temperature_shutdown = 104000;
	} else {
		data->thermal_temp_setting.temperature_low = 99500;
		data->thermal_temp_setting.temperature_high = 100000;
		data->thermal_temp_setting.temperature_shutdown = 104000;
	}

	data->fast_watermark_threshold = 100;
	if (atomctrl_is_voltage_controlled_by_gpio_v3(hwmgr,
			VOLTAGE_TYPE_VDDC, VOLTAGE_OBJ_SVID2))
		data->voltage_control = SMU7_VOLTAGE_CONTROL_BY_SVID2;
	else if (atomctrl_is_voltage_controlled_by_gpio_v3(hwmgr,
			VOLTAGE_TYPE_VDDC, VOLTAGE_OBJ_GPIO_LUT))
		data->voltage_control = SMU7_VOLTAGE_CONTROL_BY_GPIO;

	if (phm_cap_enabled(hwmgr->platform_descriptor.platformCaps,
			PHM_PlatformCaps_ControlVDDGFX)) {
		if (atomctrl_is_voltage_controlled_by_gpio_v3(hwmgr,
			VOLTAGE_TYPE_VDDGFX, VOLTAGE_OBJ_SVID2)) {
			data->vdd_gfx_control = SMU7_VOLTAGE_CONTROL_BY_SVID2;
		}
	}

	if (phm_cap_enabled(hwmgr->platform_descriptor.platformCaps,
			PHM_PlatformCaps_EnableMVDDControl)) {
		if (atomctrl_is_voltage_controlled_by_gpio_v3(hwmgr,
				VOLTAGE_TYPE_MVDDC, VOLTAGE_OBJ_GPIO_LUT))
			data->mvdd_control = SMU7_VOLTAGE_CONTROL_BY_GPIO;
		else if (atomctrl_is_voltage_controlled_by_gpio_v3(hwmgr,
				VOLTAGE_TYPE_MVDDC, VOLTAGE_OBJ_SVID2))
			data->mvdd_control = SMU7_VOLTAGE_CONTROL_BY_SVID2;
	}

	if (SMU7_VOLTAGE_CONTROL_NONE == data->vdd_gfx_control)
		phm_cap_unset(hwmgr->platform_descriptor.platformCaps,
			PHM_PlatformCaps_ControlVDDGFX);

	if (phm_cap_enabled(hwmgr->platform_descriptor.platformCaps,
			PHM_PlatformCaps_ControlVDDCI)) {
		if (atomctrl_is_voltage_controlled_by_gpio_v3(hwmgr,
				VOLTAGE_TYPE_VDDCI, VOLTAGE_OBJ_GPIO_LUT))
			data->vddci_control = SMU7_VOLTAGE_CONTROL_BY_GPIO;
		else if (atomctrl_is_voltage_controlled_by_gpio_v3(hwmgr,
				VOLTAGE_TYPE_VDDCI, VOLTAGE_OBJ_SVID2))
			data->vddci_control = SMU7_VOLTAGE_CONTROL_BY_SVID2;
	}

	if (data->mvdd_control == SMU7_VOLTAGE_CONTROL_NONE)
		phm_cap_unset(hwmgr->platform_descriptor.platformCaps,
				PHM_PlatformCaps_EnableMVDDControl);

	if (data->vddci_control == SMU7_VOLTAGE_CONTROL_NONE)
		phm_cap_unset(hwmgr->platform_descriptor.platformCaps,
				PHM_PlatformCaps_ControlVDDCI);

	if ((hwmgr->pp_table_version != PP_TABLE_V0) && (hwmgr->feature_mask & PP_CLOCK_STRETCH_MASK)
		&& (table_info->cac_dtp_table->usClockStretchAmount != 0))
		phm_cap_set(hwmgr->platform_descriptor.platformCaps,
					PHM_PlatformCaps_ClockStretcher);

	data->pcie_gen_performance.max = PP_PCIEGen1;
	data->pcie_gen_performance.min = PP_PCIEGen3;
	data->pcie_gen_power_saving.max = PP_PCIEGen1;
	data->pcie_gen_power_saving.min = PP_PCIEGen3;
	data->pcie_lane_performance.max = 0;
	data->pcie_lane_performance.min = 16;
	data->pcie_lane_power_saving.max = 0;
	data->pcie_lane_power_saving.min = 16;


	if (adev->pg_flags & AMD_PG_SUPPORT_UVD)
		phm_cap_set(hwmgr->platform_descriptor.platformCaps,
			      PHM_PlatformCaps_UVDPowerGating);
	if (adev->pg_flags & AMD_PG_SUPPORT_VCE)
		phm_cap_set(hwmgr->platform_descriptor.platformCaps,
			      PHM_PlatformCaps_VCEPowerGating);
}

/**
* Get Leakage VDDC based on leakage ID.
*
* @param    hwmgr  the address of the powerplay hardware manager.
* @return   always 0
*/
static int smu7_get_evv_voltages(struct pp_hwmgr *hwmgr)
{
	struct smu7_hwmgr *data = (struct smu7_hwmgr *)(hwmgr->backend);
	uint16_t vv_id;
	uint16_t vddc = 0;
	uint16_t vddgfx = 0;
	uint16_t i, j;
	uint32_t sclk = 0;
	struct phm_ppt_v1_information *table_info =
			(struct phm_ppt_v1_information *)hwmgr->pptable;
	struct phm_ppt_v1_clock_voltage_dependency_table *sclk_table = NULL;


	for (i = 0; i < SMU7_MAX_LEAKAGE_COUNT; i++) {
		vv_id = ATOM_VIRTUAL_VOLTAGE_ID0 + i;

		if (data->vdd_gfx_control == SMU7_VOLTAGE_CONTROL_BY_SVID2) {
			if ((hwmgr->pp_table_version == PP_TABLE_V1)
			    && !phm_get_sclk_for_voltage_evv(hwmgr,
						table_info->vddgfx_lookup_table, vv_id, &sclk)) {
				if (phm_cap_enabled(hwmgr->platform_descriptor.platformCaps,
							PHM_PlatformCaps_ClockStretcher)) {
					sclk_table = table_info->vdd_dep_on_sclk;

					for (j = 1; j < sclk_table->count; j++) {
						if (sclk_table->entries[j].clk == sclk &&
								sclk_table->entries[j].cks_enable == 0) {
							sclk += 5000;
							break;
						}
					}
				}
				if (0 == atomctrl_get_voltage_evv_on_sclk
				    (hwmgr, VOLTAGE_TYPE_VDDGFX, sclk,
				     vv_id, &vddgfx)) {
					/* need to make sure vddgfx is less than 2v or else, it could burn the ASIC. */
					PP_ASSERT_WITH_CODE((vddgfx < 2000 && vddgfx != 0), "Invalid VDDGFX value!", return -EINVAL);

					/* the voltage should not be zero nor equal to leakage ID */
					if (vddgfx != 0 && vddgfx != vv_id) {
						data->vddcgfx_leakage.actual_voltage[data->vddcgfx_leakage.count] = vddgfx;
						data->vddcgfx_leakage.leakage_id[data->vddcgfx_leakage.count] = vv_id;
						data->vddcgfx_leakage.count++;
					}
				} else {
					pr_info("Error retrieving EVV voltage value!\n");
				}
			}
		} else {
			if ((hwmgr->pp_table_version == PP_TABLE_V0)
				|| !phm_get_sclk_for_voltage_evv(hwmgr,
					table_info->vddc_lookup_table, vv_id, &sclk)) {
				if (phm_cap_enabled(hwmgr->platform_descriptor.platformCaps,
						PHM_PlatformCaps_ClockStretcher)) {
					if (table_info == NULL)
						return -EINVAL;
					sclk_table = table_info->vdd_dep_on_sclk;

					for (j = 1; j < sclk_table->count; j++) {
						if (sclk_table->entries[j].clk == sclk &&
								sclk_table->entries[j].cks_enable == 0) {
							sclk += 5000;
							break;
						}
					}
				}

				if (phm_get_voltage_evv_on_sclk(hwmgr,
							VOLTAGE_TYPE_VDDC,
							sclk, vv_id, &vddc) == 0) {
					if (vddc >= 2000 || vddc == 0)
						return -EINVAL;
				} else {
					pr_debug("failed to retrieving EVV voltage!\n");
					continue;
				}

				/* the voltage should not be zero nor equal to leakage ID */
				if (vddc != 0 && vddc != vv_id) {
					data->vddc_leakage.actual_voltage[data->vddc_leakage.count] = (uint16_t)(vddc);
					data->vddc_leakage.leakage_id[data->vddc_leakage.count] = vv_id;
					data->vddc_leakage.count++;
				}
			}
		}
	}

	return 0;
}

/**
 * Change virtual leakage voltage to actual value.
 *
 * @param     hwmgr  the address of the powerplay hardware manager.
 * @param     pointer to changing voltage
 * @param     pointer to leakage table
 */
static void smu7_patch_ppt_v1_with_vdd_leakage(struct pp_hwmgr *hwmgr,
		uint16_t *voltage, struct smu7_leakage_voltage *leakage_table)
{
	uint32_t index;

	/* search for leakage voltage ID 0xff01 ~ 0xff08 */
	for (index = 0; index < leakage_table->count; index++) {
		/* if this voltage matches a leakage voltage ID */
		/* patch with actual leakage voltage */
		if (leakage_table->leakage_id[index] == *voltage) {
			*voltage = leakage_table->actual_voltage[index];
			break;
		}
	}

	if (*voltage > ATOM_VIRTUAL_VOLTAGE_ID0)
		pr_err("Voltage value looks like a Leakage ID but it's not patched \n");
}

/**
* Patch voltage lookup table by EVV leakages.
*
* @param     hwmgr  the address of the powerplay hardware manager.
* @param     pointer to voltage lookup table
* @param     pointer to leakage table
* @return     always 0
*/
static int smu7_patch_lookup_table_with_leakage(struct pp_hwmgr *hwmgr,
		phm_ppt_v1_voltage_lookup_table *lookup_table,
		struct smu7_leakage_voltage *leakage_table)
{
	uint32_t i;

	for (i = 0; i < lookup_table->count; i++)
		smu7_patch_ppt_v1_with_vdd_leakage(hwmgr,
				&lookup_table->entries[i].us_vdd, leakage_table);

	return 0;
}

static int smu7_patch_clock_voltage_limits_with_vddc_leakage(
		struct pp_hwmgr *hwmgr, struct smu7_leakage_voltage *leakage_table,
		uint16_t *vddc)
{
	struct phm_ppt_v1_information *table_info =
			(struct phm_ppt_v1_information *)(hwmgr->pptable);
	smu7_patch_ppt_v1_with_vdd_leakage(hwmgr, (uint16_t *)vddc, leakage_table);
	hwmgr->dyn_state.max_clock_voltage_on_dc.vddc =
			table_info->max_clock_voltage_on_dc.vddc;
	return 0;
}

static int smu7_patch_voltage_dependency_tables_with_lookup_table(
		struct pp_hwmgr *hwmgr)
{
	uint8_t entry_id;
	uint8_t voltage_id;
	struct smu7_hwmgr *data = (struct smu7_hwmgr *)(hwmgr->backend);
	struct phm_ppt_v1_information *table_info =
			(struct phm_ppt_v1_information *)(hwmgr->pptable);

	struct phm_ppt_v1_clock_voltage_dependency_table *sclk_table =
			table_info->vdd_dep_on_sclk;
	struct phm_ppt_v1_clock_voltage_dependency_table *mclk_table =
			table_info->vdd_dep_on_mclk;
	struct phm_ppt_v1_mm_clock_voltage_dependency_table *mm_table =
			table_info->mm_dep_table;

	if (data->vdd_gfx_control == SMU7_VOLTAGE_CONTROL_BY_SVID2) {
		for (entry_id = 0; entry_id < sclk_table->count; ++entry_id) {
			voltage_id = sclk_table->entries[entry_id].vddInd;
			sclk_table->entries[entry_id].vddgfx =
				table_info->vddgfx_lookup_table->entries[voltage_id].us_vdd;
		}
	} else {
		for (entry_id = 0; entry_id < sclk_table->count; ++entry_id) {
			voltage_id = sclk_table->entries[entry_id].vddInd;
			sclk_table->entries[entry_id].vddc =
				table_info->vddc_lookup_table->entries[voltage_id].us_vdd;
		}
	}

	for (entry_id = 0; entry_id < mclk_table->count; ++entry_id) {
		voltage_id = mclk_table->entries[entry_id].vddInd;
		mclk_table->entries[entry_id].vddc =
			table_info->vddc_lookup_table->entries[voltage_id].us_vdd;
	}

	for (entry_id = 0; entry_id < mm_table->count; ++entry_id) {
		voltage_id = mm_table->entries[entry_id].vddcInd;
		mm_table->entries[entry_id].vddc =
			table_info->vddc_lookup_table->entries[voltage_id].us_vdd;
	}

	return 0;

}

static int phm_add_voltage(struct pp_hwmgr *hwmgr,
			phm_ppt_v1_voltage_lookup_table *look_up_table,
			phm_ppt_v1_voltage_lookup_record *record)
{
	uint32_t i;

	PP_ASSERT_WITH_CODE((NULL != look_up_table),
		"Lookup Table empty.", return -EINVAL);
	PP_ASSERT_WITH_CODE((0 != look_up_table->count),
		"Lookup Table empty.", return -EINVAL);

	i = smum_get_mac_definition(hwmgr, SMU_MAX_LEVELS_VDDGFX);
	PP_ASSERT_WITH_CODE((i >= look_up_table->count),
		"Lookup Table is full.", return -EINVAL);

	/* This is to avoid entering duplicate calculated records. */
	for (i = 0; i < look_up_table->count; i++) {
		if (look_up_table->entries[i].us_vdd == record->us_vdd) {
			if (look_up_table->entries[i].us_calculated == 1)
				return 0;
			break;
		}
	}

	look_up_table->entries[i].us_calculated = 1;
	look_up_table->entries[i].us_vdd = record->us_vdd;
	look_up_table->entries[i].us_cac_low = record->us_cac_low;
	look_up_table->entries[i].us_cac_mid = record->us_cac_mid;
	look_up_table->entries[i].us_cac_high = record->us_cac_high;
	/* Only increment the count when we're appending, not replacing duplicate entry. */
	if (i == look_up_table->count)
		look_up_table->count++;

	return 0;
}


static int smu7_calc_voltage_dependency_tables(struct pp_hwmgr *hwmgr)
{
	uint8_t entry_id;
	struct phm_ppt_v1_voltage_lookup_record v_record;
	struct smu7_hwmgr *data = (struct smu7_hwmgr *)(hwmgr->backend);
	struct phm_ppt_v1_information *pptable_info = (struct phm_ppt_v1_information *)(hwmgr->pptable);

	phm_ppt_v1_clock_voltage_dependency_table *sclk_table = pptable_info->vdd_dep_on_sclk;
	phm_ppt_v1_clock_voltage_dependency_table *mclk_table = pptable_info->vdd_dep_on_mclk;

	if (data->vdd_gfx_control == SMU7_VOLTAGE_CONTROL_BY_SVID2) {
		for (entry_id = 0; entry_id < sclk_table->count; ++entry_id) {
			if (sclk_table->entries[entry_id].vdd_offset & (1 << 15))
				v_record.us_vdd = sclk_table->entries[entry_id].vddgfx +
					sclk_table->entries[entry_id].vdd_offset - 0xFFFF;
			else
				v_record.us_vdd = sclk_table->entries[entry_id].vddgfx +
					sclk_table->entries[entry_id].vdd_offset;

			sclk_table->entries[entry_id].vddc =
				v_record.us_cac_low = v_record.us_cac_mid =
				v_record.us_cac_high = v_record.us_vdd;

			phm_add_voltage(hwmgr, pptable_info->vddc_lookup_table, &v_record);
		}

		for (entry_id = 0; entry_id < mclk_table->count; ++entry_id) {
			if (mclk_table->entries[entry_id].vdd_offset & (1 << 15))
				v_record.us_vdd = mclk_table->entries[entry_id].vddc +
					mclk_table->entries[entry_id].vdd_offset - 0xFFFF;
			else
				v_record.us_vdd = mclk_table->entries[entry_id].vddc +
					mclk_table->entries[entry_id].vdd_offset;

			mclk_table->entries[entry_id].vddgfx = v_record.us_cac_low =
				v_record.us_cac_mid = v_record.us_cac_high = v_record.us_vdd;
			phm_add_voltage(hwmgr, pptable_info->vddgfx_lookup_table, &v_record);
		}
	}
	return 0;
}

static int smu7_calc_mm_voltage_dependency_table(struct pp_hwmgr *hwmgr)
{
	uint8_t entry_id;
	struct phm_ppt_v1_voltage_lookup_record v_record;
	struct smu7_hwmgr *data = (struct smu7_hwmgr *)(hwmgr->backend);
	struct phm_ppt_v1_information *pptable_info = (struct phm_ppt_v1_information *)(hwmgr->pptable);
	phm_ppt_v1_mm_clock_voltage_dependency_table *mm_table = pptable_info->mm_dep_table;

	if (data->vdd_gfx_control == SMU7_VOLTAGE_CONTROL_BY_SVID2) {
		for (entry_id = 0; entry_id < mm_table->count; entry_id++) {
			if (mm_table->entries[entry_id].vddgfx_offset & (1 << 15))
				v_record.us_vdd = mm_table->entries[entry_id].vddc +
					mm_table->entries[entry_id].vddgfx_offset - 0xFFFF;
			else
				v_record.us_vdd = mm_table->entries[entry_id].vddc +
					mm_table->entries[entry_id].vddgfx_offset;

			/* Add the calculated VDDGFX to the VDDGFX lookup table */
			mm_table->entries[entry_id].vddgfx = v_record.us_cac_low =
				v_record.us_cac_mid = v_record.us_cac_high = v_record.us_vdd;
			phm_add_voltage(hwmgr, pptable_info->vddgfx_lookup_table, &v_record);
		}
	}
	return 0;
}

static int smu7_sort_lookup_table(struct pp_hwmgr *hwmgr,
		struct phm_ppt_v1_voltage_lookup_table *lookup_table)
{
	uint32_t table_size, i, j;
	struct phm_ppt_v1_voltage_lookup_record tmp_voltage_lookup_record;
	table_size = lookup_table->count;

	PP_ASSERT_WITH_CODE(0 != lookup_table->count,
		"Lookup table is empty", return -EINVAL);

	/* Sorting voltages */
	for (i = 0; i < table_size - 1; i++) {
		for (j = i + 1; j > 0; j--) {
			if (lookup_table->entries[j].us_vdd <
					lookup_table->entries[j - 1].us_vdd) {
				tmp_voltage_lookup_record = lookup_table->entries[j - 1];
				lookup_table->entries[j - 1] = lookup_table->entries[j];
				lookup_table->entries[j] = tmp_voltage_lookup_record;
			}
		}
	}

	return 0;
}

static int smu7_complete_dependency_tables(struct pp_hwmgr *hwmgr)
{
	int result = 0;
	int tmp_result;
	struct smu7_hwmgr *data = (struct smu7_hwmgr *)(hwmgr->backend);
	struct phm_ppt_v1_information *table_info =
			(struct phm_ppt_v1_information *)(hwmgr->pptable);

	if (data->vdd_gfx_control == SMU7_VOLTAGE_CONTROL_BY_SVID2) {
		tmp_result = smu7_patch_lookup_table_with_leakage(hwmgr,
			table_info->vddgfx_lookup_table, &(data->vddcgfx_leakage));
		if (tmp_result != 0)
			result = tmp_result;

		smu7_patch_ppt_v1_with_vdd_leakage(hwmgr,
			&table_info->max_clock_voltage_on_dc.vddgfx, &(data->vddcgfx_leakage));
	} else {

		tmp_result = smu7_patch_lookup_table_with_leakage(hwmgr,
				table_info->vddc_lookup_table, &(data->vddc_leakage));
		if (tmp_result)
			result = tmp_result;

		tmp_result = smu7_patch_clock_voltage_limits_with_vddc_leakage(hwmgr,
				&(data->vddc_leakage), &table_info->max_clock_voltage_on_dc.vddc);
		if (tmp_result)
			result = tmp_result;
	}

	tmp_result = smu7_patch_voltage_dependency_tables_with_lookup_table(hwmgr);
	if (tmp_result)
		result = tmp_result;

	tmp_result = smu7_calc_voltage_dependency_tables(hwmgr);
	if (tmp_result)
		result = tmp_result;

	tmp_result = smu7_calc_mm_voltage_dependency_table(hwmgr);
	if (tmp_result)
		result = tmp_result;

	tmp_result = smu7_sort_lookup_table(hwmgr, table_info->vddgfx_lookup_table);
	if (tmp_result)
		result = tmp_result;

	tmp_result = smu7_sort_lookup_table(hwmgr, table_info->vddc_lookup_table);
	if (tmp_result)
		result = tmp_result;

	return result;
}

static int smu7_set_private_data_based_on_pptable_v1(struct pp_hwmgr *hwmgr)
{
	struct phm_ppt_v1_information *table_info =
			(struct phm_ppt_v1_information *)(hwmgr->pptable);

	struct phm_ppt_v1_clock_voltage_dependency_table *allowed_sclk_vdd_table =
						table_info->vdd_dep_on_sclk;
	struct phm_ppt_v1_clock_voltage_dependency_table *allowed_mclk_vdd_table =
						table_info->vdd_dep_on_mclk;

	PP_ASSERT_WITH_CODE(allowed_sclk_vdd_table != NULL,
		"VDD dependency on SCLK table is missing.",
		return -EINVAL);
	PP_ASSERT_WITH_CODE(allowed_sclk_vdd_table->count >= 1,
		"VDD dependency on SCLK table has to have is missing.",
		return -EINVAL);

	PP_ASSERT_WITH_CODE(allowed_mclk_vdd_table != NULL,
		"VDD dependency on MCLK table is missing",
		return -EINVAL);
	PP_ASSERT_WITH_CODE(allowed_mclk_vdd_table->count >= 1,
		"VDD dependency on MCLK table has to have is missing.",
		return -EINVAL);

	table_info->max_clock_voltage_on_ac.sclk =
		allowed_sclk_vdd_table->entries[allowed_sclk_vdd_table->count - 1].clk;
	table_info->max_clock_voltage_on_ac.mclk =
		allowed_mclk_vdd_table->entries[allowed_mclk_vdd_table->count - 1].clk;
	table_info->max_clock_voltage_on_ac.vddc =
		allowed_sclk_vdd_table->entries[allowed_sclk_vdd_table->count - 1].vddc;
	table_info->max_clock_voltage_on_ac.vddci =
		allowed_mclk_vdd_table->entries[allowed_mclk_vdd_table->count - 1].vddci;

	hwmgr->dyn_state.max_clock_voltage_on_ac.sclk = table_info->max_clock_voltage_on_ac.sclk;
	hwmgr->dyn_state.max_clock_voltage_on_ac.mclk = table_info->max_clock_voltage_on_ac.mclk;
	hwmgr->dyn_state.max_clock_voltage_on_ac.vddc = table_info->max_clock_voltage_on_ac.vddc;
	hwmgr->dyn_state.max_clock_voltage_on_ac.vddci = table_info->max_clock_voltage_on_ac.vddci;

	return 0;
}

static int smu7_patch_voltage_workaround(struct pp_hwmgr *hwmgr)
{
	struct phm_ppt_v1_information *table_info =
		       (struct phm_ppt_v1_information *)(hwmgr->pptable);
	struct phm_ppt_v1_clock_voltage_dependency_table *dep_mclk_table;
	struct phm_ppt_v1_voltage_lookup_table *lookup_table;
	uint32_t i;
	uint32_t hw_revision, sub_vendor_id, sub_sys_id;
	struct amdgpu_device *adev = hwmgr->adev;

	if (table_info != NULL) {
		dep_mclk_table = table_info->vdd_dep_on_mclk;
		lookup_table = table_info->vddc_lookup_table;
	} else
		return 0;

	hw_revision = adev->pdev->revision;
	sub_sys_id = adev->pdev->subsystem_device;
	sub_vendor_id = adev->pdev->subsystem_vendor;

	if (hwmgr->chip_id == CHIP_POLARIS10 && hw_revision == 0xC7 &&
			((sub_sys_id == 0xb37 && sub_vendor_id == 0x1002) ||
		    (sub_sys_id == 0x4a8 && sub_vendor_id == 0x1043) ||
		    (sub_sys_id == 0x9480 && sub_vendor_id == 0x1682))) {
		if (lookup_table->entries[dep_mclk_table->entries[dep_mclk_table->count-1].vddInd].us_vdd >= 1000)
			return 0;

		for (i = 0; i < lookup_table->count; i++) {
			if (lookup_table->entries[i].us_vdd < 0xff01 && lookup_table->entries[i].us_vdd >= 1000) {
				dep_mclk_table->entries[dep_mclk_table->count-1].vddInd = (uint8_t) i;
				return 0;
			}
		}
	}
	return 0;
}

static int smu7_thermal_parameter_init(struct pp_hwmgr *hwmgr)
{
	struct pp_atomctrl_gpio_pin_assignment gpio_pin_assignment;
	uint32_t temp_reg;
	struct phm_ppt_v1_information *table_info =
			(struct phm_ppt_v1_information *)(hwmgr->pptable);


	if (atomctrl_get_pp_assign_pin(hwmgr, VDDC_PCC_GPIO_PINID, &gpio_pin_assignment)) {
		temp_reg = cgs_read_ind_register(hwmgr->device, CGS_IND_REG__SMC, ixCNB_PWRMGT_CNTL);
		switch (gpio_pin_assignment.uc_gpio_pin_bit_shift) {
		case 0:
			temp_reg = PHM_SET_FIELD(temp_reg, CNB_PWRMGT_CNTL, GNB_SLOW_MODE, 0x1);
			break;
		case 1:
			temp_reg = PHM_SET_FIELD(temp_reg, CNB_PWRMGT_CNTL, GNB_SLOW_MODE, 0x2);
			break;
		case 2:
			temp_reg = PHM_SET_FIELD(temp_reg, CNB_PWRMGT_CNTL, GNB_SLOW, 0x1);
			break;
		case 3:
			temp_reg = PHM_SET_FIELD(temp_reg, CNB_PWRMGT_CNTL, FORCE_NB_PS1, 0x1);
			break;
		case 4:
			temp_reg = PHM_SET_FIELD(temp_reg, CNB_PWRMGT_CNTL, DPM_ENABLED, 0x1);
			break;
		default:
			break;
		}
		cgs_write_ind_register(hwmgr->device, CGS_IND_REG__SMC, ixCNB_PWRMGT_CNTL, temp_reg);
	}

	if (table_info == NULL)
		return 0;

	if (table_info->cac_dtp_table->usDefaultTargetOperatingTemp != 0 &&
		hwmgr->thermal_controller.advanceFanControlParameters.ucFanControlMode) {
		hwmgr->thermal_controller.advanceFanControlParameters.usFanPWMMinLimit =
			(uint16_t)hwmgr->thermal_controller.advanceFanControlParameters.ucMinimumPWMLimit;

		hwmgr->thermal_controller.advanceFanControlParameters.usFanPWMMaxLimit =
			(uint16_t)hwmgr->thermal_controller.advanceFanControlParameters.usDefaultMaxFanPWM;

		hwmgr->thermal_controller.advanceFanControlParameters.usFanPWMStep = 1;

		hwmgr->thermal_controller.advanceFanControlParameters.usFanRPMMaxLimit = 100;

		hwmgr->thermal_controller.advanceFanControlParameters.usFanRPMMinLimit =
			(uint16_t)hwmgr->thermal_controller.advanceFanControlParameters.ucMinimumPWMLimit;

		hwmgr->thermal_controller.advanceFanControlParameters.usFanRPMStep = 1;

		table_info->cac_dtp_table->usDefaultTargetOperatingTemp = (table_info->cac_dtp_table->usDefaultTargetOperatingTemp >= 50) ?
								(table_info->cac_dtp_table->usDefaultTargetOperatingTemp - 50) : 0;

		table_info->cac_dtp_table->usOperatingTempMaxLimit = table_info->cac_dtp_table->usDefaultTargetOperatingTemp;
		table_info->cac_dtp_table->usOperatingTempStep = 1;
		table_info->cac_dtp_table->usOperatingTempHyst = 1;

		hwmgr->thermal_controller.advanceFanControlParameters.usMaxFanPWM =
			       hwmgr->thermal_controller.advanceFanControlParameters.usDefaultMaxFanPWM;

		hwmgr->thermal_controller.advanceFanControlParameters.usMaxFanRPM =
			       hwmgr->thermal_controller.advanceFanControlParameters.usDefaultMaxFanRPM;

		hwmgr->dyn_state.cac_dtp_table->usOperatingTempMinLimit =
			       table_info->cac_dtp_table->usOperatingTempMinLimit;

		hwmgr->dyn_state.cac_dtp_table->usOperatingTempMaxLimit =
			       table_info->cac_dtp_table->usOperatingTempMaxLimit;

		hwmgr->dyn_state.cac_dtp_table->usDefaultTargetOperatingTemp =
			       table_info->cac_dtp_table->usDefaultTargetOperatingTemp;

		hwmgr->dyn_state.cac_dtp_table->usOperatingTempStep =
			       table_info->cac_dtp_table->usOperatingTempStep;

		hwmgr->dyn_state.cac_dtp_table->usTargetOperatingTemp =
			       table_info->cac_dtp_table->usTargetOperatingTemp;
		if (hwmgr->feature_mask & PP_OD_FUZZY_FAN_CONTROL_MASK)
			phm_cap_set(hwmgr->platform_descriptor.platformCaps,
					PHM_PlatformCaps_ODFuzzyFanControlSupport);
	}

	return 0;
}

/**
 * Change virtual leakage voltage to actual value.
 *
 * @param     hwmgr  the address of the powerplay hardware manager.
 * @param     pointer to changing voltage
 * @param     pointer to leakage table
 */
static void smu7_patch_ppt_v0_with_vdd_leakage(struct pp_hwmgr *hwmgr,
		uint32_t *voltage, struct smu7_leakage_voltage *leakage_table)
{
	uint32_t index;

	/* search for leakage voltage ID 0xff01 ~ 0xff08 */
	for (index = 0; index < leakage_table->count; index++) {
		/* if this voltage matches a leakage voltage ID */
		/* patch with actual leakage voltage */
		if (leakage_table->leakage_id[index] == *voltage) {
			*voltage = leakage_table->actual_voltage[index];
			break;
		}
	}

	if (*voltage > ATOM_VIRTUAL_VOLTAGE_ID0)
		pr_err("Voltage value looks like a Leakage ID but it's not patched \n");
}


static int smu7_patch_vddc(struct pp_hwmgr *hwmgr,
			      struct phm_clock_voltage_dependency_table *tab)
{
	uint16_t i;
	struct smu7_hwmgr *data = (struct smu7_hwmgr *)(hwmgr->backend);

	if (tab)
		for (i = 0; i < tab->count; i++)
			smu7_patch_ppt_v0_with_vdd_leakage(hwmgr, &tab->entries[i].v,
						&data->vddc_leakage);

	return 0;
}

static int smu7_patch_vddci(struct pp_hwmgr *hwmgr,
			       struct phm_clock_voltage_dependency_table *tab)
{
	uint16_t i;
	struct smu7_hwmgr *data = (struct smu7_hwmgr *)(hwmgr->backend);

	if (tab)
		for (i = 0; i < tab->count; i++)
			smu7_patch_ppt_v0_with_vdd_leakage(hwmgr, &tab->entries[i].v,
							&data->vddci_leakage);

	return 0;
}

static int smu7_patch_vce_vddc(struct pp_hwmgr *hwmgr,
				  struct phm_vce_clock_voltage_dependency_table *tab)
{
	uint16_t i;
	struct smu7_hwmgr *data = (struct smu7_hwmgr *)(hwmgr->backend);

	if (tab)
		for (i = 0; i < tab->count; i++)
			smu7_patch_ppt_v0_with_vdd_leakage(hwmgr, &tab->entries[i].v,
							&data->vddc_leakage);

	return 0;
}


static int smu7_patch_uvd_vddc(struct pp_hwmgr *hwmgr,
				  struct phm_uvd_clock_voltage_dependency_table *tab)
{
	uint16_t i;
	struct smu7_hwmgr *data = (struct smu7_hwmgr *)(hwmgr->backend);

	if (tab)
		for (i = 0; i < tab->count; i++)
			smu7_patch_ppt_v0_with_vdd_leakage(hwmgr, &tab->entries[i].v,
							&data->vddc_leakage);

	return 0;
}

static int smu7_patch_vddc_shed_limit(struct pp_hwmgr *hwmgr,
					 struct phm_phase_shedding_limits_table *tab)
{
	uint16_t i;
	struct smu7_hwmgr *data = (struct smu7_hwmgr *)(hwmgr->backend);

	if (tab)
		for (i = 0; i < tab->count; i++)
			smu7_patch_ppt_v0_with_vdd_leakage(hwmgr, &tab->entries[i].Voltage,
							&data->vddc_leakage);

	return 0;
}

static int smu7_patch_samu_vddc(struct pp_hwmgr *hwmgr,
				   struct phm_samu_clock_voltage_dependency_table *tab)
{
	uint16_t i;
	struct smu7_hwmgr *data = (struct smu7_hwmgr *)(hwmgr->backend);

	if (tab)
		for (i = 0; i < tab->count; i++)
			smu7_patch_ppt_v0_with_vdd_leakage(hwmgr, &tab->entries[i].v,
							&data->vddc_leakage);

	return 0;
}

static int smu7_patch_acp_vddc(struct pp_hwmgr *hwmgr,
				  struct phm_acp_clock_voltage_dependency_table *tab)
{
	uint16_t i;
	struct smu7_hwmgr *data = (struct smu7_hwmgr *)(hwmgr->backend);

	if (tab)
		for (i = 0; i < tab->count; i++)
			smu7_patch_ppt_v0_with_vdd_leakage(hwmgr, &tab->entries[i].v,
					&data->vddc_leakage);

	return 0;
}

static int smu7_patch_limits_vddc(struct pp_hwmgr *hwmgr,
				  struct phm_clock_and_voltage_limits *tab)
{
	uint32_t vddc, vddci;
	struct smu7_hwmgr *data = (struct smu7_hwmgr *)(hwmgr->backend);

	if (tab) {
		vddc = tab->vddc;
		smu7_patch_ppt_v0_with_vdd_leakage(hwmgr, &vddc,
						   &data->vddc_leakage);
		tab->vddc = vddc;
		vddci = tab->vddci;
		smu7_patch_ppt_v0_with_vdd_leakage(hwmgr, &vddci,
						   &data->vddci_leakage);
		tab->vddci = vddci;
	}

	return 0;
}

static int smu7_patch_cac_vddc(struct pp_hwmgr *hwmgr, struct phm_cac_leakage_table *tab)
{
	uint32_t i;
	uint32_t vddc;
	struct smu7_hwmgr *data = (struct smu7_hwmgr *)(hwmgr->backend);

	if (tab) {
		for (i = 0; i < tab->count; i++) {
			vddc = (uint32_t)(tab->entries[i].Vddc);
			smu7_patch_ppt_v0_with_vdd_leakage(hwmgr, &vddc, &data->vddc_leakage);
			tab->entries[i].Vddc = (uint16_t)vddc;
		}
	}

	return 0;
}

static int smu7_patch_dependency_tables_with_leakage(struct pp_hwmgr *hwmgr)
{
	int tmp;

	tmp = smu7_patch_vddc(hwmgr, hwmgr->dyn_state.vddc_dependency_on_sclk);
	if (tmp)
		return -EINVAL;

	tmp = smu7_patch_vddc(hwmgr, hwmgr->dyn_state.vddc_dependency_on_mclk);
	if (tmp)
		return -EINVAL;

	tmp = smu7_patch_vddc(hwmgr, hwmgr->dyn_state.vddc_dep_on_dal_pwrl);
	if (tmp)
		return -EINVAL;

	tmp = smu7_patch_vddci(hwmgr, hwmgr->dyn_state.vddci_dependency_on_mclk);
	if (tmp)
		return -EINVAL;

	tmp = smu7_patch_vce_vddc(hwmgr, hwmgr->dyn_state.vce_clock_voltage_dependency_table);
	if (tmp)
		return -EINVAL;

	tmp = smu7_patch_uvd_vddc(hwmgr, hwmgr->dyn_state.uvd_clock_voltage_dependency_table);
	if (tmp)
		return -EINVAL;

	tmp = smu7_patch_samu_vddc(hwmgr, hwmgr->dyn_state.samu_clock_voltage_dependency_table);
	if (tmp)
		return -EINVAL;

	tmp = smu7_patch_acp_vddc(hwmgr, hwmgr->dyn_state.acp_clock_voltage_dependency_table);
	if (tmp)
		return -EINVAL;

	tmp = smu7_patch_vddc_shed_limit(hwmgr, hwmgr->dyn_state.vddc_phase_shed_limits_table);
	if (tmp)
		return -EINVAL;

	tmp = smu7_patch_limits_vddc(hwmgr, &hwmgr->dyn_state.max_clock_voltage_on_ac);
	if (tmp)
		return -EINVAL;

	tmp = smu7_patch_limits_vddc(hwmgr, &hwmgr->dyn_state.max_clock_voltage_on_dc);
	if (tmp)
		return -EINVAL;

	tmp = smu7_patch_cac_vddc(hwmgr, hwmgr->dyn_state.cac_leakage_table);
	if (tmp)
		return -EINVAL;

	return 0;
}


static int smu7_set_private_data_based_on_pptable_v0(struct pp_hwmgr *hwmgr)
{
	struct smu7_hwmgr *data = (struct smu7_hwmgr *)(hwmgr->backend);

	struct phm_clock_voltage_dependency_table *allowed_sclk_vddc_table = hwmgr->dyn_state.vddc_dependency_on_sclk;
	struct phm_clock_voltage_dependency_table *allowed_mclk_vddc_table = hwmgr->dyn_state.vddc_dependency_on_mclk;
	struct phm_clock_voltage_dependency_table *allowed_mclk_vddci_table = hwmgr->dyn_state.vddci_dependency_on_mclk;

	PP_ASSERT_WITH_CODE(allowed_sclk_vddc_table != NULL,
		"VDDC dependency on SCLK table is missing. This table is mandatory",
		return -EINVAL);
	PP_ASSERT_WITH_CODE(allowed_sclk_vddc_table->count >= 1,
		"VDDC dependency on SCLK table has to have is missing. This table is mandatory",
		return -EINVAL);

	PP_ASSERT_WITH_CODE(allowed_mclk_vddc_table != NULL,
		"VDDC dependency on MCLK table is missing. This table is mandatory",
		return -EINVAL);
	PP_ASSERT_WITH_CODE(allowed_mclk_vddc_table->count >= 1,
		"VDD dependency on MCLK table has to have is missing. This table is mandatory",
		return -EINVAL);

	data->min_vddc_in_pptable = (uint16_t)allowed_sclk_vddc_table->entries[0].v;
	data->max_vddc_in_pptable = (uint16_t)allowed_sclk_vddc_table->entries[allowed_sclk_vddc_table->count - 1].v;

	hwmgr->dyn_state.max_clock_voltage_on_ac.sclk =
		allowed_sclk_vddc_table->entries[allowed_sclk_vddc_table->count - 1].clk;
	hwmgr->dyn_state.max_clock_voltage_on_ac.mclk =
		allowed_mclk_vddc_table->entries[allowed_mclk_vddc_table->count - 1].clk;
	hwmgr->dyn_state.max_clock_voltage_on_ac.vddc =
		allowed_sclk_vddc_table->entries[allowed_sclk_vddc_table->count - 1].v;

	if (allowed_mclk_vddci_table != NULL && allowed_mclk_vddci_table->count >= 1) {
		data->min_vddci_in_pptable = (uint16_t)allowed_mclk_vddci_table->entries[0].v;
		data->max_vddci_in_pptable = (uint16_t)allowed_mclk_vddci_table->entries[allowed_mclk_vddci_table->count - 1].v;
	}

	if (hwmgr->dyn_state.vddci_dependency_on_mclk != NULL && hwmgr->dyn_state.vddci_dependency_on_mclk->count >= 1)
		hwmgr->dyn_state.max_clock_voltage_on_ac.vddci = hwmgr->dyn_state.vddci_dependency_on_mclk->entries[hwmgr->dyn_state.vddci_dependency_on_mclk->count - 1].v;

	return 0;
}

static int smu7_hwmgr_backend_fini(struct pp_hwmgr *hwmgr)
{
	kfree(hwmgr->dyn_state.vddc_dep_on_dal_pwrl);
	hwmgr->dyn_state.vddc_dep_on_dal_pwrl = NULL;
	kfree(hwmgr->backend);
	hwmgr->backend = NULL;

	return 0;
}

static int smu7_get_elb_voltages(struct pp_hwmgr *hwmgr)
{
	uint16_t virtual_voltage_id, vddc, vddci, efuse_voltage_id;
	struct smu7_hwmgr *data = (struct smu7_hwmgr *)(hwmgr->backend);
	int i;

	if (atomctrl_get_leakage_id_from_efuse(hwmgr, &efuse_voltage_id) == 0) {
		for (i = 0; i < SMU7_MAX_LEAKAGE_COUNT; i++) {
			virtual_voltage_id = ATOM_VIRTUAL_VOLTAGE_ID0 + i;
			if (atomctrl_get_leakage_vddc_base_on_leakage(hwmgr, &vddc, &vddci,
								virtual_voltage_id,
								efuse_voltage_id) == 0) {
				if (vddc != 0 && vddc != virtual_voltage_id) {
					data->vddc_leakage.actual_voltage[data->vddc_leakage.count] = vddc;
					data->vddc_leakage.leakage_id[data->vddc_leakage.count] = virtual_voltage_id;
					data->vddc_leakage.count++;
				}
				if (vddci != 0 && vddci != virtual_voltage_id) {
					data->vddci_leakage.actual_voltage[data->vddci_leakage.count] = vddci;
					data->vddci_leakage.leakage_id[data->vddci_leakage.count] = virtual_voltage_id;
					data->vddci_leakage.count++;
				}
			}
		}
	}
	return 0;
}

static int smu7_hwmgr_backend_init(struct pp_hwmgr *hwmgr)
{
	struct smu7_hwmgr *data;
	int result = 0;

	data = kzalloc(sizeof(struct smu7_hwmgr), GFP_KERNEL);
	if (data == NULL)
		return -ENOMEM;

	hwmgr->backend = data;
	smu7_patch_voltage_workaround(hwmgr);
	smu7_init_dpm_defaults(hwmgr);

	/* Get leakage voltage based on leakage ID. */
	if (phm_cap_enabled(hwmgr->platform_descriptor.platformCaps,
			PHM_PlatformCaps_EVV)) {
		result = smu7_get_evv_voltages(hwmgr);
		if (result) {
			pr_info("Get EVV Voltage Failed.  Abort Driver loading!\n");
			return -EINVAL;
		}
	} else {
		smu7_get_elb_voltages(hwmgr);
	}

	if (hwmgr->pp_table_version == PP_TABLE_V1) {
		smu7_complete_dependency_tables(hwmgr);
		smu7_set_private_data_based_on_pptable_v1(hwmgr);
	} else if (hwmgr->pp_table_version == PP_TABLE_V0) {
		smu7_patch_dependency_tables_with_leakage(hwmgr);
		smu7_set_private_data_based_on_pptable_v0(hwmgr);
	}

	/* Initalize Dynamic State Adjustment Rule Settings */
	result = phm_initializa_dynamic_state_adjustment_rule_settings(hwmgr);

	if (0 == result) {
		struct amdgpu_device *adev = hwmgr->adev;

		data->is_tlu_enabled = false;

		hwmgr->platform_descriptor.hardwareActivityPerformanceLevels =
							SMU7_MAX_HARDWARE_POWERLEVELS;
		hwmgr->platform_descriptor.hardwarePerformanceLevels = 2;
		hwmgr->platform_descriptor.minimumClocksReductionPercentage = 50;

		data->pcie_gen_cap = adev->pm.pcie_gen_mask;
		if (data->pcie_gen_cap & CAIL_PCIE_LINK_SPEED_SUPPORT_GEN3)
			data->pcie_spc_cap = 20;
		data->pcie_lane_cap = adev->pm.pcie_mlw_mask;

		hwmgr->platform_descriptor.vbiosInterruptId = 0x20000400; /* IRQ_SOURCE1_SW_INT */
/* The true clock step depends on the frequency, typically 4.5 or 9 MHz. Here we use 5. */
		hwmgr->platform_descriptor.clockStep.engineClock = 500;
		hwmgr->platform_descriptor.clockStep.memoryClock = 500;
		smu7_thermal_parameter_init(hwmgr);
	} else {
		/* Ignore return value in here, we are cleaning up a mess. */
		smu7_hwmgr_backend_fini(hwmgr);
	}

	return 0;
}

static int smu7_force_dpm_highest(struct pp_hwmgr *hwmgr)
{
	struct smu7_hwmgr *data = (struct smu7_hwmgr *)(hwmgr->backend);
	uint32_t level, tmp;

	if (!data->pcie_dpm_key_disabled) {
		if (data->dpm_level_enable_mask.pcie_dpm_enable_mask) {
			level = 0;
			tmp = data->dpm_level_enable_mask.pcie_dpm_enable_mask;
			while (tmp >>= 1)
				level++;

			if (level)
				smum_send_msg_to_smc_with_parameter(hwmgr,
						PPSMC_MSG_PCIeDPM_ForceLevel, level);
		}
	}

	if (!data->sclk_dpm_key_disabled) {
		if (data->dpm_level_enable_mask.sclk_dpm_enable_mask) {
			level = 0;
			tmp = data->dpm_level_enable_mask.sclk_dpm_enable_mask;
			while (tmp >>= 1)
				level++;

			if (level)
				smum_send_msg_to_smc_with_parameter(hwmgr,
						PPSMC_MSG_SCLKDPM_SetEnabledMask,
						(1 << level));
		}
	}

	if (!data->mclk_dpm_key_disabled) {
		if (data->dpm_level_enable_mask.mclk_dpm_enable_mask) {
			level = 0;
			tmp = data->dpm_level_enable_mask.mclk_dpm_enable_mask;
			while (tmp >>= 1)
				level++;

			if (level)
				smum_send_msg_to_smc_with_parameter(hwmgr,
						PPSMC_MSG_MCLKDPM_SetEnabledMask,
						(1 << level));
		}
	}

	return 0;
}

static int smu7_upload_dpm_level_enable_mask(struct pp_hwmgr *hwmgr)
{
	struct smu7_hwmgr *data = (struct smu7_hwmgr *)(hwmgr->backend);

	if (hwmgr->pp_table_version == PP_TABLE_V1)
		phm_apply_dal_min_voltage_request(hwmgr);
/* TO DO  for v0 iceland and Ci*/

	if (!data->sclk_dpm_key_disabled) {
		if (data->dpm_level_enable_mask.sclk_dpm_enable_mask)
			smum_send_msg_to_smc_with_parameter(hwmgr,
					PPSMC_MSG_SCLKDPM_SetEnabledMask,
					data->dpm_level_enable_mask.sclk_dpm_enable_mask);
	}

	if (!data->mclk_dpm_key_disabled) {
		if (data->dpm_level_enable_mask.mclk_dpm_enable_mask)
			smum_send_msg_to_smc_with_parameter(hwmgr,
					PPSMC_MSG_MCLKDPM_SetEnabledMask,
					data->dpm_level_enable_mask.mclk_dpm_enable_mask);
	}

	return 0;
}

static int smu7_unforce_dpm_levels(struct pp_hwmgr *hwmgr)
{
	struct smu7_hwmgr *data = (struct smu7_hwmgr *)(hwmgr->backend);

	if (!smum_is_dpm_running(hwmgr))
		return -EINVAL;

	if (!data->pcie_dpm_key_disabled) {
		smum_send_msg_to_smc(hwmgr,
				PPSMC_MSG_PCIeDPM_UnForceLevel);
	}

	return smu7_upload_dpm_level_enable_mask(hwmgr);
}

static int smu7_force_dpm_lowest(struct pp_hwmgr *hwmgr)
{
	struct smu7_hwmgr *data =
			(struct smu7_hwmgr *)(hwmgr->backend);
	uint32_t level;

	if (!data->sclk_dpm_key_disabled)
		if (data->dpm_level_enable_mask.sclk_dpm_enable_mask) {
			level = phm_get_lowest_enabled_level(hwmgr,
							      data->dpm_level_enable_mask.sclk_dpm_enable_mask);
			smum_send_msg_to_smc_with_parameter(hwmgr,
							    PPSMC_MSG_SCLKDPM_SetEnabledMask,
							    (1 << level));

	}

	if (!data->mclk_dpm_key_disabled) {
		if (data->dpm_level_enable_mask.mclk_dpm_enable_mask) {
			level = phm_get_lowest_enabled_level(hwmgr,
							      data->dpm_level_enable_mask.mclk_dpm_enable_mask);
			smum_send_msg_to_smc_with_parameter(hwmgr,
							    PPSMC_MSG_MCLKDPM_SetEnabledMask,
							    (1 << level));
		}
	}

	if (!data->pcie_dpm_key_disabled) {
		if (data->dpm_level_enable_mask.pcie_dpm_enable_mask) {
			level = phm_get_lowest_enabled_level(hwmgr,
							      data->dpm_level_enable_mask.pcie_dpm_enable_mask);
			smum_send_msg_to_smc_with_parameter(hwmgr,
							    PPSMC_MSG_PCIeDPM_ForceLevel,
							    (level));
		}
	}

	return 0;
}

static int smu7_get_profiling_clk(struct pp_hwmgr *hwmgr, enum amd_dpm_forced_level level,
				uint32_t *sclk_mask, uint32_t *mclk_mask, uint32_t *pcie_mask)
{
	uint32_t percentage;
	struct smu7_hwmgr *data = (struct smu7_hwmgr *)(hwmgr->backend);
	struct smu7_dpm_table *golden_dpm_table = &data->golden_dpm_table;
	int32_t tmp_mclk;
	int32_t tmp_sclk;
	int32_t count;

	if (golden_dpm_table->mclk_table.count < 1)
		return -EINVAL;

	percentage = 100 * golden_dpm_table->sclk_table.dpm_levels[golden_dpm_table->sclk_table.count - 1].value /
			golden_dpm_table->mclk_table.dpm_levels[golden_dpm_table->mclk_table.count - 1].value;

	if (golden_dpm_table->mclk_table.count == 1) {
		percentage = 70;
		tmp_mclk = golden_dpm_table->mclk_table.dpm_levels[golden_dpm_table->mclk_table.count - 1].value;
		*mclk_mask = golden_dpm_table->mclk_table.count - 1;
	} else {
		tmp_mclk = golden_dpm_table->mclk_table.dpm_levels[golden_dpm_table->mclk_table.count - 2].value;
		*mclk_mask = golden_dpm_table->mclk_table.count - 2;
	}

	tmp_sclk = tmp_mclk * percentage / 100;

	if (hwmgr->pp_table_version == PP_TABLE_V0) {
		for (count = hwmgr->dyn_state.vddc_dependency_on_sclk->count-1;
			count >= 0; count--) {
			if (tmp_sclk >= hwmgr->dyn_state.vddc_dependency_on_sclk->entries[count].clk) {
				tmp_sclk = hwmgr->dyn_state.vddc_dependency_on_sclk->entries[count].clk;
				*sclk_mask = count;
				break;
			}
		}
		if (count < 0 || level == AMD_DPM_FORCED_LEVEL_PROFILE_MIN_SCLK) {
			*sclk_mask = 0;
			tmp_sclk = hwmgr->dyn_state.vddc_dependency_on_sclk->entries[0].clk;
		}

		if (level == AMD_DPM_FORCED_LEVEL_PROFILE_PEAK)
			*sclk_mask = hwmgr->dyn_state.vddc_dependency_on_sclk->count-1;
	} else if (hwmgr->pp_table_version == PP_TABLE_V1) {
		struct phm_ppt_v1_information *table_info =
				(struct phm_ppt_v1_information *)(hwmgr->pptable);

		for (count = table_info->vdd_dep_on_sclk->count-1; count >= 0; count--) {
			if (tmp_sclk >= table_info->vdd_dep_on_sclk->entries[count].clk) {
				tmp_sclk = table_info->vdd_dep_on_sclk->entries[count].clk;
				*sclk_mask = count;
				break;
			}
		}
		if (count < 0 || level == AMD_DPM_FORCED_LEVEL_PROFILE_MIN_SCLK) {
			*sclk_mask = 0;
			tmp_sclk =  table_info->vdd_dep_on_sclk->entries[0].clk;
		}

		if (level == AMD_DPM_FORCED_LEVEL_PROFILE_PEAK)
			*sclk_mask = table_info->vdd_dep_on_sclk->count - 1;
	}

	if (level == AMD_DPM_FORCED_LEVEL_PROFILE_MIN_MCLK)
		*mclk_mask = 0;
	else if (level == AMD_DPM_FORCED_LEVEL_PROFILE_PEAK)
		*mclk_mask = golden_dpm_table->mclk_table.count - 1;

	*pcie_mask = data->dpm_table.pcie_speed_table.count - 1;
	hwmgr->pstate_sclk = tmp_sclk;
	hwmgr->pstate_mclk = tmp_mclk;

	return 0;
}

static int smu7_force_dpm_level(struct pp_hwmgr *hwmgr,
				enum amd_dpm_forced_level level)
{
	int ret = 0;
	uint32_t sclk_mask = 0;
	uint32_t mclk_mask = 0;
	uint32_t pcie_mask = 0;

	if (hwmgr->pstate_sclk == 0)
		smu7_get_profiling_clk(hwmgr, level, &sclk_mask, &mclk_mask, &pcie_mask);

	switch (level) {
	case AMD_DPM_FORCED_LEVEL_HIGH:
		ret = smu7_force_dpm_highest(hwmgr);
		break;
	case AMD_DPM_FORCED_LEVEL_LOW:
		ret = smu7_force_dpm_lowest(hwmgr);
		break;
	case AMD_DPM_FORCED_LEVEL_AUTO:
		ret = smu7_unforce_dpm_levels(hwmgr);
		break;
	case AMD_DPM_FORCED_LEVEL_PROFILE_STANDARD:
	case AMD_DPM_FORCED_LEVEL_PROFILE_MIN_SCLK:
	case AMD_DPM_FORCED_LEVEL_PROFILE_MIN_MCLK:
	case AMD_DPM_FORCED_LEVEL_PROFILE_PEAK:
		ret = smu7_get_profiling_clk(hwmgr, level, &sclk_mask, &mclk_mask, &pcie_mask);
		if (ret)
			return ret;
		smu7_force_clock_level(hwmgr, PP_SCLK, 1<<sclk_mask);
		smu7_force_clock_level(hwmgr, PP_MCLK, 1<<mclk_mask);
		smu7_force_clock_level(hwmgr, PP_PCIE, 1<<pcie_mask);
		break;
	case AMD_DPM_FORCED_LEVEL_MANUAL:
	case AMD_DPM_FORCED_LEVEL_PROFILE_EXIT:
	default:
		break;
	}

	if (!ret) {
		if (level == AMD_DPM_FORCED_LEVEL_PROFILE_PEAK && hwmgr->dpm_level != AMD_DPM_FORCED_LEVEL_PROFILE_PEAK)
			smu7_fan_ctrl_set_fan_speed_percent(hwmgr, 100);
		else if (level != AMD_DPM_FORCED_LEVEL_PROFILE_PEAK && hwmgr->dpm_level == AMD_DPM_FORCED_LEVEL_PROFILE_PEAK)
			smu7_fan_ctrl_reset_fan_speed_to_default(hwmgr);
	}
	return ret;
}

static int smu7_get_power_state_size(struct pp_hwmgr *hwmgr)
{
	return sizeof(struct smu7_power_state);
}

static int smu7_vblank_too_short(struct pp_hwmgr *hwmgr,
				 uint32_t vblank_time_us)
{
	struct smu7_hwmgr *data = (struct smu7_hwmgr *)(hwmgr->backend);
	uint32_t switch_limit_us;

	switch (hwmgr->chip_id) {
	case CHIP_POLARIS10:
	case CHIP_POLARIS11:
	case CHIP_POLARIS12:
		switch_limit_us = data->is_memory_gddr5 ? 190 : 150;
		break;
	case CHIP_VEGAM:
		switch_limit_us = 30;
		break;
	default:
		switch_limit_us = data->is_memory_gddr5 ? 450 : 150;
		break;
	}

	if (vblank_time_us < switch_limit_us)
		return true;
	else
		return false;
}

static int smu7_apply_state_adjust_rules(struct pp_hwmgr *hwmgr,
				struct pp_power_state *request_ps,
			const struct pp_power_state *current_ps)
{
	struct amdgpu_device *adev = hwmgr->adev;
	struct smu7_power_state *smu7_ps =
				cast_phw_smu7_power_state(&request_ps->hardware);
	uint32_t sclk;
	uint32_t mclk;
	struct PP_Clocks minimum_clocks = {0};
	bool disable_mclk_switching;
	bool disable_mclk_switching_for_frame_lock;
	const struct phm_clock_and_voltage_limits *max_limits;
	uint32_t i;
	struct smu7_hwmgr *data = (struct smu7_hwmgr *)(hwmgr->backend);
	struct phm_ppt_v1_information *table_info =
			(struct phm_ppt_v1_information *)(hwmgr->pptable);
	int32_t count;
	int32_t stable_pstate_sclk = 0, stable_pstate_mclk = 0;

	data->battery_state = (PP_StateUILabel_Battery ==
			request_ps->classification.ui_label);

	PP_ASSERT_WITH_CODE(smu7_ps->performance_level_count == 2,
				 "VI should always have 2 performance levels",
				);

	max_limits = adev->pm.ac_power ?
			&(hwmgr->dyn_state.max_clock_voltage_on_ac) :
			&(hwmgr->dyn_state.max_clock_voltage_on_dc);

	/* Cap clock DPM tables at DC MAX if it is in DC. */
	if (!adev->pm.ac_power) {
		for (i = 0; i < smu7_ps->performance_level_count; i++) {
			if (smu7_ps->performance_levels[i].memory_clock > max_limits->mclk)
				smu7_ps->performance_levels[i].memory_clock = max_limits->mclk;
			if (smu7_ps->performance_levels[i].engine_clock > max_limits->sclk)
				smu7_ps->performance_levels[i].engine_clock = max_limits->sclk;
		}
	}

	minimum_clocks.engineClock = hwmgr->display_config->min_core_set_clock;
	minimum_clocks.memoryClock = hwmgr->display_config->min_mem_set_clock;

	if (phm_cap_enabled(hwmgr->platform_descriptor.platformCaps,
			PHM_PlatformCaps_StablePState)) {
		max_limits = &(hwmgr->dyn_state.max_clock_voltage_on_ac);
		stable_pstate_sclk = (max_limits->sclk * 75) / 100;

		for (count = table_info->vdd_dep_on_sclk->count - 1;
				count >= 0; count--) {
			if (stable_pstate_sclk >=
					table_info->vdd_dep_on_sclk->entries[count].clk) {
				stable_pstate_sclk =
						table_info->vdd_dep_on_sclk->entries[count].clk;
				break;
			}
		}

		if (count < 0)
			stable_pstate_sclk = table_info->vdd_dep_on_sclk->entries[0].clk;

		stable_pstate_mclk = max_limits->mclk;

		minimum_clocks.engineClock = stable_pstate_sclk;
		minimum_clocks.memoryClock = stable_pstate_mclk;
	}

	disable_mclk_switching_for_frame_lock = phm_cap_enabled(
				    hwmgr->platform_descriptor.platformCaps,
				    PHM_PlatformCaps_DisableMclkSwitchingForFrameLock);


	if (hwmgr->display_config->num_display == 0)
		disable_mclk_switching = false;
	else
		disable_mclk_switching = ((1 < hwmgr->display_config->num_display) ||
					  disable_mclk_switching_for_frame_lock ||
					  smu7_vblank_too_short(hwmgr, hwmgr->display_config->min_vblank_time));

	sclk = smu7_ps->performance_levels[0].engine_clock;
	mclk = smu7_ps->performance_levels[0].memory_clock;

	if (disable_mclk_switching)
		mclk = smu7_ps->performance_levels
		[smu7_ps->performance_level_count - 1].memory_clock;

	if (sclk < minimum_clocks.engineClock)
		sclk = (minimum_clocks.engineClock > max_limits->sclk) ?
				max_limits->sclk : minimum_clocks.engineClock;

	if (mclk < minimum_clocks.memoryClock)
		mclk = (minimum_clocks.memoryClock > max_limits->mclk) ?
				max_limits->mclk : minimum_clocks.memoryClock;

	smu7_ps->performance_levels[0].engine_clock = sclk;
	smu7_ps->performance_levels[0].memory_clock = mclk;

	smu7_ps->performance_levels[1].engine_clock =
		(smu7_ps->performance_levels[1].engine_clock >=
				smu7_ps->performance_levels[0].engine_clock) ?
						smu7_ps->performance_levels[1].engine_clock :
						smu7_ps->performance_levels[0].engine_clock;

	if (disable_mclk_switching) {
		if (mclk < smu7_ps->performance_levels[1].memory_clock)
			mclk = smu7_ps->performance_levels[1].memory_clock;

		smu7_ps->performance_levels[0].memory_clock = mclk;
		smu7_ps->performance_levels[1].memory_clock = mclk;
	} else {
		if (smu7_ps->performance_levels[1].memory_clock <
				smu7_ps->performance_levels[0].memory_clock)
			smu7_ps->performance_levels[1].memory_clock =
					smu7_ps->performance_levels[0].memory_clock;
	}

	if (phm_cap_enabled(hwmgr->platform_descriptor.platformCaps,
			PHM_PlatformCaps_StablePState)) {
		for (i = 0; i < smu7_ps->performance_level_count; i++) {
			smu7_ps->performance_levels[i].engine_clock = stable_pstate_sclk;
			smu7_ps->performance_levels[i].memory_clock = stable_pstate_mclk;
			smu7_ps->performance_levels[i].pcie_gen = data->pcie_gen_performance.max;
			smu7_ps->performance_levels[i].pcie_lane = data->pcie_gen_performance.max;
		}
	}
	return 0;
}


static uint32_t smu7_dpm_get_mclk(struct pp_hwmgr *hwmgr, bool low)
{
	struct pp_power_state  *ps;
	struct smu7_power_state  *smu7_ps;

	if (hwmgr == NULL)
		return -EINVAL;

	ps = hwmgr->request_ps;

	if (ps == NULL)
		return -EINVAL;

	smu7_ps = cast_phw_smu7_power_state(&ps->hardware);

	if (low)
		return smu7_ps->performance_levels[0].memory_clock;
	else
		return smu7_ps->performance_levels
				[smu7_ps->performance_level_count-1].memory_clock;
}

static uint32_t smu7_dpm_get_sclk(struct pp_hwmgr *hwmgr, bool low)
{
	struct pp_power_state  *ps;
	struct smu7_power_state  *smu7_ps;

	if (hwmgr == NULL)
		return -EINVAL;

	ps = hwmgr->request_ps;

	if (ps == NULL)
		return -EINVAL;

	smu7_ps = cast_phw_smu7_power_state(&ps->hardware);

	if (low)
		return smu7_ps->performance_levels[0].engine_clock;
	else
		return smu7_ps->performance_levels
				[smu7_ps->performance_level_count-1].engine_clock;
}

static int smu7_dpm_patch_boot_state(struct pp_hwmgr *hwmgr,
					struct pp_hw_power_state *hw_ps)
{
	struct smu7_hwmgr *data = (struct smu7_hwmgr *)(hwmgr->backend);
	struct smu7_power_state *ps = (struct smu7_power_state *)hw_ps;
	ATOM_FIRMWARE_INFO_V2_2 *fw_info;
	uint16_t size;
	uint8_t frev, crev;
	int index = GetIndexIntoMasterTable(DATA, FirmwareInfo);

	/* First retrieve the Boot clocks and VDDC from the firmware info table.
	 * We assume here that fw_info is unchanged if this call fails.
	 */
	fw_info = (ATOM_FIRMWARE_INFO_V2_2 *)smu_atom_get_data_table(hwmgr->adev, index,
			&size, &frev, &crev);
	if (!fw_info)
		/* During a test, there is no firmware info table. */
		return 0;

	/* Patch the state. */
	data->vbios_boot_state.sclk_bootup_value =
			le32_to_cpu(fw_info->ulDefaultEngineClock);
	data->vbios_boot_state.mclk_bootup_value =
			le32_to_cpu(fw_info->ulDefaultMemoryClock);
	data->vbios_boot_state.mvdd_bootup_value =
			le16_to_cpu(fw_info->usBootUpMVDDCVoltage);
	data->vbios_boot_state.vddc_bootup_value =
			le16_to_cpu(fw_info->usBootUpVDDCVoltage);
	data->vbios_boot_state.vddci_bootup_value =
			le16_to_cpu(fw_info->usBootUpVDDCIVoltage);
	data->vbios_boot_state.pcie_gen_bootup_value =
			smu7_get_current_pcie_speed(hwmgr);

	data->vbios_boot_state.pcie_lane_bootup_value =
			(uint16_t)smu7_get_current_pcie_lane_number(hwmgr);

	/* set boot power state */
	ps->performance_levels[0].memory_clock = data->vbios_boot_state.mclk_bootup_value;
	ps->performance_levels[0].engine_clock = data->vbios_boot_state.sclk_bootup_value;
	ps->performance_levels[0].pcie_gen = data->vbios_boot_state.pcie_gen_bootup_value;
	ps->performance_levels[0].pcie_lane = data->vbios_boot_state.pcie_lane_bootup_value;

	return 0;
}

static int smu7_get_number_of_powerplay_table_entries(struct pp_hwmgr *hwmgr)
{
	int result;
	unsigned long ret = 0;

	if (hwmgr->pp_table_version == PP_TABLE_V0) {
		result = pp_tables_get_num_of_entries(hwmgr, &ret);
		return result ? 0 : ret;
	} else if (hwmgr->pp_table_version == PP_TABLE_V1) {
		result = get_number_of_powerplay_table_entries_v1_0(hwmgr);
		return result;
	}
	return 0;
}

static int smu7_get_pp_table_entry_callback_func_v1(struct pp_hwmgr *hwmgr,
		void *state, struct pp_power_state *power_state,
		void *pp_table, uint32_t classification_flag)
{
	struct smu7_hwmgr *data = (struct smu7_hwmgr *)(hwmgr->backend);
	struct smu7_power_state  *smu7_power_state =
			(struct smu7_power_state *)(&(power_state->hardware));
	struct smu7_performance_level *performance_level;
	ATOM_Tonga_State *state_entry = (ATOM_Tonga_State *)state;
	ATOM_Tonga_POWERPLAYTABLE *powerplay_table =
			(ATOM_Tonga_POWERPLAYTABLE *)pp_table;
	PPTable_Generic_SubTable_Header *sclk_dep_table =
			(PPTable_Generic_SubTable_Header *)
			(((unsigned long)powerplay_table) +
				le16_to_cpu(powerplay_table->usSclkDependencyTableOffset));

	ATOM_Tonga_MCLK_Dependency_Table *mclk_dep_table =
			(ATOM_Tonga_MCLK_Dependency_Table *)
			(((unsigned long)powerplay_table) +
				le16_to_cpu(powerplay_table->usMclkDependencyTableOffset));

	/* The following fields are not initialized here: id orderedList allStatesList */
	power_state->classification.ui_label =
			(le16_to_cpu(state_entry->usClassification) &
			ATOM_PPLIB_CLASSIFICATION_UI_MASK) >>
			ATOM_PPLIB_CLASSIFICATION_UI_SHIFT;
	power_state->classification.flags = classification_flag;
	/* NOTE: There is a classification2 flag in BIOS that is not being used right now */

	power_state->classification.temporary_state = false;
	power_state->classification.to_be_deleted = false;

	power_state->validation.disallowOnDC =
			(0 != (le32_to_cpu(state_entry->ulCapsAndSettings) &
					ATOM_Tonga_DISALLOW_ON_DC));

	power_state->pcie.lanes = 0;

	power_state->display.disableFrameModulation = false;
	power_state->display.limitRefreshrate = false;
	power_state->display.enableVariBright =
			(0 != (le32_to_cpu(state_entry->ulCapsAndSettings) &
					ATOM_Tonga_ENABLE_VARIBRIGHT));

	power_state->validation.supportedPowerLevels = 0;
	power_state->uvd_clocks.VCLK = 0;
	power_state->uvd_clocks.DCLK = 0;
	power_state->temperatures.min = 0;
	power_state->temperatures.max = 0;

	performance_level = &(smu7_power_state->performance_levels
			[smu7_power_state->performance_level_count++]);

	PP_ASSERT_WITH_CODE(
			(smu7_power_state->performance_level_count < smum_get_mac_definition(hwmgr, SMU_MAX_LEVELS_GRAPHICS)),
			"Performance levels exceeds SMC limit!",
			return -EINVAL);

	PP_ASSERT_WITH_CODE(
			(smu7_power_state->performance_level_count <=
					hwmgr->platform_descriptor.hardwareActivityPerformanceLevels),
			"Performance levels exceeds Driver limit!",
			return -EINVAL);

	/* Performance levels are arranged from low to high. */
	performance_level->memory_clock = mclk_dep_table->entries
			[state_entry->ucMemoryClockIndexLow].ulMclk;
	if (sclk_dep_table->ucRevId == 0)
		performance_level->engine_clock = ((ATOM_Tonga_SCLK_Dependency_Table *)sclk_dep_table)->entries
			[state_entry->ucEngineClockIndexLow].ulSclk;
	else if (sclk_dep_table->ucRevId == 1)
		performance_level->engine_clock = ((ATOM_Polaris_SCLK_Dependency_Table *)sclk_dep_table)->entries
			[state_entry->ucEngineClockIndexLow].ulSclk;
	performance_level->pcie_gen = get_pcie_gen_support(data->pcie_gen_cap,
			state_entry->ucPCIEGenLow);
	performance_level->pcie_lane = get_pcie_lane_support(data->pcie_lane_cap,
			state_entry->ucPCIELaneLow);

	performance_level = &(smu7_power_state->performance_levels
			[smu7_power_state->performance_level_count++]);
	performance_level->memory_clock = mclk_dep_table->entries
			[state_entry->ucMemoryClockIndexHigh].ulMclk;

	if (sclk_dep_table->ucRevId == 0)
		performance_level->engine_clock = ((ATOM_Tonga_SCLK_Dependency_Table *)sclk_dep_table)->entries
			[state_entry->ucEngineClockIndexHigh].ulSclk;
	else if (sclk_dep_table->ucRevId == 1)
		performance_level->engine_clock = ((ATOM_Polaris_SCLK_Dependency_Table *)sclk_dep_table)->entries
			[state_entry->ucEngineClockIndexHigh].ulSclk;

	performance_level->pcie_gen = get_pcie_gen_support(data->pcie_gen_cap,
			state_entry->ucPCIEGenHigh);
	performance_level->pcie_lane = get_pcie_lane_support(data->pcie_lane_cap,
			state_entry->ucPCIELaneHigh);

	return 0;
}

static int smu7_get_pp_table_entry_v1(struct pp_hwmgr *hwmgr,
		unsigned long entry_index, struct pp_power_state *state)
{
	int result;
	struct smu7_power_state *ps;
	struct smu7_hwmgr *data = (struct smu7_hwmgr *)(hwmgr->backend);
	struct phm_ppt_v1_information *table_info =
			(struct phm_ppt_v1_information *)(hwmgr->pptable);
	struct phm_ppt_v1_clock_voltage_dependency_table *dep_mclk_table =
			table_info->vdd_dep_on_mclk;

	state->hardware.magic = PHM_VIslands_Magic;

	ps = (struct smu7_power_state *)(&state->hardware);

	result = get_powerplay_table_entry_v1_0(hwmgr, entry_index, state,
			smu7_get_pp_table_entry_callback_func_v1);

	/* This is the earliest time we have all the dependency table and the VBIOS boot state
	 * as PP_Tables_GetPowerPlayTableEntry retrieves the VBIOS boot state
	 * if there is only one VDDCI/MCLK level, check if it's the same as VBIOS boot state
	 */
	if (dep_mclk_table != NULL && dep_mclk_table->count == 1) {
		if (dep_mclk_table->entries[0].clk !=
				data->vbios_boot_state.mclk_bootup_value)
			pr_debug("Single MCLK entry VDDCI/MCLK dependency table "
					"does not match VBIOS boot MCLK level");
		if (dep_mclk_table->entries[0].vddci !=
				data->vbios_boot_state.vddci_bootup_value)
			pr_debug("Single VDDCI entry VDDCI/MCLK dependency table "
					"does not match VBIOS boot VDDCI level");
	}

	/* set DC compatible flag if this state supports DC */
	if (!state->validation.disallowOnDC)
		ps->dc_compatible = true;

	if (state->classification.flags & PP_StateClassificationFlag_ACPI)
		data->acpi_pcie_gen = ps->performance_levels[0].pcie_gen;

	ps->uvd_clks.vclk = state->uvd_clocks.VCLK;
	ps->uvd_clks.dclk = state->uvd_clocks.DCLK;

	if (!result) {
		uint32_t i;

		switch (state->classification.ui_label) {
		case PP_StateUILabel_Performance:
			data->use_pcie_performance_levels = true;
			for (i = 0; i < ps->performance_level_count; i++) {
				if (data->pcie_gen_performance.max <
						ps->performance_levels[i].pcie_gen)
					data->pcie_gen_performance.max =
							ps->performance_levels[i].pcie_gen;

				if (data->pcie_gen_performance.min >
						ps->performance_levels[i].pcie_gen)
					data->pcie_gen_performance.min =
							ps->performance_levels[i].pcie_gen;

				if (data->pcie_lane_performance.max <
						ps->performance_levels[i].pcie_lane)
					data->pcie_lane_performance.max =
							ps->performance_levels[i].pcie_lane;
				if (data->pcie_lane_performance.min >
						ps->performance_levels[i].pcie_lane)
					data->pcie_lane_performance.min =
							ps->performance_levels[i].pcie_lane;
			}
			break;
		case PP_StateUILabel_Battery:
			data->use_pcie_power_saving_levels = true;

			for (i = 0; i < ps->performance_level_count; i++) {
				if (data->pcie_gen_power_saving.max <
						ps->performance_levels[i].pcie_gen)
					data->pcie_gen_power_saving.max =
							ps->performance_levels[i].pcie_gen;

				if (data->pcie_gen_power_saving.min >
						ps->performance_levels[i].pcie_gen)
					data->pcie_gen_power_saving.min =
							ps->performance_levels[i].pcie_gen;

				if (data->pcie_lane_power_saving.max <
						ps->performance_levels[i].pcie_lane)
					data->pcie_lane_power_saving.max =
							ps->performance_levels[i].pcie_lane;

				if (data->pcie_lane_power_saving.min >
						ps->performance_levels[i].pcie_lane)
					data->pcie_lane_power_saving.min =
							ps->performance_levels[i].pcie_lane;
			}
			break;
		default:
			break;
		}
	}
	return 0;
}

static int smu7_get_pp_table_entry_callback_func_v0(struct pp_hwmgr *hwmgr,
					struct pp_hw_power_state *power_state,
					unsigned int index, const void *clock_info)
{
	struct smu7_hwmgr *data = (struct smu7_hwmgr *)(hwmgr->backend);
	struct smu7_power_state  *ps = cast_phw_smu7_power_state(power_state);
	const ATOM_PPLIB_CI_CLOCK_INFO *visland_clk_info = clock_info;
	struct smu7_performance_level *performance_level;
	uint32_t engine_clock, memory_clock;
	uint16_t pcie_gen_from_bios;

	engine_clock = visland_clk_info->ucEngineClockHigh << 16 | visland_clk_info->usEngineClockLow;
	memory_clock = visland_clk_info->ucMemoryClockHigh << 16 | visland_clk_info->usMemoryClockLow;

	if (!(data->mc_micro_code_feature & DISABLE_MC_LOADMICROCODE) && memory_clock > data->highest_mclk)
		data->highest_mclk = memory_clock;

	PP_ASSERT_WITH_CODE(
			(ps->performance_level_count < smum_get_mac_definition(hwmgr, SMU_MAX_LEVELS_GRAPHICS)),
			"Performance levels exceeds SMC limit!",
			return -EINVAL);

	PP_ASSERT_WITH_CODE(
			(ps->performance_level_count <
					hwmgr->platform_descriptor.hardwareActivityPerformanceLevels),
			"Performance levels exceeds Driver limit, Skip!",
			return 0);

	performance_level = &(ps->performance_levels
			[ps->performance_level_count++]);

	/* Performance levels are arranged from low to high. */
	performance_level->memory_clock = memory_clock;
	performance_level->engine_clock = engine_clock;

	pcie_gen_from_bios = visland_clk_info->ucPCIEGen;

	performance_level->pcie_gen = get_pcie_gen_support(data->pcie_gen_cap, pcie_gen_from_bios);
	performance_level->pcie_lane = get_pcie_lane_support(data->pcie_lane_cap, visland_clk_info->usPCIELane);

	return 0;
}

static int smu7_get_pp_table_entry_v0(struct pp_hwmgr *hwmgr,
		unsigned long entry_index, struct pp_power_state *state)
{
	int result;
	struct smu7_power_state *ps;
	struct smu7_hwmgr *data = (struct smu7_hwmgr *)(hwmgr->backend);
	struct phm_clock_voltage_dependency_table *dep_mclk_table =
			hwmgr->dyn_state.vddci_dependency_on_mclk;

	memset(&state->hardware, 0x00, sizeof(struct pp_hw_power_state));

	state->hardware.magic = PHM_VIslands_Magic;

	ps = (struct smu7_power_state *)(&state->hardware);

	result = pp_tables_get_entry(hwmgr, entry_index, state,
			smu7_get_pp_table_entry_callback_func_v0);

	/*
	 * This is the earliest time we have all the dependency table
	 * and the VBIOS boot state as
	 * PP_Tables_GetPowerPlayTableEntry retrieves the VBIOS boot
	 * state if there is only one VDDCI/MCLK level, check if it's
	 * the same as VBIOS boot state
	 */
	if (dep_mclk_table != NULL && dep_mclk_table->count == 1) {
		if (dep_mclk_table->entries[0].clk !=
				data->vbios_boot_state.mclk_bootup_value)
			pr_debug("Single MCLK entry VDDCI/MCLK dependency table "
					"does not match VBIOS boot MCLK level");
		if (dep_mclk_table->entries[0].v !=
				data->vbios_boot_state.vddci_bootup_value)
			pr_debug("Single VDDCI entry VDDCI/MCLK dependency table "
					"does not match VBIOS boot VDDCI level");
	}

	/* set DC compatible flag if this state supports DC */
	if (!state->validation.disallowOnDC)
		ps->dc_compatible = true;

	if (state->classification.flags & PP_StateClassificationFlag_ACPI)
		data->acpi_pcie_gen = ps->performance_levels[0].pcie_gen;

	ps->uvd_clks.vclk = state->uvd_clocks.VCLK;
	ps->uvd_clks.dclk = state->uvd_clocks.DCLK;

	if (!result) {
		uint32_t i;

		switch (state->classification.ui_label) {
		case PP_StateUILabel_Performance:
			data->use_pcie_performance_levels = true;

			for (i = 0; i < ps->performance_level_count; i++) {
				if (data->pcie_gen_performance.max <
						ps->performance_levels[i].pcie_gen)
					data->pcie_gen_performance.max =
							ps->performance_levels[i].pcie_gen;

				if (data->pcie_gen_performance.min >
						ps->performance_levels[i].pcie_gen)
					data->pcie_gen_performance.min =
							ps->performance_levels[i].pcie_gen;

				if (data->pcie_lane_performance.max <
						ps->performance_levels[i].pcie_lane)
					data->pcie_lane_performance.max =
							ps->performance_levels[i].pcie_lane;

				if (data->pcie_lane_performance.min >
						ps->performance_levels[i].pcie_lane)
					data->pcie_lane_performance.min =
							ps->performance_levels[i].pcie_lane;
			}
			break;
		case PP_StateUILabel_Battery:
			data->use_pcie_power_saving_levels = true;

			for (i = 0; i < ps->performance_level_count; i++) {
				if (data->pcie_gen_power_saving.max <
						ps->performance_levels[i].pcie_gen)
					data->pcie_gen_power_saving.max =
							ps->performance_levels[i].pcie_gen;

				if (data->pcie_gen_power_saving.min >
						ps->performance_levels[i].pcie_gen)
					data->pcie_gen_power_saving.min =
							ps->performance_levels[i].pcie_gen;

				if (data->pcie_lane_power_saving.max <
						ps->performance_levels[i].pcie_lane)
					data->pcie_lane_power_saving.max =
							ps->performance_levels[i].pcie_lane;

				if (data->pcie_lane_power_saving.min >
						ps->performance_levels[i].pcie_lane)
					data->pcie_lane_power_saving.min =
							ps->performance_levels[i].pcie_lane;
			}
			break;
		default:
			break;
		}
	}
	return 0;
}

static int smu7_get_pp_table_entry(struct pp_hwmgr *hwmgr,
		unsigned long entry_index, struct pp_power_state *state)
{
	if (hwmgr->pp_table_version == PP_TABLE_V0)
		return smu7_get_pp_table_entry_v0(hwmgr, entry_index, state);
	else if (hwmgr->pp_table_version == PP_TABLE_V1)
		return smu7_get_pp_table_entry_v1(hwmgr, entry_index, state);

	return 0;
}

static int smu7_get_gpu_power(struct pp_hwmgr *hwmgr, u32 *query)
{
	int i;
	u32 tmp = 0;

	if (!query)
		return -EINVAL;

	smum_send_msg_to_smc_with_parameter(hwmgr, PPSMC_MSG_GetCurrPkgPwr, 0);
	tmp = cgs_read_register(hwmgr->device, mmSMC_MSG_ARG_0);
	*query = tmp;

	if (tmp != 0)
		return 0;

	smum_send_msg_to_smc(hwmgr, PPSMC_MSG_PmStatusLogStart);
	cgs_write_ind_register(hwmgr->device, CGS_IND_REG__SMC,
							ixSMU_PM_STATUS_94, 0);

	for (i = 0; i < 10; i++) {
		mdelay(1);
		smum_send_msg_to_smc(hwmgr, PPSMC_MSG_PmStatusLogSample);
		tmp = cgs_read_ind_register(hwmgr->device,
						CGS_IND_REG__SMC,
						ixSMU_PM_STATUS_94);
		if (tmp != 0)
			break;
	}
	*query = tmp;

	return 0;
}

static int smu7_read_sensor(struct pp_hwmgr *hwmgr, int idx,
			    void *value, int *size)
{
	uint32_t sclk, mclk, activity_percent;
	uint32_t offset, val_vid;
	struct smu7_hwmgr *data = (struct smu7_hwmgr *)(hwmgr->backend);

	/* size must be at least 4 bytes for all sensors */
	if (*size < 4)
		return -EINVAL;

	switch (idx) {
	case AMDGPU_PP_SENSOR_GFX_SCLK:
		smum_send_msg_to_smc(hwmgr, PPSMC_MSG_API_GetSclkFrequency);
		sclk = cgs_read_register(hwmgr->device, mmSMC_MSG_ARG_0);
		*((uint32_t *)value) = sclk;
		*size = 4;
		return 0;
	case AMDGPU_PP_SENSOR_GFX_MCLK:
		smum_send_msg_to_smc(hwmgr, PPSMC_MSG_API_GetMclkFrequency);
		mclk = cgs_read_register(hwmgr->device, mmSMC_MSG_ARG_0);
		*((uint32_t *)value) = mclk;
		*size = 4;
		return 0;
	case AMDGPU_PP_SENSOR_GPU_LOAD:
		offset = data->soft_regs_start + smum_get_offsetof(hwmgr,
								SMU_SoftRegisters,
								AverageGraphicsActivity);

		activity_percent = cgs_read_ind_register(hwmgr->device, CGS_IND_REG__SMC, offset);
		activity_percent += 0x80;
		activity_percent >>= 8;
		*((uint32_t *)value) = activity_percent > 100 ? 100 : activity_percent;
		*size = 4;
		return 0;
	case AMDGPU_PP_SENSOR_GPU_TEMP:
		*((uint32_t *)value) = smu7_thermal_get_temperature(hwmgr);
		*size = 4;
		return 0;
	case AMDGPU_PP_SENSOR_UVD_POWER:
		*((uint32_t *)value) = data->uvd_power_gated ? 0 : 1;
		*size = 4;
		return 0;
	case AMDGPU_PP_SENSOR_VCE_POWER:
		*((uint32_t *)value) = data->vce_power_gated ? 0 : 1;
		*size = 4;
		return 0;
	case AMDGPU_PP_SENSOR_GPU_POWER:
		return smu7_get_gpu_power(hwmgr, (uint32_t *)value);
	case AMDGPU_PP_SENSOR_VDDGFX:
		if ((data->vr_config & 0xff) == 0x2)
			val_vid = PHM_READ_INDIRECT_FIELD(hwmgr->device,
					CGS_IND_REG__SMC, PWR_SVI2_STATUS, PLANE2_VID);
		else
			val_vid = PHM_READ_INDIRECT_FIELD(hwmgr->device,
					CGS_IND_REG__SMC, PWR_SVI2_STATUS, PLANE1_VID);

		*((uint32_t *)value) = (uint32_t)convert_to_vddc(val_vid);
		return 0;
	default:
		return -EINVAL;
	}
}

static int smu7_find_dpm_states_clocks_in_dpm_table(struct pp_hwmgr *hwmgr, const void *input)
{
	const struct phm_set_power_state_input *states =
			(const struct phm_set_power_state_input *)input;
	const struct smu7_power_state *smu7_ps =
			cast_const_phw_smu7_power_state(states->pnew_state);
	struct smu7_hwmgr *data = (struct smu7_hwmgr *)(hwmgr->backend);
	struct smu7_single_dpm_table *sclk_table = &(data->dpm_table.sclk_table);
	uint32_t sclk = smu7_ps->performance_levels
			[smu7_ps->performance_level_count - 1].engine_clock;
	struct smu7_single_dpm_table *mclk_table = &(data->dpm_table.mclk_table);
	uint32_t mclk = smu7_ps->performance_levels
			[smu7_ps->performance_level_count - 1].memory_clock;
	struct PP_Clocks min_clocks = {0};
	uint32_t i;

	for (i = 0; i < sclk_table->count; i++) {
		if (sclk == sclk_table->dpm_levels[i].value)
			break;
	}

	if (i >= sclk_table->count) {
<<<<<<< HEAD
		data->need_update_smu7_dpm_table |= DPMTABLE_OD_UPDATE_SCLK;
		sclk_table->dpm_levels[i-1].value = sclk;
=======
		if (sclk > sclk_table->dpm_levels[i-1].value) {
			data->need_update_smu7_dpm_table |= DPMTABLE_OD_UPDATE_SCLK;
			sclk_table->dpm_levels[i-1].value = sclk;
		}
>>>>>>> 8c32d47b
	} else {
	/* TODO: Check SCLK in DAL's minimum clocks
	 * in case DeepSleep divider update is required.
	 */
		if (data->display_timing.min_clock_in_sr != min_clocks.engineClockInSR &&
			(min_clocks.engineClockInSR >= SMU7_MINIMUM_ENGINE_CLOCK ||
				data->display_timing.min_clock_in_sr >= SMU7_MINIMUM_ENGINE_CLOCK))
			data->need_update_smu7_dpm_table |= DPMTABLE_UPDATE_SCLK;
	}

	for (i = 0; i < mclk_table->count; i++) {
		if (mclk == mclk_table->dpm_levels[i].value)
			break;
	}

	if (i >= mclk_table->count) {
<<<<<<< HEAD
		data->need_update_smu7_dpm_table |= DPMTABLE_OD_UPDATE_MCLK;
		mclk_table->dpm_levels[i-1].value = mclk;
=======
		if (mclk > mclk_table->dpm_levels[i-1].value) {
			data->need_update_smu7_dpm_table |= DPMTABLE_OD_UPDATE_MCLK;
			mclk_table->dpm_levels[i-1].value = mclk;
		}
>>>>>>> 8c32d47b
	}

	if (data->display_timing.num_existing_displays != hwmgr->display_config->num_display)
		data->need_update_smu7_dpm_table |= DPMTABLE_UPDATE_MCLK;

	return 0;
}

static uint16_t smu7_get_maximum_link_speed(struct pp_hwmgr *hwmgr,
		const struct smu7_power_state *smu7_ps)
{
	uint32_t i;
	uint32_t sclk, max_sclk = 0;
	struct smu7_hwmgr *data = (struct smu7_hwmgr *)(hwmgr->backend);
	struct smu7_dpm_table *dpm_table = &data->dpm_table;

	for (i = 0; i < smu7_ps->performance_level_count; i++) {
		sclk = smu7_ps->performance_levels[i].engine_clock;
		if (max_sclk < sclk)
			max_sclk = sclk;
	}

	for (i = 0; i < dpm_table->sclk_table.count; i++) {
		if (dpm_table->sclk_table.dpm_levels[i].value == max_sclk)
			return (uint16_t) ((i >= dpm_table->pcie_speed_table.count) ?
					dpm_table->pcie_speed_table.dpm_levels
					[dpm_table->pcie_speed_table.count - 1].value :
					dpm_table->pcie_speed_table.dpm_levels[i].value);
	}

	return 0;
}

static int smu7_request_link_speed_change_before_state_change(
		struct pp_hwmgr *hwmgr, const void *input)
{
	const struct phm_set_power_state_input *states =
			(const struct phm_set_power_state_input *)input;
	struct smu7_hwmgr *data = (struct smu7_hwmgr *)(hwmgr->backend);
	const struct smu7_power_state *smu7_nps =
			cast_const_phw_smu7_power_state(states->pnew_state);
	const struct smu7_power_state *polaris10_cps =
			cast_const_phw_smu7_power_state(states->pcurrent_state);

	uint16_t target_link_speed = smu7_get_maximum_link_speed(hwmgr, smu7_nps);
	uint16_t current_link_speed;

	if (data->force_pcie_gen == PP_PCIEGenInvalid)
		current_link_speed = smu7_get_maximum_link_speed(hwmgr, polaris10_cps);
	else
		current_link_speed = data->force_pcie_gen;

	data->force_pcie_gen = PP_PCIEGenInvalid;
	data->pspp_notify_required = false;

	if (target_link_speed > current_link_speed) {
		switch (target_link_speed) {
#ifdef CONFIG_ACPI
		case PP_PCIEGen3:
			if (0 == amdgpu_acpi_pcie_performance_request(hwmgr->adev, PCIE_PERF_REQ_GEN3, false))
				break;
			data->force_pcie_gen = PP_PCIEGen2;
			if (current_link_speed == PP_PCIEGen2)
				break;
		case PP_PCIEGen2:
			if (0 == amdgpu_acpi_pcie_performance_request(hwmgr->adev, PCIE_PERF_REQ_GEN2, false))
				break;
#endif
		default:
			data->force_pcie_gen = smu7_get_current_pcie_speed(hwmgr);
			break;
		}
	} else {
		if (target_link_speed < current_link_speed)
			data->pspp_notify_required = true;
	}

	return 0;
}

static int smu7_freeze_sclk_mclk_dpm(struct pp_hwmgr *hwmgr)
{
	struct smu7_hwmgr *data = (struct smu7_hwmgr *)(hwmgr->backend);

	if (0 == data->need_update_smu7_dpm_table)
		return 0;

	if ((0 == data->sclk_dpm_key_disabled) &&
		(data->need_update_smu7_dpm_table &
			(DPMTABLE_OD_UPDATE_SCLK + DPMTABLE_UPDATE_SCLK))) {
		PP_ASSERT_WITH_CODE(true == smum_is_dpm_running(hwmgr),
				"Trying to freeze SCLK DPM when DPM is disabled",
				);
		PP_ASSERT_WITH_CODE(0 == smum_send_msg_to_smc(hwmgr,
				PPSMC_MSG_SCLKDPM_FreezeLevel),
				"Failed to freeze SCLK DPM during FreezeSclkMclkDPM Function!",
				return -EINVAL);
	}

	if ((0 == data->mclk_dpm_key_disabled) &&
		(data->need_update_smu7_dpm_table &
		 DPMTABLE_OD_UPDATE_MCLK)) {
		PP_ASSERT_WITH_CODE(true == smum_is_dpm_running(hwmgr),
				"Trying to freeze MCLK DPM when DPM is disabled",
				);
		PP_ASSERT_WITH_CODE(0 == smum_send_msg_to_smc(hwmgr,
				PPSMC_MSG_MCLKDPM_FreezeLevel),
				"Failed to freeze MCLK DPM during FreezeSclkMclkDPM Function!",
				return -EINVAL);
	}

	return 0;
}

static int smu7_populate_and_upload_sclk_mclk_dpm_levels(
		struct pp_hwmgr *hwmgr, const void *input)
{
	int result = 0;
	struct smu7_hwmgr *data = (struct smu7_hwmgr *)(hwmgr->backend);
	struct smu7_dpm_table *dpm_table = &data->dpm_table;
	uint32_t count;
	struct smu7_odn_dpm_table *odn_table = &(data->odn_dpm_table);
	struct phm_odn_clock_levels *odn_sclk_table = &(odn_table->odn_core_clock_dpm_levels);
	struct phm_odn_clock_levels *odn_mclk_table = &(odn_table->odn_memory_clock_dpm_levels);

	if (0 == data->need_update_smu7_dpm_table)
		return 0;

	if (hwmgr->od_enabled && data->need_update_smu7_dpm_table & DPMTABLE_OD_UPDATE_SCLK) {
		for (count = 0; count < dpm_table->sclk_table.count; count++) {
			dpm_table->sclk_table.dpm_levels[count].enabled = odn_sclk_table->entries[count].enabled;
			dpm_table->sclk_table.dpm_levels[count].value = odn_sclk_table->entries[count].clock;
		}
	}

	if (hwmgr->od_enabled && data->need_update_smu7_dpm_table & DPMTABLE_OD_UPDATE_MCLK) {
		for (count = 0; count < dpm_table->mclk_table.count; count++) {
			dpm_table->mclk_table.dpm_levels[count].enabled = odn_mclk_table->entries[count].enabled;
			dpm_table->mclk_table.dpm_levels[count].value = odn_mclk_table->entries[count].clock;
		}
	}

	if (data->need_update_smu7_dpm_table &
			(DPMTABLE_OD_UPDATE_SCLK + DPMTABLE_UPDATE_SCLK)) {
		result = smum_populate_all_graphic_levels(hwmgr);
		PP_ASSERT_WITH_CODE((0 == result),
				"Failed to populate SCLK during PopulateNewDPMClocksStates Function!",
				return result);
	}

	if (data->need_update_smu7_dpm_table &
			(DPMTABLE_OD_UPDATE_MCLK + DPMTABLE_UPDATE_MCLK)) {
		/*populate MCLK dpm table to SMU7 */
		result = smum_populate_all_memory_levels(hwmgr);
		PP_ASSERT_WITH_CODE((0 == result),
				"Failed to populate MCLK during PopulateNewDPMClocksStates Function!",
				return result);
	}

	return result;
}

static int smu7_trim_single_dpm_states(struct pp_hwmgr *hwmgr,
			  struct smu7_single_dpm_table *dpm_table,
			uint32_t low_limit, uint32_t high_limit)
{
	uint32_t i;

	for (i = 0; i < dpm_table->count; i++) {
	/*skip the trim if od is enabled*/
		if (!hwmgr->od_enabled && (dpm_table->dpm_levels[i].value < low_limit
			|| dpm_table->dpm_levels[i].value > high_limit))
			dpm_table->dpm_levels[i].enabled = false;
		else
			dpm_table->dpm_levels[i].enabled = true;
	}

	return 0;
}

static int smu7_trim_dpm_states(struct pp_hwmgr *hwmgr,
		const struct smu7_power_state *smu7_ps)
{
	struct smu7_hwmgr *data = (struct smu7_hwmgr *)(hwmgr->backend);
	uint32_t high_limit_count;

	PP_ASSERT_WITH_CODE((smu7_ps->performance_level_count >= 1),
			"power state did not have any performance level",
			return -EINVAL);

	high_limit_count = (1 == smu7_ps->performance_level_count) ? 0 : 1;

	smu7_trim_single_dpm_states(hwmgr,
			&(data->dpm_table.sclk_table),
			smu7_ps->performance_levels[0].engine_clock,
			smu7_ps->performance_levels[high_limit_count].engine_clock);

	smu7_trim_single_dpm_states(hwmgr,
			&(data->dpm_table.mclk_table),
			smu7_ps->performance_levels[0].memory_clock,
			smu7_ps->performance_levels[high_limit_count].memory_clock);

	return 0;
}

static int smu7_generate_dpm_level_enable_mask(
		struct pp_hwmgr *hwmgr, const void *input)
{
	int result = 0;
	const struct phm_set_power_state_input *states =
			(const struct phm_set_power_state_input *)input;
	struct smu7_hwmgr *data = (struct smu7_hwmgr *)(hwmgr->backend);
	const struct smu7_power_state *smu7_ps =
			cast_const_phw_smu7_power_state(states->pnew_state);


	result = smu7_trim_dpm_states(hwmgr, smu7_ps);
	if (result)
		return result;

	data->dpm_level_enable_mask.sclk_dpm_enable_mask =
			phm_get_dpm_level_enable_mask_value(&data->dpm_table.sclk_table);
	data->dpm_level_enable_mask.mclk_dpm_enable_mask =
			phm_get_dpm_level_enable_mask_value(&data->dpm_table.mclk_table);
	data->dpm_level_enable_mask.pcie_dpm_enable_mask =
			phm_get_dpm_level_enable_mask_value(&data->dpm_table.pcie_speed_table);

	return 0;
}

static int smu7_unfreeze_sclk_mclk_dpm(struct pp_hwmgr *hwmgr)
{
	struct smu7_hwmgr *data = (struct smu7_hwmgr *)(hwmgr->backend);

	if (0 == data->need_update_smu7_dpm_table)
		return 0;

	if ((0 == data->sclk_dpm_key_disabled) &&
		(data->need_update_smu7_dpm_table &
		(DPMTABLE_OD_UPDATE_SCLK + DPMTABLE_UPDATE_SCLK))) {

		PP_ASSERT_WITH_CODE(true == smum_is_dpm_running(hwmgr),
				"Trying to Unfreeze SCLK DPM when DPM is disabled",
				);
		PP_ASSERT_WITH_CODE(0 == smum_send_msg_to_smc(hwmgr,
				PPSMC_MSG_SCLKDPM_UnfreezeLevel),
			"Failed to unfreeze SCLK DPM during UnFreezeSclkMclkDPM Function!",
			return -EINVAL);
	}

	if ((0 == data->mclk_dpm_key_disabled) &&
		(data->need_update_smu7_dpm_table & DPMTABLE_OD_UPDATE_MCLK)) {

		PP_ASSERT_WITH_CODE(true == smum_is_dpm_running(hwmgr),
				"Trying to Unfreeze MCLK DPM when DPM is disabled",
				);
		PP_ASSERT_WITH_CODE(0 == smum_send_msg_to_smc(hwmgr,
				PPSMC_MSG_MCLKDPM_UnfreezeLevel),
		    "Failed to unfreeze MCLK DPM during UnFreezeSclkMclkDPM Function!",
		    return -EINVAL);
	}

	data->need_update_smu7_dpm_table &= DPMTABLE_OD_UPDATE_VDDC;

	return 0;
}

static int smu7_notify_link_speed_change_after_state_change(
		struct pp_hwmgr *hwmgr, const void *input)
{
	const struct phm_set_power_state_input *states =
			(const struct phm_set_power_state_input *)input;
	struct smu7_hwmgr *data = (struct smu7_hwmgr *)(hwmgr->backend);
	const struct smu7_power_state *smu7_ps =
			cast_const_phw_smu7_power_state(states->pnew_state);
	uint16_t target_link_speed = smu7_get_maximum_link_speed(hwmgr, smu7_ps);
	uint8_t  request;

	if (data->pspp_notify_required) {
		if (target_link_speed == PP_PCIEGen3)
			request = PCIE_PERF_REQ_GEN3;
		else if (target_link_speed == PP_PCIEGen2)
			request = PCIE_PERF_REQ_GEN2;
		else
			request = PCIE_PERF_REQ_GEN1;

		if (request == PCIE_PERF_REQ_GEN1 &&
				smu7_get_current_pcie_speed(hwmgr) > 0)
			return 0;

#ifdef CONFIG_ACPI
		if (amdgpu_acpi_pcie_performance_request(hwmgr->adev, request, false)) {
			if (PP_PCIEGen2 == target_link_speed)
				pr_info("PSPP request to switch to Gen2 from Gen3 Failed!");
			else
				pr_info("PSPP request to switch to Gen1 from Gen2 Failed!");
		}
#endif
	}

	return 0;
}

static int smu7_notify_smc_display(struct pp_hwmgr *hwmgr)
{
	struct smu7_hwmgr *data = (struct smu7_hwmgr *)(hwmgr->backend);

	if (hwmgr->feature_mask & PP_VBI_TIME_SUPPORT_MASK) {
		if (hwmgr->chip_id == CHIP_VEGAM)
			smum_send_msg_to_smc_with_parameter(hwmgr,
					(PPSMC_Msg)PPSMC_MSG_SetVBITimeout_VEGAM, data->frame_time_x2);
		else
			smum_send_msg_to_smc_with_parameter(hwmgr,
					(PPSMC_Msg)PPSMC_MSG_SetVBITimeout, data->frame_time_x2);
	}
	return (smum_send_msg_to_smc(hwmgr, (PPSMC_Msg)PPSMC_HasDisplay) == 0) ?  0 : -EINVAL;
}

static int smu7_set_power_state_tasks(struct pp_hwmgr *hwmgr, const void *input)
{
	int tmp_result, result = 0;
	struct smu7_hwmgr *data = (struct smu7_hwmgr *)(hwmgr->backend);

	tmp_result = smu7_find_dpm_states_clocks_in_dpm_table(hwmgr, input);
	PP_ASSERT_WITH_CODE((0 == tmp_result),
			"Failed to find DPM states clocks in DPM table!",
			result = tmp_result);

	if (phm_cap_enabled(hwmgr->platform_descriptor.platformCaps,
			PHM_PlatformCaps_PCIEPerformanceRequest)) {
		tmp_result =
			smu7_request_link_speed_change_before_state_change(hwmgr, input);
		PP_ASSERT_WITH_CODE((0 == tmp_result),
				"Failed to request link speed change before state change!",
				result = tmp_result);
	}

	tmp_result = smu7_freeze_sclk_mclk_dpm(hwmgr);
	PP_ASSERT_WITH_CODE((0 == tmp_result),
			"Failed to freeze SCLK MCLK DPM!", result = tmp_result);

	tmp_result = smu7_populate_and_upload_sclk_mclk_dpm_levels(hwmgr, input);
	PP_ASSERT_WITH_CODE((0 == tmp_result),
			"Failed to populate and upload SCLK MCLK DPM levels!",
			result = tmp_result);

	tmp_result = smu7_update_avfs(hwmgr);
	PP_ASSERT_WITH_CODE((0 == tmp_result),
			"Failed to update avfs voltages!",
			result = tmp_result);

	tmp_result = smu7_generate_dpm_level_enable_mask(hwmgr, input);
	PP_ASSERT_WITH_CODE((0 == tmp_result),
			"Failed to generate DPM level enabled mask!",
			result = tmp_result);

	tmp_result = smum_update_sclk_threshold(hwmgr);
	PP_ASSERT_WITH_CODE((0 == tmp_result),
			"Failed to update SCLK threshold!",
			result = tmp_result);

	tmp_result = smu7_notify_smc_display(hwmgr);
	PP_ASSERT_WITH_CODE((0 == tmp_result),
			"Failed to notify smc display settings!",
			result = tmp_result);

	tmp_result = smu7_unfreeze_sclk_mclk_dpm(hwmgr);
	PP_ASSERT_WITH_CODE((0 == tmp_result),
			"Failed to unfreeze SCLK MCLK DPM!",
			result = tmp_result);

	tmp_result = smu7_upload_dpm_level_enable_mask(hwmgr);
	PP_ASSERT_WITH_CODE((0 == tmp_result),
			"Failed to upload DPM level enabled mask!",
			result = tmp_result);

	if (phm_cap_enabled(hwmgr->platform_descriptor.platformCaps,
			PHM_PlatformCaps_PCIEPerformanceRequest)) {
		tmp_result =
			smu7_notify_link_speed_change_after_state_change(hwmgr, input);
		PP_ASSERT_WITH_CODE((0 == tmp_result),
				"Failed to notify link speed change after state change!",
				result = tmp_result);
	}
	data->apply_optimized_settings = false;
	return result;
}

static int smu7_set_max_fan_pwm_output(struct pp_hwmgr *hwmgr, uint16_t us_max_fan_pwm)
{
	hwmgr->thermal_controller.
	advanceFanControlParameters.usMaxFanPWM = us_max_fan_pwm;

	return smum_send_msg_to_smc_with_parameter(hwmgr,
			PPSMC_MSG_SetFanPwmMax, us_max_fan_pwm);
}

static int
smu7_notify_smc_display_change(struct pp_hwmgr *hwmgr, bool has_display)
{
	PPSMC_Msg msg = has_display ? (PPSMC_Msg)PPSMC_HasDisplay : (PPSMC_Msg)PPSMC_NoDisplay;

	return (smum_send_msg_to_smc(hwmgr, msg) == 0) ?  0 : -1;
}

static int
smu7_notify_smc_display_config_after_ps_adjustment(struct pp_hwmgr *hwmgr)
{
	if (hwmgr->display_config->num_display > 1 &&
			!hwmgr->display_config->multi_monitor_in_sync)
		smu7_notify_smc_display_change(hwmgr, false);

	return 0;
}

/**
* Programs the display gap
*
* @param    hwmgr  the address of the powerplay hardware manager.
* @return   always OK
*/
static int smu7_program_display_gap(struct pp_hwmgr *hwmgr)
{
	struct smu7_hwmgr *data = (struct smu7_hwmgr *)(hwmgr->backend);
	uint32_t display_gap = cgs_read_ind_register(hwmgr->device, CGS_IND_REG__SMC, ixCG_DISPLAY_GAP_CNTL);
	uint32_t display_gap2;
	uint32_t pre_vbi_time_in_us;
	uint32_t frame_time_in_us;
	uint32_t ref_clock, refresh_rate;

	display_gap = PHM_SET_FIELD(display_gap, CG_DISPLAY_GAP_CNTL, DISP_GAP, (hwmgr->display_config->num_display > 0) ? DISPLAY_GAP_VBLANK_OR_WM : DISPLAY_GAP_IGNORE);
	cgs_write_ind_register(hwmgr->device, CGS_IND_REG__SMC, ixCG_DISPLAY_GAP_CNTL, display_gap);

	ref_clock =  amdgpu_asic_get_xclk((struct amdgpu_device *)hwmgr->adev);
	refresh_rate = hwmgr->display_config->vrefresh;

	if (0 == refresh_rate)
		refresh_rate = 60;

	frame_time_in_us = 1000000 / refresh_rate;

	pre_vbi_time_in_us = frame_time_in_us - 200 - hwmgr->display_config->min_vblank_time;

	data->frame_time_x2 = frame_time_in_us * 2 / 100;

	display_gap2 = pre_vbi_time_in_us * (ref_clock / 100);

	cgs_write_ind_register(hwmgr->device, CGS_IND_REG__SMC, ixCG_DISPLAY_GAP_CNTL2, display_gap2);

	cgs_write_ind_register(hwmgr->device, CGS_IND_REG__SMC,
			data->soft_regs_start + smum_get_offsetof(hwmgr,
							SMU_SoftRegisters,
							PreVBlankGap), 0x64);

	cgs_write_ind_register(hwmgr->device, CGS_IND_REG__SMC,
			data->soft_regs_start + smum_get_offsetof(hwmgr,
							SMU_SoftRegisters,
							VBlankTimeout),
					(frame_time_in_us - pre_vbi_time_in_us));

	return 0;
}

static int smu7_display_configuration_changed_task(struct pp_hwmgr *hwmgr)
{
	return smu7_program_display_gap(hwmgr);
}

/**
*  Set maximum target operating fan output RPM
*
* @param    hwmgr:  the address of the powerplay hardware manager.
* @param    usMaxFanRpm:  max operating fan RPM value.
* @return   The response that came from the SMC.
*/
static int smu7_set_max_fan_rpm_output(struct pp_hwmgr *hwmgr, uint16_t us_max_fan_rpm)
{
	hwmgr->thermal_controller.
	advanceFanControlParameters.usMaxFanRPM = us_max_fan_rpm;

	return smum_send_msg_to_smc_with_parameter(hwmgr,
			PPSMC_MSG_SetFanRpmMax, us_max_fan_rpm);
}

static const struct amdgpu_irq_src_funcs smu7_irq_funcs = {
	.process = phm_irq_process,
};

static int smu7_register_irq_handlers(struct pp_hwmgr *hwmgr)
{
	struct amdgpu_irq_src *source =
		kzalloc(sizeof(struct amdgpu_irq_src), GFP_KERNEL);

	if (!source)
		return -ENOMEM;

	source->funcs = &smu7_irq_funcs;

	amdgpu_irq_add_id((struct amdgpu_device *)(hwmgr->adev),
			AMDGPU_IRQ_CLIENTID_LEGACY,
			VISLANDS30_IV_SRCID_CG_TSS_THERMAL_LOW_TO_HIGH,
			source);
	amdgpu_irq_add_id((struct amdgpu_device *)(hwmgr->adev),
			AMDGPU_IRQ_CLIENTID_LEGACY,
			VISLANDS30_IV_SRCID_CG_TSS_THERMAL_HIGH_TO_LOW,
			source);

	/* Register CTF(GPIO_19) interrupt */
	amdgpu_irq_add_id((struct amdgpu_device *)(hwmgr->adev),
			AMDGPU_IRQ_CLIENTID_LEGACY,
			VISLANDS30_IV_SRCID_GPIO_19,
			source);

	return 0;
}

static bool
smu7_check_smc_update_required_for_display_configuration(struct pp_hwmgr *hwmgr)
{
	struct smu7_hwmgr *data = (struct smu7_hwmgr *)(hwmgr->backend);
	bool is_update_required = false;

	if (data->display_timing.num_existing_displays != hwmgr->display_config->num_display)
		is_update_required = true;

	if (data->display_timing.vrefresh != hwmgr->display_config->vrefresh)
		is_update_required = true;

	if (phm_cap_enabled(hwmgr->platform_descriptor.platformCaps, PHM_PlatformCaps_SclkDeepSleep)) {
		if (data->display_timing.min_clock_in_sr != hwmgr->display_config->min_core_set_clock_in_sr &&
			(data->display_timing.min_clock_in_sr >= SMU7_MINIMUM_ENGINE_CLOCK ||
			hwmgr->display_config->min_core_set_clock_in_sr >= SMU7_MINIMUM_ENGINE_CLOCK))
			is_update_required = true;
	}
	return is_update_required;
}

static inline bool smu7_are_power_levels_equal(const struct smu7_performance_level *pl1,
							   const struct smu7_performance_level *pl2)
{
	return ((pl1->memory_clock == pl2->memory_clock) &&
		  (pl1->engine_clock == pl2->engine_clock) &&
		  (pl1->pcie_gen == pl2->pcie_gen) &&
		  (pl1->pcie_lane == pl2->pcie_lane));
}

static int smu7_check_states_equal(struct pp_hwmgr *hwmgr,
		const struct pp_hw_power_state *pstate1,
		const struct pp_hw_power_state *pstate2, bool *equal)
{
	const struct smu7_power_state *psa;
	const struct smu7_power_state *psb;
	int i;
	struct smu7_hwmgr *data = (struct smu7_hwmgr *)(hwmgr->backend);

	if (pstate1 == NULL || pstate2 == NULL || equal == NULL)
		return -EINVAL;

	psa = cast_const_phw_smu7_power_state(pstate1);
	psb = cast_const_phw_smu7_power_state(pstate2);
	/* If the two states don't even have the same number of performance levels they cannot be the same state. */
	if (psa->performance_level_count != psb->performance_level_count) {
		*equal = false;
		return 0;
	}

	for (i = 0; i < psa->performance_level_count; i++) {
		if (!smu7_are_power_levels_equal(&(psa->performance_levels[i]), &(psb->performance_levels[i]))) {
			/* If we have found even one performance level pair that is different the states are different. */
			*equal = false;
			return 0;
		}
	}

	/* If all performance levels are the same try to use the UVD clocks to break the tie.*/
	*equal = ((psa->uvd_clks.vclk == psb->uvd_clks.vclk) && (psa->uvd_clks.dclk == psb->uvd_clks.dclk));
	*equal &= ((psa->vce_clks.evclk == psb->vce_clks.evclk) && (psa->vce_clks.ecclk == psb->vce_clks.ecclk));
	*equal &= (psa->sclk_threshold == psb->sclk_threshold);
	/* For OD call, set value based on flag */
	*equal &= !(data->need_update_smu7_dpm_table & (DPMTABLE_OD_UPDATE_SCLK |
							DPMTABLE_OD_UPDATE_MCLK |
							DPMTABLE_OD_UPDATE_VDDC));

	return 0;
}

static int smu7_check_mc_firmware(struct pp_hwmgr *hwmgr)
{
	struct smu7_hwmgr *data = (struct smu7_hwmgr *)(hwmgr->backend);

	uint32_t vbios_version;
	uint32_t tmp;

	/* Read MC indirect register offset 0x9F bits [3:0] to see
	 * if VBIOS has already loaded a full version of MC ucode
	 * or not.
	 */

	smu7_get_mc_microcode_version(hwmgr);
	vbios_version = hwmgr->microcode_version_info.MC & 0xf;

	data->need_long_memory_training = false;

	cgs_write_register(hwmgr->device, mmMC_SEQ_IO_DEBUG_INDEX,
							ixMC_IO_DEBUG_UP_13);
	tmp = cgs_read_register(hwmgr->device, mmMC_SEQ_IO_DEBUG_DATA);

	if (tmp & (1 << 23)) {
		data->mem_latency_high = MEM_LATENCY_HIGH;
		data->mem_latency_low = MEM_LATENCY_LOW;
	} else {
		data->mem_latency_high = 330;
		data->mem_latency_low = 330;
	}

	return 0;
}

static int smu7_read_clock_registers(struct pp_hwmgr *hwmgr)
{
	struct smu7_hwmgr *data = (struct smu7_hwmgr *)(hwmgr->backend);

	data->clock_registers.vCG_SPLL_FUNC_CNTL         =
		cgs_read_ind_register(hwmgr->device, CGS_IND_REG__SMC, ixCG_SPLL_FUNC_CNTL);
	data->clock_registers.vCG_SPLL_FUNC_CNTL_2       =
		cgs_read_ind_register(hwmgr->device, CGS_IND_REG__SMC, ixCG_SPLL_FUNC_CNTL_2);
	data->clock_registers.vCG_SPLL_FUNC_CNTL_3       =
		cgs_read_ind_register(hwmgr->device, CGS_IND_REG__SMC, ixCG_SPLL_FUNC_CNTL_3);
	data->clock_registers.vCG_SPLL_FUNC_CNTL_4       =
		cgs_read_ind_register(hwmgr->device, CGS_IND_REG__SMC, ixCG_SPLL_FUNC_CNTL_4);
	data->clock_registers.vCG_SPLL_SPREAD_SPECTRUM   =
		cgs_read_ind_register(hwmgr->device, CGS_IND_REG__SMC, ixCG_SPLL_SPREAD_SPECTRUM);
	data->clock_registers.vCG_SPLL_SPREAD_SPECTRUM_2 =
		cgs_read_ind_register(hwmgr->device, CGS_IND_REG__SMC, ixCG_SPLL_SPREAD_SPECTRUM_2);
	data->clock_registers.vDLL_CNTL                  =
		cgs_read_register(hwmgr->device, mmDLL_CNTL);
	data->clock_registers.vMCLK_PWRMGT_CNTL          =
		cgs_read_register(hwmgr->device, mmMCLK_PWRMGT_CNTL);
	data->clock_registers.vMPLL_AD_FUNC_CNTL         =
		cgs_read_register(hwmgr->device, mmMPLL_AD_FUNC_CNTL);
	data->clock_registers.vMPLL_DQ_FUNC_CNTL         =
		cgs_read_register(hwmgr->device, mmMPLL_DQ_FUNC_CNTL);
	data->clock_registers.vMPLL_FUNC_CNTL            =
		cgs_read_register(hwmgr->device, mmMPLL_FUNC_CNTL);
	data->clock_registers.vMPLL_FUNC_CNTL_1          =
		cgs_read_register(hwmgr->device, mmMPLL_FUNC_CNTL_1);
	data->clock_registers.vMPLL_FUNC_CNTL_2          =
		cgs_read_register(hwmgr->device, mmMPLL_FUNC_CNTL_2);
	data->clock_registers.vMPLL_SS1                  =
		cgs_read_register(hwmgr->device, mmMPLL_SS1);
	data->clock_registers.vMPLL_SS2                  =
		cgs_read_register(hwmgr->device, mmMPLL_SS2);
	return 0;

}

/**
 * Find out if memory is GDDR5.
 *
 * @param    hwmgr  the address of the powerplay hardware manager.
 * @return   always 0
 */
static int smu7_get_memory_type(struct pp_hwmgr *hwmgr)
{
	struct smu7_hwmgr *data = (struct smu7_hwmgr *)(hwmgr->backend);
	struct amdgpu_device *adev = hwmgr->adev;

	data->is_memory_gddr5 = (adev->gmc.vram_type == AMDGPU_VRAM_TYPE_GDDR5);

	return 0;
}

/**
 * Enables Dynamic Power Management by SMC
 *
 * @param    hwmgr  the address of the powerplay hardware manager.
 * @return   always 0
 */
static int smu7_enable_acpi_power_management(struct pp_hwmgr *hwmgr)
{
	PHM_WRITE_INDIRECT_FIELD(hwmgr->device, CGS_IND_REG__SMC,
			GENERAL_PWRMGT, STATIC_PM_EN, 1);

	return 0;
}

/**
 * Initialize PowerGating States for different engines
 *
 * @param    hwmgr  the address of the powerplay hardware manager.
 * @return   always 0
 */
static int smu7_init_power_gate_state(struct pp_hwmgr *hwmgr)
{
	struct smu7_hwmgr *data = (struct smu7_hwmgr *)(hwmgr->backend);

	data->uvd_power_gated = false;
	data->vce_power_gated = false;

	return 0;
}

static int smu7_init_sclk_threshold(struct pp_hwmgr *hwmgr)
{
	struct smu7_hwmgr *data = (struct smu7_hwmgr *)(hwmgr->backend);

	data->low_sclk_interrupt_threshold = 0;
	return 0;
}

static int smu7_setup_asic_task(struct pp_hwmgr *hwmgr)
{
	int tmp_result, result = 0;

	smu7_check_mc_firmware(hwmgr);

	tmp_result = smu7_read_clock_registers(hwmgr);
	PP_ASSERT_WITH_CODE((0 == tmp_result),
			"Failed to read clock registers!", result = tmp_result);

	tmp_result = smu7_get_memory_type(hwmgr);
	PP_ASSERT_WITH_CODE((0 == tmp_result),
			"Failed to get memory type!", result = tmp_result);

	tmp_result = smu7_enable_acpi_power_management(hwmgr);
	PP_ASSERT_WITH_CODE((0 == tmp_result),
			"Failed to enable ACPI power management!", result = tmp_result);

	tmp_result = smu7_init_power_gate_state(hwmgr);
	PP_ASSERT_WITH_CODE((0 == tmp_result),
			"Failed to init power gate state!", result = tmp_result);

	tmp_result = smu7_get_mc_microcode_version(hwmgr);
	PP_ASSERT_WITH_CODE((0 == tmp_result),
			"Failed to get MC microcode version!", result = tmp_result);

	tmp_result = smu7_init_sclk_threshold(hwmgr);
	PP_ASSERT_WITH_CODE((0 == tmp_result),
			"Failed to init sclk threshold!", result = tmp_result);

	return result;
}

static int smu7_force_clock_level(struct pp_hwmgr *hwmgr,
		enum pp_clock_type type, uint32_t mask)
{
	struct smu7_hwmgr *data = (struct smu7_hwmgr *)(hwmgr->backend);

	if (mask == 0)
		return -EINVAL;

	switch (type) {
	case PP_SCLK:
		if (!data->sclk_dpm_key_disabled)
			smum_send_msg_to_smc_with_parameter(hwmgr,
					PPSMC_MSG_SCLKDPM_SetEnabledMask,
					data->dpm_level_enable_mask.sclk_dpm_enable_mask & mask);
		break;
	case PP_MCLK:
		if (!data->mclk_dpm_key_disabled)
			smum_send_msg_to_smc_with_parameter(hwmgr,
					PPSMC_MSG_MCLKDPM_SetEnabledMask,
					data->dpm_level_enable_mask.mclk_dpm_enable_mask & mask);
		break;
	case PP_PCIE:
	{
		uint32_t tmp = mask & data->dpm_level_enable_mask.pcie_dpm_enable_mask;

		if (!data->pcie_dpm_key_disabled) {
			if (fls(tmp) != ffs(tmp))
				smum_send_msg_to_smc(hwmgr, PPSMC_MSG_PCIeDPM_UnForceLevel);
			else
				smum_send_msg_to_smc_with_parameter(hwmgr,
					PPSMC_MSG_PCIeDPM_ForceLevel,
					fls(tmp) - 1);
		}
		break;
	}
	default:
		break;
	}

	return 0;
}

static int smu7_print_clock_levels(struct pp_hwmgr *hwmgr,
		enum pp_clock_type type, char *buf)
{
	struct smu7_hwmgr *data = (struct smu7_hwmgr *)(hwmgr->backend);
	struct smu7_single_dpm_table *sclk_table = &(data->dpm_table.sclk_table);
	struct smu7_single_dpm_table *mclk_table = &(data->dpm_table.mclk_table);
	struct smu7_single_dpm_table *pcie_table = &(data->dpm_table.pcie_speed_table);
	struct smu7_odn_dpm_table *odn_table = &(data->odn_dpm_table);
	struct phm_odn_clock_levels *odn_sclk_table = &(odn_table->odn_core_clock_dpm_levels);
	struct phm_odn_clock_levels *odn_mclk_table = &(odn_table->odn_memory_clock_dpm_levels);
	int i, now, size = 0;
	uint32_t clock, pcie_speed;

	switch (type) {
	case PP_SCLK:
		smum_send_msg_to_smc(hwmgr, PPSMC_MSG_API_GetSclkFrequency);
		clock = cgs_read_register(hwmgr->device, mmSMC_MSG_ARG_0);

		for (i = 0; i < sclk_table->count; i++) {
			if (clock > sclk_table->dpm_levels[i].value)
				continue;
			break;
		}
		now = i;

		for (i = 0; i < sclk_table->count; i++)
			size += sprintf(buf + size, "%d: %uMhz %s\n",
					i, sclk_table->dpm_levels[i].value / 100,
					(i == now) ? "*" : "");
		break;
	case PP_MCLK:
		smum_send_msg_to_smc(hwmgr, PPSMC_MSG_API_GetMclkFrequency);
		clock = cgs_read_register(hwmgr->device, mmSMC_MSG_ARG_0);

		for (i = 0; i < mclk_table->count; i++) {
			if (clock > mclk_table->dpm_levels[i].value)
				continue;
			break;
		}
		now = i;

		for (i = 0; i < mclk_table->count; i++)
			size += sprintf(buf + size, "%d: %uMhz %s\n",
					i, mclk_table->dpm_levels[i].value / 100,
					(i == now) ? "*" : "");
		break;
	case PP_PCIE:
		pcie_speed = smu7_get_current_pcie_speed(hwmgr);
		for (i = 0; i < pcie_table->count; i++) {
			if (pcie_speed != pcie_table->dpm_levels[i].value)
				continue;
			break;
		}
		now = i;

		for (i = 0; i < pcie_table->count; i++)
			size += sprintf(buf + size, "%d: %s %s\n", i,
					(pcie_table->dpm_levels[i].value == 0) ? "2.5GT/s, x8" :
					(pcie_table->dpm_levels[i].value == 1) ? "5.0GT/s, x16" :
					(pcie_table->dpm_levels[i].value == 2) ? "8.0GT/s, x16" : "",
					(i == now) ? "*" : "");
		break;
	case OD_SCLK:
		if (hwmgr->od_enabled) {
			size = sprintf(buf, "%s:\n", "OD_SCLK");
			for (i = 0; i < odn_sclk_table->num_of_pl; i++)
				size += sprintf(buf + size, "%d: %10uMHz %10umV\n",
					i, odn_sclk_table->entries[i].clock/100,
					odn_sclk_table->entries[i].vddc);
		}
		break;
	case OD_MCLK:
		if (hwmgr->od_enabled) {
			size = sprintf(buf, "%s:\n", "OD_MCLK");
			for (i = 0; i < odn_mclk_table->num_of_pl; i++)
				size += sprintf(buf + size, "%d: %10uMHz %10umV\n",
					i, odn_mclk_table->entries[i].clock/100,
					odn_mclk_table->entries[i].vddc);
		}
		break;
	case OD_RANGE:
		if (hwmgr->od_enabled) {
			size = sprintf(buf, "%s:\n", "OD_RANGE");
			size += sprintf(buf + size, "SCLK: %7uMHz %10uMHz\n",
				data->golden_dpm_table.sclk_table.dpm_levels[0].value/100,
				hwmgr->platform_descriptor.overdriveLimit.engineClock/100);
			size += sprintf(buf + size, "MCLK: %7uMHz %10uMHz\n",
				data->golden_dpm_table.mclk_table.dpm_levels[0].value/100,
				hwmgr->platform_descriptor.overdriveLimit.memoryClock/100);
			size += sprintf(buf + size, "VDDC: %7umV %11umV\n",
				data->odn_dpm_table.min_vddc,
				data->odn_dpm_table.max_vddc);
		}
		break;
	default:
		break;
	}
	return size;
}

static void smu7_set_fan_control_mode(struct pp_hwmgr *hwmgr, uint32_t mode)
{
	switch (mode) {
	case AMD_FAN_CTRL_NONE:
		smu7_fan_ctrl_set_fan_speed_percent(hwmgr, 100);
		break;
	case AMD_FAN_CTRL_MANUAL:
		if (phm_cap_enabled(hwmgr->platform_descriptor.platformCaps,
			PHM_PlatformCaps_MicrocodeFanControl))
			smu7_fan_ctrl_stop_smc_fan_control(hwmgr);
		break;
	case AMD_FAN_CTRL_AUTO:
		if (!smu7_fan_ctrl_set_static_mode(hwmgr, mode))
			smu7_fan_ctrl_start_smc_fan_control(hwmgr);
		break;
	default:
		break;
	}
}

static uint32_t smu7_get_fan_control_mode(struct pp_hwmgr *hwmgr)
{
	return hwmgr->fan_ctrl_enabled ? AMD_FAN_CTRL_AUTO : AMD_FAN_CTRL_MANUAL;
}

static int smu7_get_sclk_od(struct pp_hwmgr *hwmgr)
{
	struct smu7_hwmgr *data = (struct smu7_hwmgr *)(hwmgr->backend);
	struct smu7_single_dpm_table *sclk_table = &(data->dpm_table.sclk_table);
	struct smu7_single_dpm_table *golden_sclk_table =
			&(data->golden_dpm_table.sclk_table);
	int value = sclk_table->dpm_levels[sclk_table->count - 1].value;
	int golden_value = golden_sclk_table->dpm_levels
			[golden_sclk_table->count - 1].value;

	value -= golden_value;
	value = DIV_ROUND_UP(value * 100, golden_value);

	return value;
}

static int smu7_set_sclk_od(struct pp_hwmgr *hwmgr, uint32_t value)
{
	struct smu7_hwmgr *data = (struct smu7_hwmgr *)(hwmgr->backend);
	struct smu7_single_dpm_table *golden_sclk_table =
			&(data->golden_dpm_table.sclk_table);
	struct pp_power_state  *ps;
	struct smu7_power_state  *smu7_ps;

	if (value > 20)
		value = 20;

	ps = hwmgr->request_ps;

	if (ps == NULL)
		return -EINVAL;

	smu7_ps = cast_phw_smu7_power_state(&ps->hardware);

	smu7_ps->performance_levels[smu7_ps->performance_level_count - 1].engine_clock =
			golden_sclk_table->dpm_levels[golden_sclk_table->count - 1].value *
			value / 100 +
			golden_sclk_table->dpm_levels[golden_sclk_table->count - 1].value;

	return 0;
}

static int smu7_get_mclk_od(struct pp_hwmgr *hwmgr)
{
	struct smu7_hwmgr *data = (struct smu7_hwmgr *)(hwmgr->backend);
	struct smu7_single_dpm_table *mclk_table = &(data->dpm_table.mclk_table);
	struct smu7_single_dpm_table *golden_mclk_table =
			&(data->golden_dpm_table.mclk_table);
        int value = mclk_table->dpm_levels[mclk_table->count - 1].value;
	int golden_value = golden_mclk_table->dpm_levels
			[golden_mclk_table->count - 1].value;

	value -= golden_value;
	value = DIV_ROUND_UP(value * 100, golden_value);

	return value;
}

static int smu7_set_mclk_od(struct pp_hwmgr *hwmgr, uint32_t value)
{
	struct smu7_hwmgr *data = (struct smu7_hwmgr *)(hwmgr->backend);
	struct smu7_single_dpm_table *golden_mclk_table =
			&(data->golden_dpm_table.mclk_table);
	struct pp_power_state  *ps;
	struct smu7_power_state  *smu7_ps;

	if (value > 20)
		value = 20;

	ps = hwmgr->request_ps;

	if (ps == NULL)
		return -EINVAL;

	smu7_ps = cast_phw_smu7_power_state(&ps->hardware);

	smu7_ps->performance_levels[smu7_ps->performance_level_count - 1].memory_clock =
			golden_mclk_table->dpm_levels[golden_mclk_table->count - 1].value *
			value / 100 +
			golden_mclk_table->dpm_levels[golden_mclk_table->count - 1].value;

	return 0;
}


static int smu7_get_sclks(struct pp_hwmgr *hwmgr, struct amd_pp_clocks *clocks)
{
	struct phm_ppt_v1_information *table_info =
			(struct phm_ppt_v1_information *)hwmgr->pptable;
	struct phm_ppt_v1_clock_voltage_dependency_table *dep_sclk_table = NULL;
	struct phm_clock_voltage_dependency_table *sclk_table;
	int i;

	if (hwmgr->pp_table_version == PP_TABLE_V1) {
		if (table_info == NULL || table_info->vdd_dep_on_sclk == NULL)
			return -EINVAL;
		dep_sclk_table = table_info->vdd_dep_on_sclk;
		for (i = 0; i < dep_sclk_table->count; i++)
			clocks->clock[i] = dep_sclk_table->entries[i].clk * 10;
		clocks->count = dep_sclk_table->count;
	} else if (hwmgr->pp_table_version == PP_TABLE_V0) {
		sclk_table = hwmgr->dyn_state.vddc_dependency_on_sclk;
		for (i = 0; i < sclk_table->count; i++)
			clocks->clock[i] = sclk_table->entries[i].clk * 10;
		clocks->count = sclk_table->count;
	}

	return 0;
}

static uint32_t smu7_get_mem_latency(struct pp_hwmgr *hwmgr, uint32_t clk)
{
	struct smu7_hwmgr *data = (struct smu7_hwmgr *)(hwmgr->backend);

	if (clk >= MEM_FREQ_LOW_LATENCY && clk < MEM_FREQ_HIGH_LATENCY)
		return data->mem_latency_high;
	else if (clk >= MEM_FREQ_HIGH_LATENCY)
		return data->mem_latency_low;
	else
		return MEM_LATENCY_ERR;
}

static int smu7_get_mclks(struct pp_hwmgr *hwmgr, struct amd_pp_clocks *clocks)
{
	struct phm_ppt_v1_information *table_info =
			(struct phm_ppt_v1_information *)hwmgr->pptable;
	struct phm_ppt_v1_clock_voltage_dependency_table *dep_mclk_table;
	int i;
	struct phm_clock_voltage_dependency_table *mclk_table;

	if (hwmgr->pp_table_version == PP_TABLE_V1) {
		if (table_info == NULL)
			return -EINVAL;
		dep_mclk_table = table_info->vdd_dep_on_mclk;
		for (i = 0; i < dep_mclk_table->count; i++) {
			clocks->clock[i] = dep_mclk_table->entries[i].clk * 10;
			clocks->latency[i] = smu7_get_mem_latency(hwmgr,
						dep_mclk_table->entries[i].clk);
		}
		clocks->count = dep_mclk_table->count;
	} else if (hwmgr->pp_table_version == PP_TABLE_V0) {
		mclk_table = hwmgr->dyn_state.vddc_dependency_on_mclk;
		for (i = 0; i < mclk_table->count; i++)
			clocks->clock[i] = mclk_table->entries[i].clk * 10;
		clocks->count = mclk_table->count;
	}
	return 0;
}

static int smu7_get_clock_by_type(struct pp_hwmgr *hwmgr, enum amd_pp_clock_type type,
						struct amd_pp_clocks *clocks)
{
	switch (type) {
	case amd_pp_sys_clock:
		smu7_get_sclks(hwmgr, clocks);
		break;
	case amd_pp_mem_clock:
		smu7_get_mclks(hwmgr, clocks);
		break;
	default:
		return -EINVAL;
	}

	return 0;
}

static int smu7_notify_cac_buffer_info(struct pp_hwmgr *hwmgr,
					uint32_t virtual_addr_low,
					uint32_t virtual_addr_hi,
					uint32_t mc_addr_low,
					uint32_t mc_addr_hi,
					uint32_t size)
{
	struct smu7_hwmgr *data = (struct smu7_hwmgr *)(hwmgr->backend);

	cgs_write_ind_register(hwmgr->device, CGS_IND_REG__SMC,
					data->soft_regs_start +
					smum_get_offsetof(hwmgr,
					SMU_SoftRegisters, DRAM_LOG_ADDR_H),
					mc_addr_hi);

	cgs_write_ind_register(hwmgr->device, CGS_IND_REG__SMC,
					data->soft_regs_start +
					smum_get_offsetof(hwmgr,
					SMU_SoftRegisters, DRAM_LOG_ADDR_L),
					mc_addr_low);

	cgs_write_ind_register(hwmgr->device, CGS_IND_REG__SMC,
					data->soft_regs_start +
					smum_get_offsetof(hwmgr,
					SMU_SoftRegisters, DRAM_LOG_PHY_ADDR_H),
					virtual_addr_hi);

	cgs_write_ind_register(hwmgr->device, CGS_IND_REG__SMC,
					data->soft_regs_start +
					smum_get_offsetof(hwmgr,
					SMU_SoftRegisters, DRAM_LOG_PHY_ADDR_L),
					virtual_addr_low);

	cgs_write_ind_register(hwmgr->device, CGS_IND_REG__SMC,
					data->soft_regs_start +
					smum_get_offsetof(hwmgr,
					SMU_SoftRegisters, DRAM_LOG_BUFF_SIZE),
					size);
	return 0;
}

static int smu7_get_max_high_clocks(struct pp_hwmgr *hwmgr,
					struct amd_pp_simple_clock_info *clocks)
{
	struct smu7_hwmgr *data = (struct smu7_hwmgr *)(hwmgr->backend);
	struct smu7_single_dpm_table *sclk_table = &(data->dpm_table.sclk_table);
	struct smu7_single_dpm_table *mclk_table = &(data->dpm_table.mclk_table);

	if (clocks == NULL)
		return -EINVAL;

	clocks->memory_max_clock = mclk_table->count > 1 ?
				mclk_table->dpm_levels[mclk_table->count-1].value :
				mclk_table->dpm_levels[0].value;
	clocks->engine_max_clock = sclk_table->count > 1 ?
				sclk_table->dpm_levels[sclk_table->count-1].value :
				sclk_table->dpm_levels[0].value;
	return 0;
}

static int smu7_get_thermal_temperature_range(struct pp_hwmgr *hwmgr,
		struct PP_TemperatureRange *thermal_data)
{
	struct smu7_hwmgr *data = (struct smu7_hwmgr *)(hwmgr->backend);
	struct phm_ppt_v1_information *table_info =
			(struct phm_ppt_v1_information *)hwmgr->pptable;

	memcpy(thermal_data, &SMU7ThermalPolicy[0], sizeof(struct PP_TemperatureRange));

	if (hwmgr->pp_table_version == PP_TABLE_V1)
		thermal_data->max = table_info->cac_dtp_table->usSoftwareShutdownTemp *
			PP_TEMPERATURE_UNITS_PER_CENTIGRADES;
	else if (hwmgr->pp_table_version == PP_TABLE_V0)
		thermal_data->max = data->thermal_temp_setting.temperature_shutdown *
			PP_TEMPERATURE_UNITS_PER_CENTIGRADES;

	return 0;
}

static bool smu7_check_clk_voltage_valid(struct pp_hwmgr *hwmgr,
					enum PP_OD_DPM_TABLE_COMMAND type,
					uint32_t clk,
					uint32_t voltage)
{
	struct smu7_hwmgr *data = (struct smu7_hwmgr *)(hwmgr->backend);

	if (voltage < data->odn_dpm_table.min_vddc || voltage > data->odn_dpm_table.max_vddc) {
		pr_info("OD voltage is out of range [%d - %d] mV\n",
						data->odn_dpm_table.min_vddc,
						data->odn_dpm_table.max_vddc);
		return false;
	}

	if (type == PP_OD_EDIT_SCLK_VDDC_TABLE) {
		if (data->golden_dpm_table.sclk_table.dpm_levels[0].value > clk ||
			hwmgr->platform_descriptor.overdriveLimit.engineClock < clk) {
			pr_info("OD engine clock is out of range [%d - %d] MHz\n",
				data->golden_dpm_table.sclk_table.dpm_levels[0].value/100,
				hwmgr->platform_descriptor.overdriveLimit.engineClock/100);
			return false;
		}
	} else if (type == PP_OD_EDIT_MCLK_VDDC_TABLE) {
		if (data->golden_dpm_table.mclk_table.dpm_levels[0].value > clk ||
			hwmgr->platform_descriptor.overdriveLimit.memoryClock < clk) {
			pr_info("OD memory clock is out of range [%d - %d] MHz\n",
				data->golden_dpm_table.mclk_table.dpm_levels[0].value/100,
				hwmgr->platform_descriptor.overdriveLimit.memoryClock/100);
			return false;
		}
	} else {
		return false;
	}

	return true;
}

static int smu7_odn_edit_dpm_table(struct pp_hwmgr *hwmgr,
					enum PP_OD_DPM_TABLE_COMMAND type,
					long *input, uint32_t size)
{
	uint32_t i;
	struct phm_odn_clock_levels *podn_dpm_table_in_backend = NULL;
	struct smu7_odn_clock_voltage_dependency_table *podn_vdd_dep_in_backend = NULL;
	struct smu7_hwmgr *data = (struct smu7_hwmgr *)(hwmgr->backend);

	uint32_t input_clk;
	uint32_t input_vol;
	uint32_t input_level;

	PP_ASSERT_WITH_CODE(input, "NULL user input for clock and voltage",
				return -EINVAL);

	if (!hwmgr->od_enabled) {
		pr_info("OverDrive feature not enabled\n");
		return -EINVAL;
	}

	if (PP_OD_EDIT_SCLK_VDDC_TABLE == type) {
		podn_dpm_table_in_backend = &data->odn_dpm_table.odn_core_clock_dpm_levels;
		podn_vdd_dep_in_backend = &data->odn_dpm_table.vdd_dependency_on_sclk;
		PP_ASSERT_WITH_CODE((podn_dpm_table_in_backend && podn_vdd_dep_in_backend),
				"Failed to get ODN SCLK and Voltage tables",
				return -EINVAL);
	} else if (PP_OD_EDIT_MCLK_VDDC_TABLE == type) {
		podn_dpm_table_in_backend = &data->odn_dpm_table.odn_memory_clock_dpm_levels;
		podn_vdd_dep_in_backend = &data->odn_dpm_table.vdd_dependency_on_mclk;

		PP_ASSERT_WITH_CODE((podn_dpm_table_in_backend && podn_vdd_dep_in_backend),
			"Failed to get ODN MCLK and Voltage tables",
			return -EINVAL);
	} else if (PP_OD_RESTORE_DEFAULT_TABLE == type) {
		smu7_odn_initial_default_setting(hwmgr);
		return 0;
	} else if (PP_OD_COMMIT_DPM_TABLE == type) {
		smu7_check_dpm_table_updated(hwmgr);
		return 0;
	} else {
		return -EINVAL;
	}

	for (i = 0; i < size; i += 3) {
		if (i + 3 > size || input[i] >= podn_dpm_table_in_backend->num_of_pl) {
			pr_info("invalid clock voltage input \n");
			return 0;
		}
		input_level = input[i];
		input_clk = input[i+1] * 100;
		input_vol = input[i+2];

		if (smu7_check_clk_voltage_valid(hwmgr, type, input_clk, input_vol)) {
			podn_dpm_table_in_backend->entries[input_level].clock = input_clk;
			podn_vdd_dep_in_backend->entries[input_level].clk = input_clk;
			podn_dpm_table_in_backend->entries[input_level].vddc = input_vol;
			podn_vdd_dep_in_backend->entries[input_level].vddc = input_vol;
			podn_vdd_dep_in_backend->entries[input_level].vddgfx = input_vol;
		} else {
			return -EINVAL;
		}
	}

	return 0;
}

static int smu7_get_power_profile_mode(struct pp_hwmgr *hwmgr, char *buf)
{
	struct smu7_hwmgr *data = (struct smu7_hwmgr *)(hwmgr->backend);
	uint32_t i, size = 0;
	uint32_t len;

	static const char *profile_name[6] = {"3D_FULL_SCREEN",
					"POWER_SAVING",
					"VIDEO",
					"VR",
					"COMPUTE",
					"CUSTOM"};

	static const char *title[8] = {"NUM",
			"MODE_NAME",
			"SCLK_UP_HYST",
			"SCLK_DOWN_HYST",
			"SCLK_ACTIVE_LEVEL",
			"MCLK_UP_HYST",
			"MCLK_DOWN_HYST",
			"MCLK_ACTIVE_LEVEL"};

	if (!buf)
		return -EINVAL;

	size += sprintf(buf + size, "%s %16s %16s %16s %16s %16s %16s %16s\n",
			title[0], title[1], title[2], title[3],
			title[4], title[5], title[6], title[7]);

	len = sizeof(smu7_profiling) / sizeof(struct profile_mode_setting);

	for (i = 0; i < len; i++) {
		if (i == hwmgr->power_profile_mode) {
			size += sprintf(buf + size, "%3d %14s %s: %8d %16d %16d %16d %16d %16d\n",
			i, profile_name[i], "*",
			data->current_profile_setting.sclk_up_hyst,
			data->current_profile_setting.sclk_down_hyst,
			data->current_profile_setting.sclk_activity,
			data->current_profile_setting.mclk_up_hyst,
			data->current_profile_setting.mclk_down_hyst,
			data->current_profile_setting.mclk_activity);
			continue;
		}
		if (smu7_profiling[i].bupdate_sclk)
			size += sprintf(buf + size, "%3d %16s: %8d %16d %16d ",
			i, profile_name[i], smu7_profiling[i].sclk_up_hyst,
			smu7_profiling[i].sclk_down_hyst,
			smu7_profiling[i].sclk_activity);
		else
			size += sprintf(buf + size, "%3d %16s: %8s %16s %16s ",
			i, profile_name[i], "-", "-", "-");

		if (smu7_profiling[i].bupdate_mclk)
			size += sprintf(buf + size, "%16d %16d %16d\n",
			smu7_profiling[i].mclk_up_hyst,
			smu7_profiling[i].mclk_down_hyst,
			smu7_profiling[i].mclk_activity);
		else
			size += sprintf(buf + size, "%16s %16s %16s\n",
			"-", "-", "-");
	}

	return size;
}

static void smu7_patch_compute_profile_mode(struct pp_hwmgr *hwmgr,
					enum PP_SMC_POWER_PROFILE requst)
{
	struct smu7_hwmgr *data = (struct smu7_hwmgr *)(hwmgr->backend);
	uint32_t tmp, level;

	if (requst == PP_SMC_POWER_PROFILE_COMPUTE) {
		if (data->dpm_level_enable_mask.sclk_dpm_enable_mask) {
			level = 0;
			tmp = data->dpm_level_enable_mask.sclk_dpm_enable_mask;
			while (tmp >>= 1)
				level++;
			if (level > 0)
				smu7_force_clock_level(hwmgr, PP_SCLK, 3 << (level-1));
		}
	} else if (hwmgr->power_profile_mode == PP_SMC_POWER_PROFILE_COMPUTE) {
		smu7_force_clock_level(hwmgr, PP_SCLK, data->dpm_level_enable_mask.sclk_dpm_enable_mask);
	}
}

static int smu7_set_power_profile_mode(struct pp_hwmgr *hwmgr, long *input, uint32_t size)
{
	struct smu7_hwmgr *data = (struct smu7_hwmgr *)(hwmgr->backend);
	struct profile_mode_setting tmp;
	enum PP_SMC_POWER_PROFILE mode;

	if (input == NULL)
		return -EINVAL;

	mode = input[size];
	switch (mode) {
	case PP_SMC_POWER_PROFILE_CUSTOM:
		if (size < 8)
			return -EINVAL;

		tmp.bupdate_sclk = input[0];
		tmp.sclk_up_hyst = input[1];
		tmp.sclk_down_hyst = input[2];
		tmp.sclk_activity = input[3];
		tmp.bupdate_mclk = input[4];
		tmp.mclk_up_hyst = input[5];
		tmp.mclk_down_hyst = input[6];
		tmp.mclk_activity = input[7];
		if (!smum_update_dpm_settings(hwmgr, &tmp)) {
			memcpy(&data->current_profile_setting, &tmp, sizeof(struct profile_mode_setting));
			hwmgr->power_profile_mode = mode;
		}
		break;
	case PP_SMC_POWER_PROFILE_FULLSCREEN3D:
	case PP_SMC_POWER_PROFILE_POWERSAVING:
	case PP_SMC_POWER_PROFILE_VIDEO:
	case PP_SMC_POWER_PROFILE_VR:
	case PP_SMC_POWER_PROFILE_COMPUTE:
		if (mode == hwmgr->power_profile_mode)
			return 0;

		memcpy(&tmp, &smu7_profiling[mode], sizeof(struct profile_mode_setting));
		if (!smum_update_dpm_settings(hwmgr, &tmp)) {
			if (tmp.bupdate_sclk) {
				data->current_profile_setting.bupdate_sclk = tmp.bupdate_sclk;
				data->current_profile_setting.sclk_up_hyst = tmp.sclk_up_hyst;
				data->current_profile_setting.sclk_down_hyst = tmp.sclk_down_hyst;
				data->current_profile_setting.sclk_activity = tmp.sclk_activity;
			}
			if (tmp.bupdate_mclk) {
				data->current_profile_setting.bupdate_mclk = tmp.bupdate_mclk;
				data->current_profile_setting.mclk_up_hyst = tmp.mclk_up_hyst;
				data->current_profile_setting.mclk_down_hyst = tmp.mclk_down_hyst;
				data->current_profile_setting.mclk_activity = tmp.mclk_activity;
			}
			smu7_patch_compute_profile_mode(hwmgr, mode);
			hwmgr->power_profile_mode = mode;
		}
		break;
	default:
		return -EINVAL;
	}

	return 0;
}

static int smu7_get_performance_level(struct pp_hwmgr *hwmgr, const struct pp_hw_power_state *state,
				PHM_PerformanceLevelDesignation designation, uint32_t index,
				PHM_PerformanceLevel *level)
{
	const struct smu7_power_state *ps;
	struct smu7_hwmgr *data;
	uint32_t i;

	if (level == NULL || hwmgr == NULL || state == NULL)
		return -EINVAL;

	data = hwmgr->backend;
	ps = cast_const_phw_smu7_power_state(state);

	i = index > ps->performance_level_count - 1 ?
			ps->performance_level_count - 1 : index;

	level->coreClock = ps->performance_levels[i].engine_clock;
	level->memory_clock = ps->performance_levels[i].memory_clock;

	return 0;
}

static int smu7_power_off_asic(struct pp_hwmgr *hwmgr)
{
	int result;

	result = smu7_disable_dpm_tasks(hwmgr);
	PP_ASSERT_WITH_CODE((0 == result),
			"[disable_dpm_tasks] Failed to disable DPM!",
			);

	return result;
}

static const struct pp_hwmgr_func smu7_hwmgr_funcs = {
	.backend_init = &smu7_hwmgr_backend_init,
	.backend_fini = &smu7_hwmgr_backend_fini,
	.asic_setup = &smu7_setup_asic_task,
	.dynamic_state_management_enable = &smu7_enable_dpm_tasks,
	.apply_state_adjust_rules = smu7_apply_state_adjust_rules,
	.force_dpm_level = &smu7_force_dpm_level,
	.power_state_set = smu7_set_power_state_tasks,
	.get_power_state_size = smu7_get_power_state_size,
	.get_mclk = smu7_dpm_get_mclk,
	.get_sclk = smu7_dpm_get_sclk,
	.patch_boot_state = smu7_dpm_patch_boot_state,
	.get_pp_table_entry = smu7_get_pp_table_entry,
	.get_num_of_pp_table_entries = smu7_get_number_of_powerplay_table_entries,
	.powerdown_uvd = smu7_powerdown_uvd,
	.powergate_uvd = smu7_powergate_uvd,
	.powergate_vce = smu7_powergate_vce,
	.disable_clock_power_gating = smu7_disable_clock_power_gating,
	.update_clock_gatings = smu7_update_clock_gatings,
	.notify_smc_display_config_after_ps_adjustment = smu7_notify_smc_display_config_after_ps_adjustment,
	.display_config_changed = smu7_display_configuration_changed_task,
	.set_max_fan_pwm_output = smu7_set_max_fan_pwm_output,
	.set_max_fan_rpm_output = smu7_set_max_fan_rpm_output,
	.stop_thermal_controller = smu7_thermal_stop_thermal_controller,
	.get_fan_speed_info = smu7_fan_ctrl_get_fan_speed_info,
	.get_fan_speed_percent = smu7_fan_ctrl_get_fan_speed_percent,
	.set_fan_speed_percent = smu7_fan_ctrl_set_fan_speed_percent,
	.reset_fan_speed_to_default = smu7_fan_ctrl_reset_fan_speed_to_default,
	.get_fan_speed_rpm = smu7_fan_ctrl_get_fan_speed_rpm,
	.set_fan_speed_rpm = smu7_fan_ctrl_set_fan_speed_rpm,
	.uninitialize_thermal_controller = smu7_thermal_ctrl_uninitialize_thermal_controller,
	.register_irq_handlers = smu7_register_irq_handlers,
	.check_smc_update_required_for_display_configuration = smu7_check_smc_update_required_for_display_configuration,
	.check_states_equal = smu7_check_states_equal,
	.set_fan_control_mode = smu7_set_fan_control_mode,
	.get_fan_control_mode = smu7_get_fan_control_mode,
	.force_clock_level = smu7_force_clock_level,
	.print_clock_levels = smu7_print_clock_levels,
	.powergate_gfx = smu7_powergate_gfx,
	.get_sclk_od = smu7_get_sclk_od,
	.set_sclk_od = smu7_set_sclk_od,
	.get_mclk_od = smu7_get_mclk_od,
	.set_mclk_od = smu7_set_mclk_od,
	.get_clock_by_type = smu7_get_clock_by_type,
	.read_sensor = smu7_read_sensor,
	.dynamic_state_management_disable = smu7_disable_dpm_tasks,
	.avfs_control = smu7_avfs_control,
	.disable_smc_firmware_ctf = smu7_thermal_disable_alert,
	.start_thermal_controller = smu7_start_thermal_controller,
	.notify_cac_buffer_info = smu7_notify_cac_buffer_info,
	.get_max_high_clocks = smu7_get_max_high_clocks,
	.get_thermal_temperature_range = smu7_get_thermal_temperature_range,
	.odn_edit_dpm_table = smu7_odn_edit_dpm_table,
	.set_power_limit = smu7_set_power_limit,
	.get_power_profile_mode = smu7_get_power_profile_mode,
	.set_power_profile_mode = smu7_set_power_profile_mode,
	.get_performance_level = smu7_get_performance_level,
	.power_off_asic = smu7_power_off_asic,
};

uint8_t smu7_get_sleep_divider_id_from_clock(uint32_t clock,
		uint32_t clock_insr)
{
	uint8_t i;
	uint32_t temp;
	uint32_t min = max(clock_insr, (uint32_t)SMU7_MINIMUM_ENGINE_CLOCK);

	PP_ASSERT_WITH_CODE((clock >= min), "Engine clock can't satisfy stutter requirement!", return 0);
	for (i = SMU7_MAX_DEEPSLEEP_DIVIDER_ID;  ; i--) {
		temp = clock >> i;

		if (temp >= min || i == 0)
			break;
	}
	return i;
}

int smu7_init_function_pointers(struct pp_hwmgr *hwmgr)
{
	int ret = 0;

	hwmgr->hwmgr_func = &smu7_hwmgr_funcs;
	if (hwmgr->pp_table_version == PP_TABLE_V0)
		hwmgr->pptable_func = &pptable_funcs;
	else if (hwmgr->pp_table_version == PP_TABLE_V1)
		hwmgr->pptable_func = &pptable_v1_0_funcs;

	return ret;
}<|MERGE_RESOLUTION|>--- conflicted
+++ resolved
@@ -3589,15 +3589,10 @@
 	}
 
 	if (i >= sclk_table->count) {
-<<<<<<< HEAD
-		data->need_update_smu7_dpm_table |= DPMTABLE_OD_UPDATE_SCLK;
-		sclk_table->dpm_levels[i-1].value = sclk;
-=======
 		if (sclk > sclk_table->dpm_levels[i-1].value) {
 			data->need_update_smu7_dpm_table |= DPMTABLE_OD_UPDATE_SCLK;
 			sclk_table->dpm_levels[i-1].value = sclk;
 		}
->>>>>>> 8c32d47b
 	} else {
 	/* TODO: Check SCLK in DAL's minimum clocks
 	 * in case DeepSleep divider update is required.
@@ -3614,15 +3609,10 @@
 	}
 
 	if (i >= mclk_table->count) {
-<<<<<<< HEAD
-		data->need_update_smu7_dpm_table |= DPMTABLE_OD_UPDATE_MCLK;
-		mclk_table->dpm_levels[i-1].value = mclk;
-=======
 		if (mclk > mclk_table->dpm_levels[i-1].value) {
 			data->need_update_smu7_dpm_table |= DPMTABLE_OD_UPDATE_MCLK;
 			mclk_table->dpm_levels[i-1].value = mclk;
 		}
->>>>>>> 8c32d47b
 	}
 
 	if (data->display_timing.num_existing_displays != hwmgr->display_config->num_display)
