/*
 * Copyright © 2008 Intel Corporation
 *
 * Permission is hereby granted, free of charge, to any person obtaining a
 * copy of this software and associated documentation files (the "Software"),
 * to deal in the Software without restriction, including without limitation
 * the rights to use, copy, modify, merge, publish, distribute, sublicense,
 * and/or sell copies of the Software, and to permit persons to whom the
 * Software is furnished to do so, subject to the following conditions:
 *
 * The above copyright notice and this permission notice (including the next
 * paragraph) shall be included in all copies or substantial portions of the
 * Software.
 *
 * THE SOFTWARE IS PROVIDED "AS IS", WITHOUT WARRANTY OF ANY KIND, EXPRESS OR
 * IMPLIED, INCLUDING BUT NOT LIMITED TO THE WARRANTIES OF MERCHANTABILITY,
 * FITNESS FOR A PARTICULAR PURPOSE AND NONINFRINGEMENT.  IN NO EVENT SHALL
 * THE AUTHORS OR COPYRIGHT HOLDERS BE LIABLE FOR ANY CLAIM, DAMAGES OR OTHER
 * LIABILITY, WHETHER IN AN ACTION OF CONTRACT, TORT OR OTHERWISE, ARISING
 * FROM, OUT OF OR IN CONNECTION WITH THE SOFTWARE OR THE USE OR OTHER DEALINGS
 * IN THE SOFTWARE.
 *
 * Authors:
 *    Eric Anholt <eric@anholt.net>
 *    Keith Packard <keithp@keithp.com>
 *
 */

#include <linux/seq_file.h>
#include <linux/circ_buf.h>
#include <linux/ctype.h>
#include <linux/debugfs.h>
#include <linux/slab.h>
#include <linux/export.h>
#include <linux/list_sort.h>
#include <asm/msr-index.h>
#include <drm/drmP.h>
#include "intel_drv.h"
#include "intel_ringbuffer.h"
#include <drm/i915_drm.h>
#include "i915_drv.h"

enum {
	ACTIVE_LIST,
	INACTIVE_LIST,
	PINNED_LIST,
};

static const char *yesno(int v)
{
	return v ? "yes" : "no";
}

/* As the drm_debugfs_init() routines are called before dev->dev_private is
 * allocated we need to hook into the minor for release. */
static int
drm_add_fake_info_node(struct drm_minor *minor,
		       struct dentry *ent,
		       const void *key)
{
	struct drm_info_node *node;

	node = kmalloc(sizeof(*node), GFP_KERNEL);
	if (node == NULL) {
		debugfs_remove(ent);
		return -ENOMEM;
	}

	node->minor = minor;
	node->dent = ent;
	node->info_ent = (void *) key;

	mutex_lock(&minor->debugfs_lock);
	list_add(&node->list, &minor->debugfs_list);
	mutex_unlock(&minor->debugfs_lock);

	return 0;
}

static int i915_capabilities(struct seq_file *m, void *data)
{
	struct drm_info_node *node = m->private;
	struct drm_device *dev = node->minor->dev;
	const struct intel_device_info *info = INTEL_INFO(dev);

	seq_printf(m, "gen: %d\n", info->gen);
	seq_printf(m, "pch: %d\n", INTEL_PCH_TYPE(dev));
#define PRINT_FLAG(x)  seq_printf(m, #x ": %s\n", yesno(info->x))
#define SEP_SEMICOLON ;
	DEV_INFO_FOR_EACH_FLAG(PRINT_FLAG, SEP_SEMICOLON);
#undef PRINT_FLAG
#undef SEP_SEMICOLON

	return 0;
}

static const char *get_pin_flag(struct drm_i915_gem_object *obj)
{
	if (i915_gem_obj_is_pinned(obj))
		return "p";
	else
		return " ";
}

static const char *get_tiling_flag(struct drm_i915_gem_object *obj)
{
	switch (obj->tiling_mode) {
	default:
	case I915_TILING_NONE: return " ";
	case I915_TILING_X: return "X";
	case I915_TILING_Y: return "Y";
	}
}

static inline const char *get_global_flag(struct drm_i915_gem_object *obj)
{
	return i915_gem_obj_to_ggtt(obj) ? "g" : " ";
}

static void
describe_obj(struct seq_file *m, struct drm_i915_gem_object *obj)
{
	struct i915_vma *vma;
	int pin_count = 0;

	seq_printf(m, "%pK: %s%s%s %8zdKiB %02x %02x %u %u %u%s%s%s",
		   &obj->base,
		   get_pin_flag(obj),
		   get_tiling_flag(obj),
		   get_global_flag(obj),
		   obj->base.size / 1024,
		   obj->base.read_domains,
		   obj->base.write_domain,
		   obj->last_read_seqno,
		   obj->last_write_seqno,
		   obj->last_fenced_seqno,
		   i915_cache_level_str(to_i915(obj->base.dev), obj->cache_level),
		   obj->dirty ? " dirty" : "",
		   obj->madv == I915_MADV_DONTNEED ? " purgeable" : "");
	if (obj->base.name)
		seq_printf(m, " (name: %d)", obj->base.name);
	list_for_each_entry(vma, &obj->vma_list, vma_link)
		if (vma->pin_count > 0)
			pin_count++;
		seq_printf(m, " (pinned x %d)", pin_count);
	if (obj->pin_display)
		seq_printf(m, " (display)");
	if (obj->fence_reg != I915_FENCE_REG_NONE)
		seq_printf(m, " (fence: %d)", obj->fence_reg);
	list_for_each_entry(vma, &obj->vma_list, vma_link) {
		if (!i915_is_ggtt(vma->vm))
			seq_puts(m, " (pp");
		else
			seq_puts(m, " (g");
		seq_printf(m, "gtt offset: %08lx, size: %08lx)",
			   vma->node.start, vma->node.size);
	}
	if (obj->stolen)
		seq_printf(m, " (stolen: %08lx)", obj->stolen->start);
	if (obj->pin_mappable || obj->fault_mappable) {
		char s[3], *t = s;
		if (obj->pin_mappable)
			*t++ = 'p';
		if (obj->fault_mappable)
			*t++ = 'f';
		*t = '\0';
		seq_printf(m, " (%s mappable)", s);
	}
	if (obj->ring != NULL)
		seq_printf(m, " (%s)", obj->ring->name);
	if (obj->frontbuffer_bits)
		seq_printf(m, " (frontbuffer: 0x%03x)", obj->frontbuffer_bits);
}

static void describe_ctx(struct seq_file *m, struct intel_context *ctx)
{
	seq_putc(m, ctx->legacy_hw_ctx.initialized ? 'I' : 'i');
	seq_putc(m, ctx->remap_slice ? 'R' : 'r');
	seq_putc(m, ' ');
}

static int i915_gem_object_list_info(struct seq_file *m, void *data)
{
	struct drm_info_node *node = m->private;
	uintptr_t list = (uintptr_t) node->info_ent->data;
	struct list_head *head;
	struct drm_device *dev = node->minor->dev;
	struct drm_i915_private *dev_priv = dev->dev_private;
	struct i915_address_space *vm = &dev_priv->gtt.base;
	struct i915_vma *vma;
	size_t total_obj_size, total_gtt_size;
	int count, ret;

	ret = mutex_lock_interruptible(&dev->struct_mutex);
	if (ret)
		return ret;

	/* FIXME: the user of this interface might want more than just GGTT */
	switch (list) {
	case ACTIVE_LIST:
		seq_puts(m, "Active:\n");
		head = &vm->active_list;
		break;
	case INACTIVE_LIST:
		seq_puts(m, "Inactive:\n");
		head = &vm->inactive_list;
		break;
	default:
		mutex_unlock(&dev->struct_mutex);
		return -EINVAL;
	}

	total_obj_size = total_gtt_size = count = 0;
	list_for_each_entry(vma, head, mm_list) {
		seq_printf(m, "   ");
		describe_obj(m, vma->obj);
		seq_printf(m, "\n");
		total_obj_size += vma->obj->base.size;
		total_gtt_size += vma->node.size;
		count++;
	}
	mutex_unlock(&dev->struct_mutex);

	seq_printf(m, "Total %d objects, %zu bytes, %zu GTT size\n",
		   count, total_obj_size, total_gtt_size);
	return 0;
}

static int obj_rank_by_stolen(void *priv,
			      struct list_head *A, struct list_head *B)
{
	struct drm_i915_gem_object *a =
		container_of(A, struct drm_i915_gem_object, obj_exec_link);
	struct drm_i915_gem_object *b =
		container_of(B, struct drm_i915_gem_object, obj_exec_link);

	return a->stolen->start - b->stolen->start;
}

static int i915_gem_stolen_list_info(struct seq_file *m, void *data)
{
	struct drm_info_node *node = m->private;
	struct drm_device *dev = node->minor->dev;
	struct drm_i915_private *dev_priv = dev->dev_private;
	struct drm_i915_gem_object *obj;
	size_t total_obj_size, total_gtt_size;
	LIST_HEAD(stolen);
	int count, ret;

	ret = mutex_lock_interruptible(&dev->struct_mutex);
	if (ret)
		return ret;

	total_obj_size = total_gtt_size = count = 0;
	list_for_each_entry(obj, &dev_priv->mm.bound_list, global_list) {
		if (obj->stolen == NULL)
			continue;

		list_add(&obj->obj_exec_link, &stolen);

		total_obj_size += obj->base.size;
		total_gtt_size += i915_gem_obj_ggtt_size(obj);
		count++;
	}
	list_for_each_entry(obj, &dev_priv->mm.unbound_list, global_list) {
		if (obj->stolen == NULL)
			continue;

		list_add(&obj->obj_exec_link, &stolen);

		total_obj_size += obj->base.size;
		count++;
	}
	list_sort(NULL, &stolen, obj_rank_by_stolen);
	seq_puts(m, "Stolen:\n");
	while (!list_empty(&stolen)) {
		obj = list_first_entry(&stolen, typeof(*obj), obj_exec_link);
		seq_puts(m, "   ");
		describe_obj(m, obj);
		seq_putc(m, '\n');
		list_del_init(&obj->obj_exec_link);
	}
	mutex_unlock(&dev->struct_mutex);

	seq_printf(m, "Total %d objects, %zu bytes, %zu GTT size\n",
		   count, total_obj_size, total_gtt_size);
	return 0;
}

#define count_objects(list, member) do { \
	list_for_each_entry(obj, list, member) { \
		size += i915_gem_obj_ggtt_size(obj); \
		++count; \
		if (obj->map_and_fenceable) { \
			mappable_size += i915_gem_obj_ggtt_size(obj); \
			++mappable_count; \
		} \
	} \
} while (0)

struct file_stats {
	struct drm_i915_file_private *file_priv;
	int count;
	size_t total, unbound;
	size_t global, shared;
	size_t active, inactive;
};

static int per_file_stats(int id, void *ptr, void *data)
{
	struct drm_i915_gem_object *obj = ptr;
	struct file_stats *stats = data;
	struct i915_vma *vma;

	stats->count++;
	stats->total += obj->base.size;

	if (obj->base.name || obj->base.dma_buf)
		stats->shared += obj->base.size;

	if (USES_FULL_PPGTT(obj->base.dev)) {
		list_for_each_entry(vma, &obj->vma_list, vma_link) {
			struct i915_hw_ppgtt *ppgtt;

			if (!drm_mm_node_allocated(&vma->node))
				continue;

			if (i915_is_ggtt(vma->vm)) {
				stats->global += obj->base.size;
				continue;
			}

			ppgtt = container_of(vma->vm, struct i915_hw_ppgtt, base);
			if (ppgtt->file_priv != stats->file_priv)
				continue;

			if (obj->ring) /* XXX per-vma statistic */
				stats->active += obj->base.size;
			else
				stats->inactive += obj->base.size;

			return 0;
		}
	} else {
		if (i915_gem_obj_ggtt_bound(obj)) {
			stats->global += obj->base.size;
			if (obj->ring)
				stats->active += obj->base.size;
			else
				stats->inactive += obj->base.size;
			return 0;
		}
	}

	if (!list_empty(&obj->global_list))
		stats->unbound += obj->base.size;

	return 0;
}

#define count_vmas(list, member) do { \
	list_for_each_entry(vma, list, member) { \
		size += i915_gem_obj_ggtt_size(vma->obj); \
		++count; \
		if (vma->obj->map_and_fenceable) { \
			mappable_size += i915_gem_obj_ggtt_size(vma->obj); \
			++mappable_count; \
		} \
	} \
} while (0)

static int i915_gem_object_info(struct seq_file *m, void* data)
{
	struct drm_info_node *node = m->private;
	struct drm_device *dev = node->minor->dev;
	struct drm_i915_private *dev_priv = dev->dev_private;
	u32 count, mappable_count, purgeable_count;
	size_t size, mappable_size, purgeable_size;
	struct drm_i915_gem_object *obj;
	struct i915_address_space *vm = &dev_priv->gtt.base;
	struct drm_file *file;
	struct i915_vma *vma;
	int ret;

	ret = mutex_lock_interruptible(&dev->struct_mutex);
	if (ret)
		return ret;

	seq_printf(m, "%u objects, %zu bytes\n",
		   dev_priv->mm.object_count,
		   dev_priv->mm.object_memory);

	size = count = mappable_size = mappable_count = 0;
	count_objects(&dev_priv->mm.bound_list, global_list);
	seq_printf(m, "%u [%u] objects, %zu [%zu] bytes in gtt\n",
		   count, mappable_count, size, mappable_size);

	size = count = mappable_size = mappable_count = 0;
	count_vmas(&vm->active_list, mm_list);
	seq_printf(m, "  %u [%u] active objects, %zu [%zu] bytes\n",
		   count, mappable_count, size, mappable_size);

	size = count = mappable_size = mappable_count = 0;
	count_vmas(&vm->inactive_list, mm_list);
	seq_printf(m, "  %u [%u] inactive objects, %zu [%zu] bytes\n",
		   count, mappable_count, size, mappable_size);

	size = count = purgeable_size = purgeable_count = 0;
	list_for_each_entry(obj, &dev_priv->mm.unbound_list, global_list) {
		size += obj->base.size, ++count;
		if (obj->madv == I915_MADV_DONTNEED)
			purgeable_size += obj->base.size, ++purgeable_count;
	}
	seq_printf(m, "%u unbound objects, %zu bytes\n", count, size);

	size = count = mappable_size = mappable_count = 0;
	list_for_each_entry(obj, &dev_priv->mm.bound_list, global_list) {
		if (obj->fault_mappable) {
			size += i915_gem_obj_ggtt_size(obj);
			++count;
		}
		if (obj->pin_mappable) {
			mappable_size += i915_gem_obj_ggtt_size(obj);
			++mappable_count;
		}
		if (obj->madv == I915_MADV_DONTNEED) {
			purgeable_size += obj->base.size;
			++purgeable_count;
		}
	}
	seq_printf(m, "%u purgeable objects, %zu bytes\n",
		   purgeable_count, purgeable_size);
	seq_printf(m, "%u pinned mappable objects, %zu bytes\n",
		   mappable_count, mappable_size);
	seq_printf(m, "%u fault mappable objects, %zu bytes\n",
		   count, size);

	seq_printf(m, "%zu [%lu] gtt total\n",
		   dev_priv->gtt.base.total,
		   dev_priv->gtt.mappable_end - dev_priv->gtt.base.start);

	seq_putc(m, '\n');
	list_for_each_entry_reverse(file, &dev->filelist, lhead) {
		struct file_stats stats;
		struct task_struct *task;

		memset(&stats, 0, sizeof(stats));
		stats.file_priv = file->driver_priv;
		spin_lock(&file->table_lock);
		idr_for_each(&file->object_idr, per_file_stats, &stats);
		spin_unlock(&file->table_lock);
		/*
		 * Although we have a valid reference on file->pid, that does
		 * not guarantee that the task_struct who called get_pid() is
		 * still alive (e.g. get_pid(current) => fork() => exit()).
		 * Therefore, we need to protect this ->comm access using RCU.
		 */
		rcu_read_lock();
		task = pid_task(file->pid, PIDTYPE_PID);
		seq_printf(m, "%s: %u objects, %zu bytes (%zu active, %zu inactive, %zu global, %zu shared, %zu unbound)\n",
			   task ? task->comm : "<unknown>",
			   stats.count,
			   stats.total,
			   stats.active,
			   stats.inactive,
			   stats.global,
			   stats.shared,
			   stats.unbound);
		rcu_read_unlock();
	}

	mutex_unlock(&dev->struct_mutex);

	return 0;
}

static int i915_gem_gtt_info(struct seq_file *m, void *data)
{
	struct drm_info_node *node = m->private;
	struct drm_device *dev = node->minor->dev;
	uintptr_t list = (uintptr_t) node->info_ent->data;
	struct drm_i915_private *dev_priv = dev->dev_private;
	struct drm_i915_gem_object *obj;
	size_t total_obj_size, total_gtt_size;
	int count, ret;

	ret = mutex_lock_interruptible(&dev->struct_mutex);
	if (ret)
		return ret;

	total_obj_size = total_gtt_size = count = 0;
	list_for_each_entry(obj, &dev_priv->mm.bound_list, global_list) {
		if (list == PINNED_LIST && !i915_gem_obj_is_pinned(obj))
			continue;

		seq_puts(m, "   ");
		describe_obj(m, obj);
		seq_putc(m, '\n');
		total_obj_size += obj->base.size;
		total_gtt_size += i915_gem_obj_ggtt_size(obj);
		count++;
	}

	mutex_unlock(&dev->struct_mutex);

	seq_printf(m, "Total %d objects, %zu bytes, %zu GTT size\n",
		   count, total_obj_size, total_gtt_size);

	return 0;
}

static int i915_gem_pageflip_info(struct seq_file *m, void *data)
{
	struct drm_info_node *node = m->private;
	struct drm_device *dev = node->minor->dev;
	struct drm_i915_private *dev_priv = dev->dev_private;
	struct intel_crtc *crtc;
	int ret;

	ret = mutex_lock_interruptible(&dev->struct_mutex);
	if (ret)
		return ret;

	for_each_intel_crtc(dev, crtc) {
		const char pipe = pipe_name(crtc->pipe);
		const char plane = plane_name(crtc->plane);
		struct intel_unpin_work *work;

		spin_lock_irq(&dev->event_lock);
		work = crtc->unpin_work;
		if (work == NULL) {
			seq_printf(m, "No flip due on pipe %c (plane %c)\n",
				   pipe, plane);
		} else {
			u32 addr;

			if (atomic_read(&work->pending) < INTEL_FLIP_COMPLETE) {
				seq_printf(m, "Flip queued on pipe %c (plane %c)\n",
					   pipe, plane);
			} else {
				seq_printf(m, "Flip pending (waiting for vsync) on pipe %c (plane %c)\n",
					   pipe, plane);
			}
			if (work->flip_queued_ring) {
				seq_printf(m, "Flip queued on %s at seqno %u, next seqno %u [current breadcrumb %u], completed? %d\n",
					   work->flip_queued_ring->name,
					   work->flip_queued_seqno,
					   dev_priv->next_seqno,
					   work->flip_queued_ring->get_seqno(work->flip_queued_ring, true),
					   i915_seqno_passed(work->flip_queued_ring->get_seqno(work->flip_queued_ring, true),
							     work->flip_queued_seqno));
			} else
				seq_printf(m, "Flip not associated with any ring\n");
			seq_printf(m, "Flip queued on frame %d, (was ready on frame %d), now %d\n",
				   work->flip_queued_vblank,
				   work->flip_ready_vblank,
				   drm_vblank_count(dev, crtc->pipe));
			if (work->enable_stall_check)
				seq_puts(m, "Stall check enabled, ");
			else
				seq_puts(m, "Stall check waiting for page flip ioctl, ");
			seq_printf(m, "%d prepares\n", atomic_read(&work->pending));

			if (INTEL_INFO(dev)->gen >= 4)
				addr = I915_HI_DISPBASE(I915_READ(DSPSURF(crtc->plane)));
			else
				addr = I915_READ(DSPADDR(crtc->plane));
			seq_printf(m, "Current scanout address 0x%08x\n", addr);

			if (work->pending_flip_obj) {
				seq_printf(m, "New framebuffer address 0x%08lx\n", (long)work->gtt_offset);
				seq_printf(m, "MMIO update completed? %d\n",  addr == work->gtt_offset);
			}
		}
		spin_unlock_irq(&dev->event_lock);
	}

	mutex_unlock(&dev->struct_mutex);

	return 0;
}

static int i915_gem_request_info(struct seq_file *m, void *data)
{
	struct drm_info_node *node = m->private;
	struct drm_device *dev = node->minor->dev;
	struct drm_i915_private *dev_priv = dev->dev_private;
	struct intel_engine_cs *ring;
	struct drm_i915_gem_request *gem_request;
	int ret, count, i;

	ret = mutex_lock_interruptible(&dev->struct_mutex);
	if (ret)
		return ret;

	count = 0;
	for_each_ring(ring, dev_priv, i) {
		if (list_empty(&ring->request_list))
			continue;

		seq_printf(m, "%s requests:\n", ring->name);
		list_for_each_entry(gem_request,
				    &ring->request_list,
				    list) {
			seq_printf(m, "    %d @ %d\n",
				   gem_request->seqno,
				   (int) (jiffies - gem_request->emitted_jiffies));
		}
		count++;
	}
	mutex_unlock(&dev->struct_mutex);

	if (count == 0)
		seq_puts(m, "No requests\n");

	return 0;
}

static void i915_ring_seqno_info(struct seq_file *m,
				 struct intel_engine_cs *ring)
{
	if (ring->get_seqno) {
		seq_printf(m, "Current sequence (%s): %u\n",
			   ring->name, ring->get_seqno(ring, false));
	}
}

static int i915_gem_seqno_info(struct seq_file *m, void *data)
{
	struct drm_info_node *node = m->private;
	struct drm_device *dev = node->minor->dev;
	struct drm_i915_private *dev_priv = dev->dev_private;
	struct intel_engine_cs *ring;
	int ret, i;

	ret = mutex_lock_interruptible(&dev->struct_mutex);
	if (ret)
		return ret;
	intel_runtime_pm_get(dev_priv);

	for_each_ring(ring, dev_priv, i)
		i915_ring_seqno_info(m, ring);

	intel_runtime_pm_put(dev_priv);
	mutex_unlock(&dev->struct_mutex);

	return 0;
}


static int i915_interrupt_info(struct seq_file *m, void *data)
{
	struct drm_info_node *node = m->private;
	struct drm_device *dev = node->minor->dev;
	struct drm_i915_private *dev_priv = dev->dev_private;
	struct intel_engine_cs *ring;
	int ret, i, pipe;

	ret = mutex_lock_interruptible(&dev->struct_mutex);
	if (ret)
		return ret;
	intel_runtime_pm_get(dev_priv);

	if (IS_CHERRYVIEW(dev)) {
		seq_printf(m, "Master Interrupt Control:\t%08x\n",
			   I915_READ(GEN8_MASTER_IRQ));

		seq_printf(m, "Display IER:\t%08x\n",
			   I915_READ(VLV_IER));
		seq_printf(m, "Display IIR:\t%08x\n",
			   I915_READ(VLV_IIR));
		seq_printf(m, "Display IIR_RW:\t%08x\n",
			   I915_READ(VLV_IIR_RW));
		seq_printf(m, "Display IMR:\t%08x\n",
			   I915_READ(VLV_IMR));
		for_each_pipe(dev_priv, pipe)
			seq_printf(m, "Pipe %c stat:\t%08x\n",
				   pipe_name(pipe),
				   I915_READ(PIPESTAT(pipe)));

		seq_printf(m, "Port hotplug:\t%08x\n",
			   I915_READ(PORT_HOTPLUG_EN));
		seq_printf(m, "DPFLIPSTAT:\t%08x\n",
			   I915_READ(VLV_DPFLIPSTAT));
		seq_printf(m, "DPINVGTT:\t%08x\n",
			   I915_READ(DPINVGTT));

		for (i = 0; i < 4; i++) {
			seq_printf(m, "GT Interrupt IMR %d:\t%08x\n",
				   i, I915_READ(GEN8_GT_IMR(i)));
			seq_printf(m, "GT Interrupt IIR %d:\t%08x\n",
				   i, I915_READ(GEN8_GT_IIR(i)));
			seq_printf(m, "GT Interrupt IER %d:\t%08x\n",
				   i, I915_READ(GEN8_GT_IER(i)));
		}

		seq_printf(m, "PCU interrupt mask:\t%08x\n",
			   I915_READ(GEN8_PCU_IMR));
		seq_printf(m, "PCU interrupt identity:\t%08x\n",
			   I915_READ(GEN8_PCU_IIR));
		seq_printf(m, "PCU interrupt enable:\t%08x\n",
			   I915_READ(GEN8_PCU_IER));
	} else if (INTEL_INFO(dev)->gen >= 8) {
		seq_printf(m, "Master Interrupt Control:\t%08x\n",
			   I915_READ(GEN8_MASTER_IRQ));

		for (i = 0; i < 4; i++) {
			seq_printf(m, "GT Interrupt IMR %d:\t%08x\n",
				   i, I915_READ(GEN8_GT_IMR(i)));
			seq_printf(m, "GT Interrupt IIR %d:\t%08x\n",
				   i, I915_READ(GEN8_GT_IIR(i)));
			seq_printf(m, "GT Interrupt IER %d:\t%08x\n",
				   i, I915_READ(GEN8_GT_IER(i)));
		}

		for_each_pipe(dev_priv, pipe) {
			if (!intel_display_power_is_enabled(dev_priv,
						POWER_DOMAIN_PIPE(pipe))) {
				seq_printf(m, "Pipe %c power disabled\n",
					   pipe_name(pipe));
				continue;
			}
			seq_printf(m, "Pipe %c IMR:\t%08x\n",
				   pipe_name(pipe),
				   I915_READ(GEN8_DE_PIPE_IMR(pipe)));
			seq_printf(m, "Pipe %c IIR:\t%08x\n",
				   pipe_name(pipe),
				   I915_READ(GEN8_DE_PIPE_IIR(pipe)));
			seq_printf(m, "Pipe %c IER:\t%08x\n",
				   pipe_name(pipe),
				   I915_READ(GEN8_DE_PIPE_IER(pipe)));
		}

		seq_printf(m, "Display Engine port interrupt mask:\t%08x\n",
			   I915_READ(GEN8_DE_PORT_IMR));
		seq_printf(m, "Display Engine port interrupt identity:\t%08x\n",
			   I915_READ(GEN8_DE_PORT_IIR));
		seq_printf(m, "Display Engine port interrupt enable:\t%08x\n",
			   I915_READ(GEN8_DE_PORT_IER));

		seq_printf(m, "Display Engine misc interrupt mask:\t%08x\n",
			   I915_READ(GEN8_DE_MISC_IMR));
		seq_printf(m, "Display Engine misc interrupt identity:\t%08x\n",
			   I915_READ(GEN8_DE_MISC_IIR));
		seq_printf(m, "Display Engine misc interrupt enable:\t%08x\n",
			   I915_READ(GEN8_DE_MISC_IER));

		seq_printf(m, "PCU interrupt mask:\t%08x\n",
			   I915_READ(GEN8_PCU_IMR));
		seq_printf(m, "PCU interrupt identity:\t%08x\n",
			   I915_READ(GEN8_PCU_IIR));
		seq_printf(m, "PCU interrupt enable:\t%08x\n",
			   I915_READ(GEN8_PCU_IER));
	} else if (IS_VALLEYVIEW(dev)) {
		seq_printf(m, "Display IER:\t%08x\n",
			   I915_READ(VLV_IER));
		seq_printf(m, "Display IIR:\t%08x\n",
			   I915_READ(VLV_IIR));
		seq_printf(m, "Display IIR_RW:\t%08x\n",
			   I915_READ(VLV_IIR_RW));
		seq_printf(m, "Display IMR:\t%08x\n",
			   I915_READ(VLV_IMR));
		for_each_pipe(dev_priv, pipe)
			seq_printf(m, "Pipe %c stat:\t%08x\n",
				   pipe_name(pipe),
				   I915_READ(PIPESTAT(pipe)));

		seq_printf(m, "Master IER:\t%08x\n",
			   I915_READ(VLV_MASTER_IER));

		seq_printf(m, "Render IER:\t%08x\n",
			   I915_READ(GTIER));
		seq_printf(m, "Render IIR:\t%08x\n",
			   I915_READ(GTIIR));
		seq_printf(m, "Render IMR:\t%08x\n",
			   I915_READ(GTIMR));

		seq_printf(m, "PM IER:\t\t%08x\n",
			   I915_READ(GEN6_PMIER));
		seq_printf(m, "PM IIR:\t\t%08x\n",
			   I915_READ(GEN6_PMIIR));
		seq_printf(m, "PM IMR:\t\t%08x\n",
			   I915_READ(GEN6_PMIMR));

		seq_printf(m, "Port hotplug:\t%08x\n",
			   I915_READ(PORT_HOTPLUG_EN));
		seq_printf(m, "DPFLIPSTAT:\t%08x\n",
			   I915_READ(VLV_DPFLIPSTAT));
		seq_printf(m, "DPINVGTT:\t%08x\n",
			   I915_READ(DPINVGTT));

	} else if (!HAS_PCH_SPLIT(dev)) {
		seq_printf(m, "Interrupt enable:    %08x\n",
			   I915_READ(IER));
		seq_printf(m, "Interrupt identity:  %08x\n",
			   I915_READ(IIR));
		seq_printf(m, "Interrupt mask:      %08x\n",
			   I915_READ(IMR));
		for_each_pipe(dev_priv, pipe)
			seq_printf(m, "Pipe %c stat:         %08x\n",
				   pipe_name(pipe),
				   I915_READ(PIPESTAT(pipe)));
	} else {
		seq_printf(m, "North Display Interrupt enable:		%08x\n",
			   I915_READ(DEIER));
		seq_printf(m, "North Display Interrupt identity:	%08x\n",
			   I915_READ(DEIIR));
		seq_printf(m, "North Display Interrupt mask:		%08x\n",
			   I915_READ(DEIMR));
		seq_printf(m, "South Display Interrupt enable:		%08x\n",
			   I915_READ(SDEIER));
		seq_printf(m, "South Display Interrupt identity:	%08x\n",
			   I915_READ(SDEIIR));
		seq_printf(m, "South Display Interrupt mask:		%08x\n",
			   I915_READ(SDEIMR));
		seq_printf(m, "Graphics Interrupt enable:		%08x\n",
			   I915_READ(GTIER));
		seq_printf(m, "Graphics Interrupt identity:		%08x\n",
			   I915_READ(GTIIR));
		seq_printf(m, "Graphics Interrupt mask:		%08x\n",
			   I915_READ(GTIMR));
	}
	for_each_ring(ring, dev_priv, i) {
		if (INTEL_INFO(dev)->gen >= 6) {
			seq_printf(m,
				   "Graphics Interrupt mask (%s):	%08x\n",
				   ring->name, I915_READ_IMR(ring));
		}
		i915_ring_seqno_info(m, ring);
	}
	intel_runtime_pm_put(dev_priv);
	mutex_unlock(&dev->struct_mutex);

	return 0;
}

static int i915_gem_fence_regs_info(struct seq_file *m, void *data)
{
	struct drm_info_node *node = m->private;
	struct drm_device *dev = node->minor->dev;
	struct drm_i915_private *dev_priv = dev->dev_private;
	int i, ret;

	ret = mutex_lock_interruptible(&dev->struct_mutex);
	if (ret)
		return ret;

	seq_printf(m, "Reserved fences = %d\n", dev_priv->fence_reg_start);
	seq_printf(m, "Total fences = %d\n", dev_priv->num_fence_regs);
	for (i = 0; i < dev_priv->num_fence_regs; i++) {
		struct drm_i915_gem_object *obj = dev_priv->fence_regs[i].obj;

		seq_printf(m, "Fence %d, pin count = %d, object = ",
			   i, dev_priv->fence_regs[i].pin_count);
		if (obj == NULL)
			seq_puts(m, "unused");
		else
			describe_obj(m, obj);
		seq_putc(m, '\n');
	}

	mutex_unlock(&dev->struct_mutex);
	return 0;
}

static int i915_hws_info(struct seq_file *m, void *data)
{
	struct drm_info_node *node = m->private;
	struct drm_device *dev = node->minor->dev;
	struct drm_i915_private *dev_priv = dev->dev_private;
	struct intel_engine_cs *ring;
	const u32 *hws;
	int i;

	ring = &dev_priv->ring[(uintptr_t)node->info_ent->data];
	hws = ring->status_page.page_addr;
	if (hws == NULL)
		return 0;

	for (i = 0; i < 4096 / sizeof(u32) / 4; i += 4) {
		seq_printf(m, "0x%08x: 0x%08x 0x%08x 0x%08x 0x%08x\n",
			   i * 4,
			   hws[i], hws[i + 1], hws[i + 2], hws[i + 3]);
	}
	return 0;
}

static ssize_t
i915_error_state_write(struct file *filp,
		       const char __user *ubuf,
		       size_t cnt,
		       loff_t *ppos)
{
	struct i915_error_state_file_priv *error_priv = filp->private_data;
	struct drm_device *dev = error_priv->dev;
	int ret;

	DRM_DEBUG_DRIVER("Resetting error state\n");

	ret = mutex_lock_interruptible(&dev->struct_mutex);
	if (ret)
		return ret;

	i915_destroy_error_state(dev);
	mutex_unlock(&dev->struct_mutex);

	return cnt;
}

static int i915_error_state_open(struct inode *inode, struct file *file)
{
	struct drm_device *dev = inode->i_private;
	struct i915_error_state_file_priv *error_priv;

	error_priv = kzalloc(sizeof(*error_priv), GFP_KERNEL);
	if (!error_priv)
		return -ENOMEM;

	error_priv->dev = dev;

	i915_error_state_get(dev, error_priv);

	file->private_data = error_priv;

	return 0;
}

static int i915_error_state_release(struct inode *inode, struct file *file)
{
	struct i915_error_state_file_priv *error_priv = file->private_data;

	i915_error_state_put(error_priv);
	kfree(error_priv);

	return 0;
}

static ssize_t i915_error_state_read(struct file *file, char __user *userbuf,
				     size_t count, loff_t *pos)
{
	struct i915_error_state_file_priv *error_priv = file->private_data;
	struct drm_i915_error_state_buf error_str;
	loff_t tmp_pos = 0;
	ssize_t ret_count = 0;
	int ret;

	ret = i915_error_state_buf_init(&error_str, to_i915(error_priv->dev), count, *pos);
	if (ret)
		return ret;

	ret = i915_error_state_to_str(&error_str, error_priv);
	if (ret)
		goto out;

	ret_count = simple_read_from_buffer(userbuf, count, &tmp_pos,
					    error_str.buf,
					    error_str.bytes);

	if (ret_count < 0)
		ret = ret_count;
	else
		*pos = error_str.start + ret_count;
out:
	i915_error_state_buf_release(&error_str);
	return ret ?: ret_count;
}

static const struct file_operations i915_error_state_fops = {
	.owner = THIS_MODULE,
	.open = i915_error_state_open,
	.read = i915_error_state_read,
	.write = i915_error_state_write,
	.llseek = default_llseek,
	.release = i915_error_state_release,
};

static int
i915_next_seqno_get(void *data, u64 *val)
{
	struct drm_device *dev = data;
	struct drm_i915_private *dev_priv = dev->dev_private;
	int ret;

	ret = mutex_lock_interruptible(&dev->struct_mutex);
	if (ret)
		return ret;

	*val = dev_priv->next_seqno;
	mutex_unlock(&dev->struct_mutex);

	return 0;
}

static int
i915_next_seqno_set(void *data, u64 val)
{
	struct drm_device *dev = data;
	int ret;

	ret = mutex_lock_interruptible(&dev->struct_mutex);
	if (ret)
		return ret;

	ret = i915_gem_set_seqno(dev, val);
	mutex_unlock(&dev->struct_mutex);

	return ret;
}

DEFINE_SIMPLE_ATTRIBUTE(i915_next_seqno_fops,
			i915_next_seqno_get, i915_next_seqno_set,
			"0x%llx\n");

static int i915_frequency_info(struct seq_file *m, void *unused)
{
	struct drm_info_node *node = m->private;
	struct drm_device *dev = node->minor->dev;
	struct drm_i915_private *dev_priv = dev->dev_private;
	int ret = 0;

	intel_runtime_pm_get(dev_priv);

	flush_delayed_work(&dev_priv->rps.delayed_resume_work);

	if (IS_GEN5(dev)) {
		u16 rgvswctl = I915_READ16(MEMSWCTL);
		u16 rgvstat = I915_READ16(MEMSTAT_ILK);

		seq_printf(m, "Requested P-state: %d\n", (rgvswctl >> 8) & 0xf);
		seq_printf(m, "Requested VID: %d\n", rgvswctl & 0x3f);
		seq_printf(m, "Current VID: %d\n", (rgvstat & MEMSTAT_VID_MASK) >>
			   MEMSTAT_VID_SHIFT);
		seq_printf(m, "Current P-state: %d\n",
			   (rgvstat & MEMSTAT_PSTATE_MASK) >> MEMSTAT_PSTATE_SHIFT);
	} else if (IS_GEN6(dev) || (IS_GEN7(dev) && !IS_VALLEYVIEW(dev)) ||
		   IS_BROADWELL(dev)) {
		u32 gt_perf_status = I915_READ(GEN6_GT_PERF_STATUS);
		u32 rp_state_limits = I915_READ(GEN6_RP_STATE_LIMITS);
		u32 rp_state_cap = I915_READ(GEN6_RP_STATE_CAP);
		u32 rpmodectl, rpinclimit, rpdeclimit;
		u32 rpstat, cagf, reqf;
		u32 rpupei, rpcurup, rpprevup;
		u32 rpdownei, rpcurdown, rpprevdown;
		u32 pm_ier, pm_imr, pm_isr, pm_iir, pm_mask;
		int max_freq;

		/* RPSTAT1 is in the GT power well */
		ret = mutex_lock_interruptible(&dev->struct_mutex);
		if (ret)
			goto out;

		gen6_gt_force_wake_get(dev_priv, FORCEWAKE_ALL);

		reqf = I915_READ(GEN6_RPNSWREQ);
		reqf &= ~GEN6_TURBO_DISABLE;
		if (IS_HASWELL(dev) || IS_BROADWELL(dev))
			reqf >>= 24;
		else
			reqf >>= 25;
		reqf *= GT_FREQUENCY_MULTIPLIER;

		rpmodectl = I915_READ(GEN6_RP_CONTROL);
		rpinclimit = I915_READ(GEN6_RP_UP_THRESHOLD);
		rpdeclimit = I915_READ(GEN6_RP_DOWN_THRESHOLD);

		rpstat = I915_READ(GEN6_RPSTAT1);
		rpupei = I915_READ(GEN6_RP_CUR_UP_EI);
		rpcurup = I915_READ(GEN6_RP_CUR_UP);
		rpprevup = I915_READ(GEN6_RP_PREV_UP);
		rpdownei = I915_READ(GEN6_RP_CUR_DOWN_EI);
		rpcurdown = I915_READ(GEN6_RP_CUR_DOWN);
		rpprevdown = I915_READ(GEN6_RP_PREV_DOWN);
		if (IS_HASWELL(dev) || IS_BROADWELL(dev))
			cagf = (rpstat & HSW_CAGF_MASK) >> HSW_CAGF_SHIFT;
		else
			cagf = (rpstat & GEN6_CAGF_MASK) >> GEN6_CAGF_SHIFT;
		cagf *= GT_FREQUENCY_MULTIPLIER;

		gen6_gt_force_wake_put(dev_priv, FORCEWAKE_ALL);
		mutex_unlock(&dev->struct_mutex);

		if (IS_GEN6(dev) || IS_GEN7(dev)) {
			pm_ier = I915_READ(GEN6_PMIER);
			pm_imr = I915_READ(GEN6_PMIMR);
			pm_isr = I915_READ(GEN6_PMISR);
			pm_iir = I915_READ(GEN6_PMIIR);
			pm_mask = I915_READ(GEN6_PMINTRMSK);
		} else {
			pm_ier = I915_READ(GEN8_GT_IER(2));
			pm_imr = I915_READ(GEN8_GT_IMR(2));
			pm_isr = I915_READ(GEN8_GT_ISR(2));
			pm_iir = I915_READ(GEN8_GT_IIR(2));
			pm_mask = I915_READ(GEN6_PMINTRMSK);
		}
		seq_printf(m, "PM IER=0x%08x IMR=0x%08x ISR=0x%08x IIR=0x%08x, MASK=0x%08x\n",
			   pm_ier, pm_imr, pm_isr, pm_iir, pm_mask);
		seq_printf(m, "GT_PERF_STATUS: 0x%08x\n", gt_perf_status);
		seq_printf(m, "Render p-state ratio: %d\n",
			   (gt_perf_status & 0xff00) >> 8);
		seq_printf(m, "Render p-state VID: %d\n",
			   gt_perf_status & 0xff);
		seq_printf(m, "Render p-state limit: %d\n",
			   rp_state_limits & 0xff);
		seq_printf(m, "RPSTAT1: 0x%08x\n", rpstat);
		seq_printf(m, "RPMODECTL: 0x%08x\n", rpmodectl);
		seq_printf(m, "RPINCLIMIT: 0x%08x\n", rpinclimit);
		seq_printf(m, "RPDECLIMIT: 0x%08x\n", rpdeclimit);
		seq_printf(m, "RPNSWREQ: %dMHz\n", reqf);
		seq_printf(m, "CAGF: %dMHz\n", cagf);
		seq_printf(m, "RP CUR UP EI: %dus\n", rpupei &
			   GEN6_CURICONT_MASK);
		seq_printf(m, "RP CUR UP: %dus\n", rpcurup &
			   GEN6_CURBSYTAVG_MASK);
		seq_printf(m, "RP PREV UP: %dus\n", rpprevup &
			   GEN6_CURBSYTAVG_MASK);
		seq_printf(m, "RP CUR DOWN EI: %dus\n", rpdownei &
			   GEN6_CURIAVG_MASK);
		seq_printf(m, "RP CUR DOWN: %dus\n", rpcurdown &
			   GEN6_CURBSYTAVG_MASK);
		seq_printf(m, "RP PREV DOWN: %dus\n", rpprevdown &
			   GEN6_CURBSYTAVG_MASK);

		max_freq = (rp_state_cap & 0xff0000) >> 16;
		seq_printf(m, "Lowest (RPN) frequency: %dMHz\n",
			   max_freq * GT_FREQUENCY_MULTIPLIER);

		max_freq = (rp_state_cap & 0xff00) >> 8;
		seq_printf(m, "Nominal (RP1) frequency: %dMHz\n",
			   max_freq * GT_FREQUENCY_MULTIPLIER);

		max_freq = rp_state_cap & 0xff;
		seq_printf(m, "Max non-overclocked (RP0) frequency: %dMHz\n",
			   max_freq * GT_FREQUENCY_MULTIPLIER);

		seq_printf(m, "Max overclocked frequency: %dMHz\n",
			   dev_priv->rps.max_freq * GT_FREQUENCY_MULTIPLIER);
	} else if (IS_VALLEYVIEW(dev)) {
		u32 freq_sts;

		mutex_lock(&dev_priv->rps.hw_lock);
		freq_sts = vlv_punit_read(dev_priv, PUNIT_REG_GPU_FREQ_STS);
		seq_printf(m, "PUNIT_REG_GPU_FREQ_STS: 0x%08x\n", freq_sts);
		seq_printf(m, "DDR freq: %d MHz\n", dev_priv->mem_freq);

		seq_printf(m, "max GPU freq: %d MHz\n",
			   vlv_gpu_freq(dev_priv, dev_priv->rps.max_freq));

		seq_printf(m, "min GPU freq: %d MHz\n",
			   vlv_gpu_freq(dev_priv, dev_priv->rps.min_freq));

		seq_printf(m, "efficient (RPe) frequency: %d MHz\n",
			   vlv_gpu_freq(dev_priv, dev_priv->rps.efficient_freq));

		seq_printf(m, "current GPU freq: %d MHz\n",
			   vlv_gpu_freq(dev_priv, (freq_sts >> 8) & 0xff));
		mutex_unlock(&dev_priv->rps.hw_lock);
	} else {
		seq_puts(m, "no P-state info available\n");
	}

out:
	intel_runtime_pm_put(dev_priv);
	return ret;
}

static int ironlake_drpc_info(struct seq_file *m)
{
	struct drm_info_node *node = m->private;
	struct drm_device *dev = node->minor->dev;
	struct drm_i915_private *dev_priv = dev->dev_private;
	u32 rgvmodectl, rstdbyctl;
	u16 crstandvid;
	int ret;

	ret = mutex_lock_interruptible(&dev->struct_mutex);
	if (ret)
		return ret;
	intel_runtime_pm_get(dev_priv);

	rgvmodectl = I915_READ(MEMMODECTL);
	rstdbyctl = I915_READ(RSTDBYCTL);
	crstandvid = I915_READ16(CRSTANDVID);

	intel_runtime_pm_put(dev_priv);
	mutex_unlock(&dev->struct_mutex);

	seq_printf(m, "HD boost: %s\n", (rgvmodectl & MEMMODE_BOOST_EN) ?
		   "yes" : "no");
	seq_printf(m, "Boost freq: %d\n",
		   (rgvmodectl & MEMMODE_BOOST_FREQ_MASK) >>
		   MEMMODE_BOOST_FREQ_SHIFT);
	seq_printf(m, "HW control enabled: %s\n",
		   rgvmodectl & MEMMODE_HWIDLE_EN ? "yes" : "no");
	seq_printf(m, "SW control enabled: %s\n",
		   rgvmodectl & MEMMODE_SWMODE_EN ? "yes" : "no");
	seq_printf(m, "Gated voltage change: %s\n",
		   rgvmodectl & MEMMODE_RCLK_GATE ? "yes" : "no");
	seq_printf(m, "Starting frequency: P%d\n",
		   (rgvmodectl & MEMMODE_FSTART_MASK) >> MEMMODE_FSTART_SHIFT);
	seq_printf(m, "Max P-state: P%d\n",
		   (rgvmodectl & MEMMODE_FMAX_MASK) >> MEMMODE_FMAX_SHIFT);
	seq_printf(m, "Min P-state: P%d\n", (rgvmodectl & MEMMODE_FMIN_MASK));
	seq_printf(m, "RS1 VID: %d\n", (crstandvid & 0x3f));
	seq_printf(m, "RS2 VID: %d\n", ((crstandvid >> 8) & 0x3f));
	seq_printf(m, "Render standby enabled: %s\n",
		   (rstdbyctl & RCX_SW_EXIT) ? "no" : "yes");
	seq_puts(m, "Current RS state: ");
	switch (rstdbyctl & RSX_STATUS_MASK) {
	case RSX_STATUS_ON:
		seq_puts(m, "on\n");
		break;
	case RSX_STATUS_RC1:
		seq_puts(m, "RC1\n");
		break;
	case RSX_STATUS_RC1E:
		seq_puts(m, "RC1E\n");
		break;
	case RSX_STATUS_RS1:
		seq_puts(m, "RS1\n");
		break;
	case RSX_STATUS_RS2:
		seq_puts(m, "RS2 (RC6)\n");
		break;
	case RSX_STATUS_RS3:
		seq_puts(m, "RC3 (RC6+)\n");
		break;
	default:
		seq_puts(m, "unknown\n");
		break;
	}

	return 0;
}

static int vlv_drpc_info(struct seq_file *m)
{

	struct drm_info_node *node = m->private;
	struct drm_device *dev = node->minor->dev;
	struct drm_i915_private *dev_priv = dev->dev_private;
	u32 rpmodectl1, rcctl1, pw_status;
	unsigned fw_rendercount = 0, fw_mediacount = 0;

	intel_runtime_pm_get(dev_priv);

	pw_status = I915_READ(VLV_GTLC_PW_STATUS);
	rpmodectl1 = I915_READ(GEN6_RP_CONTROL);
	rcctl1 = I915_READ(GEN6_RC_CONTROL);

	intel_runtime_pm_put(dev_priv);

	seq_printf(m, "Video Turbo Mode: %s\n",
		   yesno(rpmodectl1 & GEN6_RP_MEDIA_TURBO));
	seq_printf(m, "Turbo enabled: %s\n",
		   yesno(rpmodectl1 & GEN6_RP_ENABLE));
	seq_printf(m, "HW control enabled: %s\n",
		   yesno(rpmodectl1 & GEN6_RP_ENABLE));
	seq_printf(m, "SW control enabled: %s\n",
		   yesno((rpmodectl1 & GEN6_RP_MEDIA_MODE_MASK) ==
			  GEN6_RP_MEDIA_SW_MODE));
	seq_printf(m, "RC6 Enabled: %s\n",
		   yesno(rcctl1 & (GEN7_RC_CTL_TO_MODE |
					GEN6_RC_CTL_EI_MODE(1))));
	seq_printf(m, "Render Power Well: %s\n",
		   (pw_status & VLV_GTLC_PW_RENDER_STATUS_MASK) ? "Up" : "Down");
	seq_printf(m, "Media Power Well: %s\n",
		   (pw_status & VLV_GTLC_PW_MEDIA_STATUS_MASK) ? "Up" : "Down");

	seq_printf(m, "Render RC6 residency since boot: %u\n",
		   I915_READ(VLV_GT_RENDER_RC6));
	seq_printf(m, "Media RC6 residency since boot: %u\n",
		   I915_READ(VLV_GT_MEDIA_RC6));

	spin_lock_irq(&dev_priv->uncore.lock);
	fw_rendercount = dev_priv->uncore.fw_rendercount;
	fw_mediacount = dev_priv->uncore.fw_mediacount;
	spin_unlock_irq(&dev_priv->uncore.lock);

	seq_printf(m, "Forcewake Render Count = %u\n", fw_rendercount);
	seq_printf(m, "Forcewake Media Count = %u\n", fw_mediacount);


	return 0;
}


static int gen6_drpc_info(struct seq_file *m)
{

	struct drm_info_node *node = m->private;
	struct drm_device *dev = node->minor->dev;
	struct drm_i915_private *dev_priv = dev->dev_private;
	u32 rpmodectl1, gt_core_status, rcctl1, rc6vids = 0;
	unsigned forcewake_count;
	int count = 0, ret;

	ret = mutex_lock_interruptible(&dev->struct_mutex);
	if (ret)
		return ret;
	intel_runtime_pm_get(dev_priv);

	spin_lock_irq(&dev_priv->uncore.lock);
	forcewake_count = dev_priv->uncore.forcewake_count;
	spin_unlock_irq(&dev_priv->uncore.lock);

	if (forcewake_count) {
		seq_puts(m, "RC information inaccurate because somebody "
			    "holds a forcewake reference \n");
	} else {
		/* NB: we cannot use forcewake, else we read the wrong values */
		while (count++ < 50 && (I915_READ_NOTRACE(FORCEWAKE_ACK) & 1))
			udelay(10);
		seq_printf(m, "RC information accurate: %s\n", yesno(count < 51));
	}

	gt_core_status = readl(dev_priv->regs + GEN6_GT_CORE_STATUS);
	trace_i915_reg_rw(false, GEN6_GT_CORE_STATUS, gt_core_status, 4, true);

	rpmodectl1 = I915_READ(GEN6_RP_CONTROL);
	rcctl1 = I915_READ(GEN6_RC_CONTROL);
	mutex_unlock(&dev->struct_mutex);
	mutex_lock(&dev_priv->rps.hw_lock);
	sandybridge_pcode_read(dev_priv, GEN6_PCODE_READ_RC6VIDS, &rc6vids);
	mutex_unlock(&dev_priv->rps.hw_lock);

	intel_runtime_pm_put(dev_priv);

	seq_printf(m, "Video Turbo Mode: %s\n",
		   yesno(rpmodectl1 & GEN6_RP_MEDIA_TURBO));
	seq_printf(m, "HW control enabled: %s\n",
		   yesno(rpmodectl1 & GEN6_RP_ENABLE));
	seq_printf(m, "SW control enabled: %s\n",
		   yesno((rpmodectl1 & GEN6_RP_MEDIA_MODE_MASK) ==
			  GEN6_RP_MEDIA_SW_MODE));
	seq_printf(m, "RC1e Enabled: %s\n",
		   yesno(rcctl1 & GEN6_RC_CTL_RC1e_ENABLE));
	seq_printf(m, "RC6 Enabled: %s\n",
		   yesno(rcctl1 & GEN6_RC_CTL_RC6_ENABLE));
	seq_printf(m, "Deep RC6 Enabled: %s\n",
		   yesno(rcctl1 & GEN6_RC_CTL_RC6p_ENABLE));
	seq_printf(m, "Deepest RC6 Enabled: %s\n",
		   yesno(rcctl1 & GEN6_RC_CTL_RC6pp_ENABLE));
	seq_puts(m, "Current RC state: ");
	switch (gt_core_status & GEN6_RCn_MASK) {
	case GEN6_RC0:
		if (gt_core_status & GEN6_CORE_CPD_STATE_MASK)
			seq_puts(m, "Core Power Down\n");
		else
			seq_puts(m, "on\n");
		break;
	case GEN6_RC3:
		seq_puts(m, "RC3\n");
		break;
	case GEN6_RC6:
		seq_puts(m, "RC6\n");
		break;
	case GEN6_RC7:
		seq_puts(m, "RC7\n");
		break;
	default:
		seq_puts(m, "Unknown\n");
		break;
	}

	seq_printf(m, "Core Power Down: %s\n",
		   yesno(gt_core_status & GEN6_CORE_CPD_STATE_MASK));

	/* Not exactly sure what this is */
	seq_printf(m, "RC6 \"Locked to RPn\" residency since boot: %u\n",
		   I915_READ(GEN6_GT_GFX_RC6_LOCKED));
	seq_printf(m, "RC6 residency since boot: %u\n",
		   I915_READ(GEN6_GT_GFX_RC6));
	seq_printf(m, "RC6+ residency since boot: %u\n",
		   I915_READ(GEN6_GT_GFX_RC6p));
	seq_printf(m, "RC6++ residency since boot: %u\n",
		   I915_READ(GEN6_GT_GFX_RC6pp));

	seq_printf(m, "RC6   voltage: %dmV\n",
		   GEN6_DECODE_RC6_VID(((rc6vids >> 0) & 0xff)));
	seq_printf(m, "RC6+  voltage: %dmV\n",
		   GEN6_DECODE_RC6_VID(((rc6vids >> 8) & 0xff)));
	seq_printf(m, "RC6++ voltage: %dmV\n",
		   GEN6_DECODE_RC6_VID(((rc6vids >> 16) & 0xff)));
	return 0;
}

static int i915_drpc_info(struct seq_file *m, void *unused)
{
	struct drm_info_node *node = m->private;
	struct drm_device *dev = node->minor->dev;

	if (IS_VALLEYVIEW(dev))
		return vlv_drpc_info(m);
	else if (INTEL_INFO(dev)->gen >= 6)
		return gen6_drpc_info(m);
	else
		return ironlake_drpc_info(m);
}

static int i915_fbc_status(struct seq_file *m, void *unused)
{
	struct drm_info_node *node = m->private;
	struct drm_device *dev = node->minor->dev;
	struct drm_i915_private *dev_priv = dev->dev_private;

	if (!HAS_FBC(dev)) {
		seq_puts(m, "FBC unsupported on this chipset\n");
		return 0;
	}

	intel_runtime_pm_get(dev_priv);

	if (intel_fbc_enabled(dev)) {
		seq_puts(m, "FBC enabled\n");
	} else {
		seq_puts(m, "FBC disabled: ");
		switch (dev_priv->fbc.no_fbc_reason) {
		case FBC_OK:
			seq_puts(m, "FBC actived, but currently disabled in hardware");
			break;
		case FBC_UNSUPPORTED:
			seq_puts(m, "unsupported by this chipset");
			break;
		case FBC_NO_OUTPUT:
			seq_puts(m, "no outputs");
			break;
		case FBC_STOLEN_TOO_SMALL:
			seq_puts(m, "not enough stolen memory");
			break;
		case FBC_UNSUPPORTED_MODE:
			seq_puts(m, "mode not supported");
			break;
		case FBC_MODE_TOO_LARGE:
			seq_puts(m, "mode too large");
			break;
		case FBC_BAD_PLANE:
			seq_puts(m, "FBC unsupported on plane");
			break;
		case FBC_NOT_TILED:
			seq_puts(m, "scanout buffer not tiled");
			break;
		case FBC_MULTIPLE_PIPES:
			seq_puts(m, "multiple pipes are enabled");
			break;
		case FBC_MODULE_PARAM:
			seq_puts(m, "disabled per module param (default off)");
			break;
		case FBC_CHIP_DEFAULT:
			seq_puts(m, "disabled per chip default");
			break;
		default:
			seq_puts(m, "unknown reason");
		}
		seq_putc(m, '\n');
	}

	intel_runtime_pm_put(dev_priv);

	return 0;
}

static int i915_fbc_fc_get(void *data, u64 *val)
{
	struct drm_device *dev = data;
	struct drm_i915_private *dev_priv = dev->dev_private;

	if (INTEL_INFO(dev)->gen < 7 || !HAS_FBC(dev))
		return -ENODEV;

	drm_modeset_lock_all(dev);
	*val = dev_priv->fbc.false_color;
	drm_modeset_unlock_all(dev);

	return 0;
}

static int i915_fbc_fc_set(void *data, u64 val)
{
	struct drm_device *dev = data;
	struct drm_i915_private *dev_priv = dev->dev_private;
	u32 reg;

	if (INTEL_INFO(dev)->gen < 7 || !HAS_FBC(dev))
		return -ENODEV;

	drm_modeset_lock_all(dev);

	reg = I915_READ(ILK_DPFC_CONTROL);
	dev_priv->fbc.false_color = val;

	I915_WRITE(ILK_DPFC_CONTROL, val ?
		   (reg | FBC_CTL_FALSE_COLOR) :
		   (reg & ~FBC_CTL_FALSE_COLOR));

	drm_modeset_unlock_all(dev);
	return 0;
}

DEFINE_SIMPLE_ATTRIBUTE(i915_fbc_fc_fops,
			i915_fbc_fc_get, i915_fbc_fc_set,
			"%llu\n");

static int i915_ips_status(struct seq_file *m, void *unused)
{
	struct drm_info_node *node = m->private;
	struct drm_device *dev = node->minor->dev;
	struct drm_i915_private *dev_priv = dev->dev_private;

	if (!HAS_IPS(dev)) {
		seq_puts(m, "not supported\n");
		return 0;
	}

	intel_runtime_pm_get(dev_priv);

	seq_printf(m, "Enabled by kernel parameter: %s\n",
		   yesno(i915.enable_ips));

	if (INTEL_INFO(dev)->gen >= 8) {
		seq_puts(m, "Currently: unknown\n");
	} else {
		if (I915_READ(IPS_CTL) & IPS_ENABLE)
			seq_puts(m, "Currently: enabled\n");
		else
			seq_puts(m, "Currently: disabled\n");
	}

	intel_runtime_pm_put(dev_priv);

	return 0;
}

static int i915_sr_status(struct seq_file *m, void *unused)
{
	struct drm_info_node *node = m->private;
	struct drm_device *dev = node->minor->dev;
	struct drm_i915_private *dev_priv = dev->dev_private;
	bool sr_enabled = false;

	intel_runtime_pm_get(dev_priv);

	if (HAS_PCH_SPLIT(dev))
		sr_enabled = I915_READ(WM1_LP_ILK) & WM1_LP_SR_EN;
	else if (IS_CRESTLINE(dev) || IS_I945G(dev) || IS_I945GM(dev))
		sr_enabled = I915_READ(FW_BLC_SELF) & FW_BLC_SELF_EN;
	else if (IS_I915GM(dev))
		sr_enabled = I915_READ(INSTPM) & INSTPM_SELF_EN;
	else if (IS_PINEVIEW(dev))
		sr_enabled = I915_READ(DSPFW3) & PINEVIEW_SELF_REFRESH_EN;

	intel_runtime_pm_put(dev_priv);

	seq_printf(m, "self-refresh: %s\n",
		   sr_enabled ? "enabled" : "disabled");

	return 0;
}

static int i915_emon_status(struct seq_file *m, void *unused)
{
	struct drm_info_node *node = m->private;
	struct drm_device *dev = node->minor->dev;
	struct drm_i915_private *dev_priv = dev->dev_private;
	unsigned long temp, chipset, gfx;
	int ret;

	if (!IS_GEN5(dev))
		return -ENODEV;

	ret = mutex_lock_interruptible(&dev->struct_mutex);
	if (ret)
		return ret;

	temp = i915_mch_val(dev_priv);
	chipset = i915_chipset_val(dev_priv);
	gfx = i915_gfx_val(dev_priv);
	mutex_unlock(&dev->struct_mutex);

	seq_printf(m, "GMCH temp: %ld\n", temp);
	seq_printf(m, "Chipset power: %ld\n", chipset);
	seq_printf(m, "GFX power: %ld\n", gfx);
	seq_printf(m, "Total power: %ld\n", chipset + gfx);

	return 0;
}

static int i915_ring_freq_table(struct seq_file *m, void *unused)
{
	struct drm_info_node *node = m->private;
	struct drm_device *dev = node->minor->dev;
	struct drm_i915_private *dev_priv = dev->dev_private;
	int ret = 0;
	int gpu_freq, ia_freq;

	if (!(IS_GEN6(dev) || IS_GEN7(dev))) {
		seq_puts(m, "unsupported on this chipset\n");
		return 0;
	}

	intel_runtime_pm_get(dev_priv);

	flush_delayed_work(&dev_priv->rps.delayed_resume_work);

	ret = mutex_lock_interruptible(&dev_priv->rps.hw_lock);
	if (ret)
		goto out;

	seq_puts(m, "GPU freq (MHz)\tEffective CPU freq (MHz)\tEffective Ring freq (MHz)\n");

	for (gpu_freq = dev_priv->rps.min_freq_softlimit;
	     gpu_freq <= dev_priv->rps.max_freq_softlimit;
	     gpu_freq++) {
		ia_freq = gpu_freq;
		sandybridge_pcode_read(dev_priv,
				       GEN6_PCODE_READ_MIN_FREQ_TABLE,
				       &ia_freq);
		seq_printf(m, "%d\t\t%d\t\t\t\t%d\n",
			   gpu_freq * GT_FREQUENCY_MULTIPLIER,
			   ((ia_freq >> 0) & 0xff) * 100,
			   ((ia_freq >> 8) & 0xff) * 100);
	}

	mutex_unlock(&dev_priv->rps.hw_lock);

out:
	intel_runtime_pm_put(dev_priv);
	return ret;
}

static int i915_opregion(struct seq_file *m, void *unused)
{
	struct drm_info_node *node = m->private;
	struct drm_device *dev = node->minor->dev;
	struct drm_i915_private *dev_priv = dev->dev_private;
	struct intel_opregion *opregion = &dev_priv->opregion;
	void *data = kmalloc(OPREGION_SIZE, GFP_KERNEL);
	int ret;

	if (data == NULL)
		return -ENOMEM;

	ret = mutex_lock_interruptible(&dev->struct_mutex);
	if (ret)
		goto out;

	if (opregion->header) {
		memcpy_fromio(data, opregion->header, OPREGION_SIZE);
		seq_write(m, data, OPREGION_SIZE);
	}

	mutex_unlock(&dev->struct_mutex);

out:
	kfree(data);
	return 0;
}

static int i915_gem_framebuffer_info(struct seq_file *m, void *data)
{
	struct drm_info_node *node = m->private;
	struct drm_device *dev = node->minor->dev;
	struct intel_fbdev *ifbdev = NULL;
	struct intel_framebuffer *fb;

#ifdef CONFIG_DRM_I915_FBDEV
	struct drm_i915_private *dev_priv = dev->dev_private;

	ifbdev = dev_priv->fbdev;
	fb = to_intel_framebuffer(ifbdev->helper.fb);

	seq_printf(m, "fbcon size: %d x %d, depth %d, %d bpp, refcount %d, obj ",
		   fb->base.width,
		   fb->base.height,
		   fb->base.depth,
		   fb->base.bits_per_pixel,
		   atomic_read(&fb->base.refcount.refcount));
	describe_obj(m, fb->obj);
	seq_putc(m, '\n');
#endif

	mutex_lock(&dev->mode_config.fb_lock);
	list_for_each_entry(fb, &dev->mode_config.fb_list, base.head) {
		if (ifbdev && &fb->base == ifbdev->helper.fb)
			continue;

		seq_printf(m, "user size: %d x %d, depth %d, %d bpp, refcount %d, obj ",
			   fb->base.width,
			   fb->base.height,
			   fb->base.depth,
			   fb->base.bits_per_pixel,
			   atomic_read(&fb->base.refcount.refcount));
		describe_obj(m, fb->obj);
		seq_putc(m, '\n');
	}
	mutex_unlock(&dev->mode_config.fb_lock);

	return 0;
}

static void describe_ctx_ringbuf(struct seq_file *m,
				 struct intel_ringbuffer *ringbuf)
{
	seq_printf(m, " (ringbuffer, space: %d, head: %u, tail: %u, last head: %d)",
		   ringbuf->space, ringbuf->head, ringbuf->tail,
		   ringbuf->last_retired_head);
}

static int i915_context_status(struct seq_file *m, void *unused)
{
	struct drm_info_node *node = m->private;
	struct drm_device *dev = node->minor->dev;
	struct drm_i915_private *dev_priv = dev->dev_private;
	struct intel_engine_cs *ring;
	struct intel_context *ctx;
	int ret, i;

	ret = mutex_lock_interruptible(&dev->struct_mutex);
	if (ret)
		return ret;

	if (dev_priv->ips.pwrctx) {
		seq_puts(m, "power context ");
		describe_obj(m, dev_priv->ips.pwrctx);
		seq_putc(m, '\n');
	}

	if (dev_priv->ips.renderctx) {
		seq_puts(m, "render context ");
		describe_obj(m, dev_priv->ips.renderctx);
		seq_putc(m, '\n');
	}

	list_for_each_entry(ctx, &dev_priv->context_list, link) {
		if (!i915.enable_execlists &&
		    ctx->legacy_hw_ctx.rcs_state == NULL)
			continue;

		seq_puts(m, "HW context ");
		describe_ctx(m, ctx);
		for_each_ring(ring, dev_priv, i) {
			if (ring->default_context == ctx)
				seq_printf(m, "(default context %s) ",
					   ring->name);
		}

		if (i915.enable_execlists) {
			seq_putc(m, '\n');
			for_each_ring(ring, dev_priv, i) {
				struct drm_i915_gem_object *ctx_obj =
					ctx->engine[i].state;
				struct intel_ringbuffer *ringbuf =
					ctx->engine[i].ringbuf;

				seq_printf(m, "%s: ", ring->name);
				if (ctx_obj)
					describe_obj(m, ctx_obj);
				if (ringbuf)
					describe_ctx_ringbuf(m, ringbuf);
				seq_putc(m, '\n');
			}
		} else {
			describe_obj(m, ctx->legacy_hw_ctx.rcs_state);
		}

		seq_putc(m, '\n');
	}

	mutex_unlock(&dev->struct_mutex);

	return 0;
}

static int i915_dump_lrc(struct seq_file *m, void *unused)
{
	struct drm_info_node *node = (struct drm_info_node *) m->private;
	struct drm_device *dev = node->minor->dev;
	struct drm_i915_private *dev_priv = dev->dev_private;
	struct intel_engine_cs *ring;
	struct intel_context *ctx;
	int ret, i;

	if (!i915.enable_execlists) {
		seq_printf(m, "Logical Ring Contexts are disabled\n");
		return 0;
	}

	ret = mutex_lock_interruptible(&dev->struct_mutex);
	if (ret)
		return ret;

	list_for_each_entry(ctx, &dev_priv->context_list, link) {
		for_each_ring(ring, dev_priv, i) {
			struct drm_i915_gem_object *ctx_obj = ctx->engine[i].state;

			if (ring->default_context == ctx)
				continue;

			if (ctx_obj) {
				struct page *page;
				uint32_t *reg_state;
				int j;

				i915_gem_obj_ggtt_pin(ctx_obj,
						GEN8_LR_CONTEXT_ALIGN, 0);

				page = i915_gem_object_get_page(ctx_obj, 1);
				reg_state = kmap_atomic(page);

				seq_printf(m, "CONTEXT: %s %u\n", ring->name,
						intel_execlists_ctx_id(ctx_obj));

				for (j = 0; j < 0x600 / sizeof(u32) / 4; j += 4) {
					seq_printf(m, "\t[0x%08lx] 0x%08x 0x%08x 0x%08x 0x%08x\n",
					i915_gem_obj_ggtt_offset(ctx_obj) + 4096 + (j * 4),
					reg_state[j], reg_state[j + 1],
					reg_state[j + 2], reg_state[j + 3]);
				}
				kunmap_atomic(reg_state);

				i915_gem_object_ggtt_unpin(ctx_obj);

				seq_putc(m, '\n');
			}
		}
	}

	mutex_unlock(&dev->struct_mutex);

	return 0;
}

static int i915_execlists(struct seq_file *m, void *data)
{
	struct drm_info_node *node = (struct drm_info_node *)m->private;
	struct drm_device *dev = node->minor->dev;
	struct drm_i915_private *dev_priv = dev->dev_private;
	struct intel_engine_cs *ring;
	u32 status_pointer;
	u8 read_pointer;
	u8 write_pointer;
	u32 status;
	u32 ctx_id;
	struct list_head *cursor;
	int ring_id, i;
	int ret;

	if (!i915.enable_execlists) {
		seq_puts(m, "Logical Ring Contexts are disabled\n");
		return 0;
	}

	ret = mutex_lock_interruptible(&dev->struct_mutex);
	if (ret)
		return ret;

	intel_runtime_pm_get(dev_priv);

	for_each_ring(ring, dev_priv, ring_id) {
		struct intel_ctx_submit_request *head_req = NULL;
		int count = 0;
		unsigned long flags;

		seq_printf(m, "%s\n", ring->name);

		status = I915_READ(RING_EXECLIST_STATUS(ring));
		ctx_id = I915_READ(RING_EXECLIST_STATUS(ring) + 4);
		seq_printf(m, "\tExeclist status: 0x%08X, context: %u\n",
			   status, ctx_id);

		status_pointer = I915_READ(RING_CONTEXT_STATUS_PTR(ring));
		seq_printf(m, "\tStatus pointer: 0x%08X\n", status_pointer);

		read_pointer = ring->next_context_status_buffer;
		write_pointer = status_pointer & 0x07;
		if (read_pointer > write_pointer)
			write_pointer += 6;
		seq_printf(m, "\tRead pointer: 0x%08X, write pointer 0x%08X\n",
			   read_pointer, write_pointer);

		for (i = 0; i < 6; i++) {
			status = I915_READ(RING_CONTEXT_STATUS_BUF(ring) + 8*i);
			ctx_id = I915_READ(RING_CONTEXT_STATUS_BUF(ring) + 8*i + 4);

			seq_printf(m, "\tStatus buffer %d: 0x%08X, context: %u\n",
				   i, status, ctx_id);
		}

		spin_lock_irqsave(&ring->execlist_lock, flags);
		list_for_each(cursor, &ring->execlist_queue)
			count++;
		head_req = list_first_entry_or_null(&ring->execlist_queue,
				struct intel_ctx_submit_request, execlist_link);
		spin_unlock_irqrestore(&ring->execlist_lock, flags);

		seq_printf(m, "\t%d requests in queue\n", count);
		if (head_req) {
			struct drm_i915_gem_object *ctx_obj;

			ctx_obj = head_req->ctx->engine[ring_id].state;
			seq_printf(m, "\tHead request id: %u\n",
				   intel_execlists_ctx_id(ctx_obj));
			seq_printf(m, "\tHead request tail: %u\n",
				   head_req->tail);
		}

		seq_putc(m, '\n');
	}

	intel_runtime_pm_put(dev_priv);
	mutex_unlock(&dev->struct_mutex);

	return 0;
}

static int i915_gen6_forcewake_count_info(struct seq_file *m, void *data)
{
	struct drm_info_node *node = m->private;
	struct drm_device *dev = node->minor->dev;
	struct drm_i915_private *dev_priv = dev->dev_private;
	unsigned forcewake_count = 0, fw_rendercount = 0, fw_mediacount = 0;

	spin_lock_irq(&dev_priv->uncore.lock);
	if (IS_VALLEYVIEW(dev)) {
		fw_rendercount = dev_priv->uncore.fw_rendercount;
		fw_mediacount = dev_priv->uncore.fw_mediacount;
	} else
		forcewake_count = dev_priv->uncore.forcewake_count;
	spin_unlock_irq(&dev_priv->uncore.lock);

	if (IS_VALLEYVIEW(dev)) {
		seq_printf(m, "fw_rendercount = %u\n", fw_rendercount);
		seq_printf(m, "fw_mediacount = %u\n", fw_mediacount);
	} else
		seq_printf(m, "forcewake count = %u\n", forcewake_count);

	return 0;
}

static const char *swizzle_string(unsigned swizzle)
{
	switch (swizzle) {
	case I915_BIT_6_SWIZZLE_NONE:
		return "none";
	case I915_BIT_6_SWIZZLE_9:
		return "bit9";
	case I915_BIT_6_SWIZZLE_9_10:
		return "bit9/bit10";
	case I915_BIT_6_SWIZZLE_9_11:
		return "bit9/bit11";
	case I915_BIT_6_SWIZZLE_9_10_11:
		return "bit9/bit10/bit11";
	case I915_BIT_6_SWIZZLE_9_17:
		return "bit9/bit17";
	case I915_BIT_6_SWIZZLE_9_10_17:
		return "bit9/bit10/bit17";
	case I915_BIT_6_SWIZZLE_UNKNOWN:
		return "unknown";
	}

	return "bug";
}

static int i915_swizzle_info(struct seq_file *m, void *data)
{
	struct drm_info_node *node = m->private;
	struct drm_device *dev = node->minor->dev;
	struct drm_i915_private *dev_priv = dev->dev_private;
	int ret;

	ret = mutex_lock_interruptible(&dev->struct_mutex);
	if (ret)
		return ret;
	intel_runtime_pm_get(dev_priv);

	seq_printf(m, "bit6 swizzle for X-tiling = %s\n",
		   swizzle_string(dev_priv->mm.bit_6_swizzle_x));
	seq_printf(m, "bit6 swizzle for Y-tiling = %s\n",
		   swizzle_string(dev_priv->mm.bit_6_swizzle_y));

	if (IS_GEN3(dev) || IS_GEN4(dev)) {
		seq_printf(m, "DDC = 0x%08x\n",
			   I915_READ(DCC));
		seq_printf(m, "DDC2 = 0x%08x\n",
			   I915_READ(DCC2));
		seq_printf(m, "C0DRB3 = 0x%04x\n",
			   I915_READ16(C0DRB3));
		seq_printf(m, "C1DRB3 = 0x%04x\n",
			   I915_READ16(C1DRB3));
	} else if (INTEL_INFO(dev)->gen >= 6) {
		seq_printf(m, "MAD_DIMM_C0 = 0x%08x\n",
			   I915_READ(MAD_DIMM_C0));
		seq_printf(m, "MAD_DIMM_C1 = 0x%08x\n",
			   I915_READ(MAD_DIMM_C1));
		seq_printf(m, "MAD_DIMM_C2 = 0x%08x\n",
			   I915_READ(MAD_DIMM_C2));
		seq_printf(m, "TILECTL = 0x%08x\n",
			   I915_READ(TILECTL));
		if (INTEL_INFO(dev)->gen >= 8)
			seq_printf(m, "GAMTARBMODE = 0x%08x\n",
				   I915_READ(GAMTARBMODE));
		else
			seq_printf(m, "ARB_MODE = 0x%08x\n",
				   I915_READ(ARB_MODE));
		seq_printf(m, "DISP_ARB_CTL = 0x%08x\n",
			   I915_READ(DISP_ARB_CTL));
	}

	if (dev_priv->quirks & QUIRK_PIN_SWIZZLED_PAGES)
		seq_puts(m, "L-shaped memory detected\n");

	intel_runtime_pm_put(dev_priv);
	mutex_unlock(&dev->struct_mutex);

	return 0;
}

static int per_file_ctx(int id, void *ptr, void *data)
{
	struct intel_context *ctx = ptr;
	struct seq_file *m = data;
	struct i915_hw_ppgtt *ppgtt = ctx->ppgtt;

	if (!ppgtt) {
		seq_printf(m, "  no ppgtt for context %d\n",
			   ctx->user_handle);
		return 0;
	}

	if (i915_gem_context_is_default(ctx))
		seq_puts(m, "  default context:\n");
	else
		seq_printf(m, "  context %d:\n", ctx->user_handle);
	ppgtt->debug_dump(ppgtt, m);

	return 0;
}

static void gen8_ppgtt_info(struct seq_file *m, struct drm_device *dev)
{
	struct drm_i915_private *dev_priv = dev->dev_private;
	struct intel_engine_cs *ring;
	struct i915_hw_ppgtt *ppgtt = dev_priv->mm.aliasing_ppgtt;
	int unused, i;

	if (!ppgtt)
		return;

	seq_printf(m, "Page directories: %d\n", ppgtt->num_pd_pages);
	seq_printf(m, "Page tables: %d\n", ppgtt->num_pd_entries);
	for_each_ring(ring, dev_priv, unused) {
		seq_printf(m, "%s\n", ring->name);
		for (i = 0; i < 4; i++) {
			u32 offset = 0x270 + i * 8;
			u64 pdp = I915_READ(ring->mmio_base + offset + 4);
			pdp <<= 32;
			pdp |= I915_READ(ring->mmio_base + offset);
			seq_printf(m, "\tPDP%d 0x%016llx\n", i, pdp);
		}
	}
}

static void gen6_ppgtt_info(struct seq_file *m, struct drm_device *dev)
{
	struct drm_i915_private *dev_priv = dev->dev_private;
	struct intel_engine_cs *ring;
	struct drm_file *file;
	int i;

	if (INTEL_INFO(dev)->gen == 6)
		seq_printf(m, "GFX_MODE: 0x%08x\n", I915_READ(GFX_MODE));

	for_each_ring(ring, dev_priv, i) {
		seq_printf(m, "%s\n", ring->name);
		if (INTEL_INFO(dev)->gen == 7)
			seq_printf(m, "GFX_MODE: 0x%08x\n", I915_READ(RING_MODE_GEN7(ring)));
		seq_printf(m, "PP_DIR_BASE: 0x%08x\n", I915_READ(RING_PP_DIR_BASE(ring)));
		seq_printf(m, "PP_DIR_BASE_READ: 0x%08x\n", I915_READ(RING_PP_DIR_BASE_READ(ring)));
		seq_printf(m, "PP_DIR_DCLV: 0x%08x\n", I915_READ(RING_PP_DIR_DCLV(ring)));
	}
	if (dev_priv->mm.aliasing_ppgtt) {
		struct i915_hw_ppgtt *ppgtt = dev_priv->mm.aliasing_ppgtt;

		seq_puts(m, "aliasing PPGTT:\n");
		seq_printf(m, "pd gtt offset: 0x%08x\n", ppgtt->pd_offset);

		ppgtt->debug_dump(ppgtt, m);
	}

	list_for_each_entry_reverse(file, &dev->filelist, lhead) {
		struct drm_i915_file_private *file_priv = file->driver_priv;

		seq_printf(m, "proc: %s\n",
			   get_pid_task(file->pid, PIDTYPE_PID)->comm);
		idr_for_each(&file_priv->context_idr, per_file_ctx, m);
	}
	seq_printf(m, "ECOCHK: 0x%08x\n", I915_READ(GAM_ECOCHK));
}

static int i915_ppgtt_info(struct seq_file *m, void *data)
{
	struct drm_info_node *node = m->private;
	struct drm_device *dev = node->minor->dev;
	struct drm_i915_private *dev_priv = dev->dev_private;

	int ret = mutex_lock_interruptible(&dev->struct_mutex);
	if (ret)
		return ret;
	intel_runtime_pm_get(dev_priv);

	if (INTEL_INFO(dev)->gen >= 8)
		gen8_ppgtt_info(m, dev);
	else if (INTEL_INFO(dev)->gen >= 6)
		gen6_ppgtt_info(m, dev);

	intel_runtime_pm_put(dev_priv);
	mutex_unlock(&dev->struct_mutex);

	return 0;
}

static int i915_llc(struct seq_file *m, void *data)
{
	struct drm_info_node *node = m->private;
	struct drm_device *dev = node->minor->dev;
	struct drm_i915_private *dev_priv = dev->dev_private;

	/* Size calculation for LLC is a bit of a pain. Ignore for now. */
	seq_printf(m, "LLC: %s\n", yesno(HAS_LLC(dev)));
	seq_printf(m, "eLLC: %zuMB\n", dev_priv->ellc_size);

	return 0;
}

static int i915_edp_psr_status(struct seq_file *m, void *data)
{
	struct drm_info_node *node = m->private;
	struct drm_device *dev = node->minor->dev;
	struct drm_i915_private *dev_priv = dev->dev_private;
	u32 psrperf = 0;
	u32 stat[3];
	enum pipe pipe;
	bool enabled = false;

	intel_runtime_pm_get(dev_priv);

	mutex_lock(&dev_priv->psr.lock);
	seq_printf(m, "Sink_Support: %s\n", yesno(dev_priv->psr.sink_support));
	seq_printf(m, "Source_OK: %s\n", yesno(dev_priv->psr.source_ok));
	seq_printf(m, "Enabled: %s\n", yesno((bool)dev_priv->psr.enabled));
	seq_printf(m, "Active: %s\n", yesno(dev_priv->psr.active));
	seq_printf(m, "Busy frontbuffer bits: 0x%03x\n",
		   dev_priv->psr.busy_frontbuffer_bits);
	seq_printf(m, "Re-enable work scheduled: %s\n",
		   yesno(work_busy(&dev_priv->psr.work.work)));

	if (HAS_PSR(dev)) {
		if (HAS_DDI(dev))
			enabled = I915_READ(EDP_PSR_CTL(dev)) & EDP_PSR_ENABLE;
		else {
			for_each_pipe(dev_priv, pipe) {
				stat[pipe] = I915_READ(VLV_PSRSTAT(pipe)) &
					VLV_EDP_PSR_CURR_STATE_MASK;
				if ((stat[pipe] == VLV_EDP_PSR_ACTIVE_NORFB_UP) ||
				    (stat[pipe] == VLV_EDP_PSR_ACTIVE_SF_UPDATE))
					enabled = true;
			}
		}
	}
	seq_printf(m, "HW Enabled & Active bit: %s", yesno(enabled));

	if (!HAS_DDI(dev))
		for_each_pipe(dev_priv, pipe) {
			if ((stat[pipe] == VLV_EDP_PSR_ACTIVE_NORFB_UP) ||
			    (stat[pipe] == VLV_EDP_PSR_ACTIVE_SF_UPDATE))
				seq_printf(m, " pipe %c", pipe_name(pipe));
		}
	seq_puts(m, "\n");

	/* CHV PSR has no kind of performance counter */
	if (HAS_PSR(dev) && HAS_DDI(dev)) {
		psrperf = I915_READ(EDP_PSR_PERF_CNT(dev)) &
			EDP_PSR_PERF_CNT_MASK;

		seq_printf(m, "Performance_Counter: %u\n", psrperf);
	}
	mutex_unlock(&dev_priv->psr.lock);

	intel_runtime_pm_put(dev_priv);
	return 0;
}

static int i915_sink_crc(struct seq_file *m, void *data)
{
	struct drm_info_node *node = m->private;
	struct drm_device *dev = node->minor->dev;
	struct intel_encoder *encoder;
	struct intel_connector *connector;
	struct intel_dp *intel_dp = NULL;
	int ret;
	u8 crc[6];

	drm_modeset_lock_all(dev);
	list_for_each_entry(connector, &dev->mode_config.connector_list,
			    base.head) {

		if (connector->base.dpms != DRM_MODE_DPMS_ON)
			continue;

		if (!connector->base.encoder)
			continue;

		encoder = to_intel_encoder(connector->base.encoder);
		if (encoder->type != INTEL_OUTPUT_EDP)
			continue;

		intel_dp = enc_to_intel_dp(&encoder->base);

		ret = intel_dp_sink_crc(intel_dp, crc);
		if (ret)
			goto out;

		seq_printf(m, "%02x%02x%02x%02x%02x%02x\n",
			   crc[0], crc[1], crc[2],
			   crc[3], crc[4], crc[5]);
		goto out;
	}
	ret = -ENODEV;
out:
	drm_modeset_unlock_all(dev);
	return ret;
}

static int i915_energy_uJ(struct seq_file *m, void *data)
{
	struct drm_info_node *node = m->private;
	struct drm_device *dev = node->minor->dev;
	struct drm_i915_private *dev_priv = dev->dev_private;
	u64 power;
	u32 units;

	if (INTEL_INFO(dev)->gen < 6)
		return -ENODEV;

	intel_runtime_pm_get(dev_priv);

	rdmsrl(MSR_RAPL_POWER_UNIT, power);
	power = (power & 0x1f00) >> 8;
	units = 1000000 / (1 << power); /* convert to uJ */
	power = I915_READ(MCH_SECP_NRG_STTS);
	power *= units;

	intel_runtime_pm_put(dev_priv);

	seq_printf(m, "%llu", (long long unsigned)power);

	return 0;
}

static int i915_pc8_status(struct seq_file *m, void *unused)
{
	struct drm_info_node *node = m->private;
	struct drm_device *dev = node->minor->dev;
	struct drm_i915_private *dev_priv = dev->dev_private;

	if (!IS_HASWELL(dev) && !IS_BROADWELL(dev)) {
		seq_puts(m, "not supported\n");
		return 0;
	}

	seq_printf(m, "GPU idle: %s\n", yesno(!dev_priv->mm.busy));
	seq_printf(m, "IRQs disabled: %s\n",
		   yesno(!intel_irqs_enabled(dev_priv)));

	return 0;
}

static const char *power_domain_str(enum intel_display_power_domain domain)
{
	switch (domain) {
	case POWER_DOMAIN_PIPE_A:
		return "PIPE_A";
	case POWER_DOMAIN_PIPE_B:
		return "PIPE_B";
	case POWER_DOMAIN_PIPE_C:
		return "PIPE_C";
	case POWER_DOMAIN_PIPE_A_PANEL_FITTER:
		return "PIPE_A_PANEL_FITTER";
	case POWER_DOMAIN_PIPE_B_PANEL_FITTER:
		return "PIPE_B_PANEL_FITTER";
	case POWER_DOMAIN_PIPE_C_PANEL_FITTER:
		return "PIPE_C_PANEL_FITTER";
	case POWER_DOMAIN_TRANSCODER_A:
		return "TRANSCODER_A";
	case POWER_DOMAIN_TRANSCODER_B:
		return "TRANSCODER_B";
	case POWER_DOMAIN_TRANSCODER_C:
		return "TRANSCODER_C";
	case POWER_DOMAIN_TRANSCODER_EDP:
		return "TRANSCODER_EDP";
	case POWER_DOMAIN_PORT_DDI_A_2_LANES:
		return "PORT_DDI_A_2_LANES";
	case POWER_DOMAIN_PORT_DDI_A_4_LANES:
		return "PORT_DDI_A_4_LANES";
	case POWER_DOMAIN_PORT_DDI_B_2_LANES:
		return "PORT_DDI_B_2_LANES";
	case POWER_DOMAIN_PORT_DDI_B_4_LANES:
		return "PORT_DDI_B_4_LANES";
	case POWER_DOMAIN_PORT_DDI_C_2_LANES:
		return "PORT_DDI_C_2_LANES";
	case POWER_DOMAIN_PORT_DDI_C_4_LANES:
		return "PORT_DDI_C_4_LANES";
	case POWER_DOMAIN_PORT_DDI_D_2_LANES:
		return "PORT_DDI_D_2_LANES";
	case POWER_DOMAIN_PORT_DDI_D_4_LANES:
		return "PORT_DDI_D_4_LANES";
	case POWER_DOMAIN_PORT_DSI:
		return "PORT_DSI";
	case POWER_DOMAIN_PORT_CRT:
		return "PORT_CRT";
	case POWER_DOMAIN_PORT_OTHER:
		return "PORT_OTHER";
	case POWER_DOMAIN_VGA:
		return "VGA";
	case POWER_DOMAIN_AUDIO:
		return "AUDIO";
	case POWER_DOMAIN_PLLS:
		return "PLLS";
	case POWER_DOMAIN_INIT:
		return "INIT";
	default:
		WARN_ON(1);
		return "?";
	}
}

static int i915_power_domain_info(struct seq_file *m, void *unused)
{
	struct drm_info_node *node = m->private;
	struct drm_device *dev = node->minor->dev;
	struct drm_i915_private *dev_priv = dev->dev_private;
	struct i915_power_domains *power_domains = &dev_priv->power_domains;
	int i;

	mutex_lock(&power_domains->lock);

	seq_printf(m, "%-25s %s\n", "Power well/domain", "Use count");
	for (i = 0; i < power_domains->power_well_count; i++) {
		struct i915_power_well *power_well;
		enum intel_display_power_domain power_domain;

		power_well = &power_domains->power_wells[i];
		seq_printf(m, "%-25s %d\n", power_well->name,
			   power_well->count);

		for (power_domain = 0; power_domain < POWER_DOMAIN_NUM;
		     power_domain++) {
			if (!(BIT(power_domain) & power_well->domains))
				continue;

			seq_printf(m, "  %-23s %d\n",
				 power_domain_str(power_domain),
				 power_domains->domain_use_count[power_domain]);
		}
	}

	mutex_unlock(&power_domains->lock);

	return 0;
}

static void intel_seq_print_mode(struct seq_file *m, int tabs,
				 struct drm_display_mode *mode)
{
	int i;

	for (i = 0; i < tabs; i++)
		seq_putc(m, '\t');

	seq_printf(m, "id %d:\"%s\" freq %d clock %d hdisp %d hss %d hse %d htot %d vdisp %d vss %d vse %d vtot %d type 0x%x flags 0x%x\n",
		   mode->base.id, mode->name,
		   mode->vrefresh, mode->clock,
		   mode->hdisplay, mode->hsync_start,
		   mode->hsync_end, mode->htotal,
		   mode->vdisplay, mode->vsync_start,
		   mode->vsync_end, mode->vtotal,
		   mode->type, mode->flags);
}

static void intel_encoder_info(struct seq_file *m,
			       struct intel_crtc *intel_crtc,
			       struct intel_encoder *intel_encoder)
{
	struct drm_info_node *node = m->private;
	struct drm_device *dev = node->minor->dev;
	struct drm_crtc *crtc = &intel_crtc->base;
	struct intel_connector *intel_connector;
	struct drm_encoder *encoder;

	encoder = &intel_encoder->base;
	seq_printf(m, "\tencoder %d: type: %s, connectors:\n",
		   encoder->base.id, encoder->name);
	for_each_connector_on_encoder(dev, encoder, intel_connector) {
		struct drm_connector *connector = &intel_connector->base;
		seq_printf(m, "\t\tconnector %d: type: %s, status: %s",
			   connector->base.id,
			   connector->name,
			   drm_get_connector_status_name(connector->status));
		if (connector->status == connector_status_connected) {
			struct drm_display_mode *mode = &crtc->mode;
			seq_printf(m, ", mode:\n");
			intel_seq_print_mode(m, 2, mode);
		} else {
			seq_putc(m, '\n');
		}
	}
}

static void intel_crtc_info(struct seq_file *m, struct intel_crtc *intel_crtc)
{
	struct drm_info_node *node = m->private;
	struct drm_device *dev = node->minor->dev;
	struct drm_crtc *crtc = &intel_crtc->base;
	struct intel_encoder *intel_encoder;

	if (crtc->primary->fb)
		seq_printf(m, "\tfb: %d, pos: %dx%d, size: %dx%d\n",
			   crtc->primary->fb->base.id, crtc->x, crtc->y,
			   crtc->primary->fb->width, crtc->primary->fb->height);
	else
		seq_puts(m, "\tprimary plane disabled\n");
	for_each_encoder_on_crtc(dev, crtc, intel_encoder)
		intel_encoder_info(m, intel_crtc, intel_encoder);
}

static void intel_panel_info(struct seq_file *m, struct intel_panel *panel)
{
	struct drm_display_mode *mode = panel->fixed_mode;

	seq_printf(m, "\tfixed mode:\n");
	intel_seq_print_mode(m, 2, mode);
}

static void intel_dp_info(struct seq_file *m,
			  struct intel_connector *intel_connector)
{
	struct intel_encoder *intel_encoder = intel_connector->encoder;
	struct intel_dp *intel_dp = enc_to_intel_dp(&intel_encoder->base);

	seq_printf(m, "\tDPCD rev: %x\n", intel_dp->dpcd[DP_DPCD_REV]);
	seq_printf(m, "\taudio support: %s\n", intel_dp->has_audio ? "yes" :
		   "no");
	if (intel_encoder->type == INTEL_OUTPUT_EDP)
		intel_panel_info(m, &intel_connector->panel);
}

static void intel_hdmi_info(struct seq_file *m,
			    struct intel_connector *intel_connector)
{
	struct intel_encoder *intel_encoder = intel_connector->encoder;
	struct intel_hdmi *intel_hdmi = enc_to_intel_hdmi(&intel_encoder->base);

	seq_printf(m, "\taudio support: %s\n", intel_hdmi->has_audio ? "yes" :
		   "no");
}

static void intel_lvds_info(struct seq_file *m,
			    struct intel_connector *intel_connector)
{
	intel_panel_info(m, &intel_connector->panel);
}

static void intel_connector_info(struct seq_file *m,
				 struct drm_connector *connector)
{
	struct intel_connector *intel_connector = to_intel_connector(connector);
	struct intel_encoder *intel_encoder = intel_connector->encoder;
	struct drm_display_mode *mode;

	seq_printf(m, "connector %d: type %s, status: %s\n",
		   connector->base.id, connector->name,
		   drm_get_connector_status_name(connector->status));
	if (connector->status == connector_status_connected) {
		seq_printf(m, "\tname: %s\n", connector->display_info.name);
		seq_printf(m, "\tphysical dimensions: %dx%dmm\n",
			   connector->display_info.width_mm,
			   connector->display_info.height_mm);
		seq_printf(m, "\tsubpixel order: %s\n",
			   drm_get_subpixel_order_name(connector->display_info.subpixel_order));
		seq_printf(m, "\tCEA rev: %d\n",
			   connector->display_info.cea_rev);
	}
	if (intel_encoder) {
		if (intel_encoder->type == INTEL_OUTPUT_DISPLAYPORT ||
		    intel_encoder->type == INTEL_OUTPUT_EDP)
			intel_dp_info(m, intel_connector);
		else if (intel_encoder->type == INTEL_OUTPUT_HDMI)
			intel_hdmi_info(m, intel_connector);
		else if (intel_encoder->type == INTEL_OUTPUT_LVDS)
			intel_lvds_info(m, intel_connector);
	}

	seq_printf(m, "\tmodes:\n");
	list_for_each_entry(mode, &connector->modes, head)
		intel_seq_print_mode(m, 2, mode);
}

static bool cursor_active(struct drm_device *dev, int pipe)
{
	struct drm_i915_private *dev_priv = dev->dev_private;
	u32 state;

	if (IS_845G(dev) || IS_I865G(dev))
		state = I915_READ(_CURACNTR) & CURSOR_ENABLE;
	else
		state = I915_READ(CURCNTR(pipe)) & CURSOR_MODE;

	return state;
}

static bool cursor_position(struct drm_device *dev, int pipe, int *x, int *y)
{
	struct drm_i915_private *dev_priv = dev->dev_private;
	u32 pos;

	pos = I915_READ(CURPOS(pipe));

	*x = (pos >> CURSOR_X_SHIFT) & CURSOR_POS_MASK;
	if (pos & (CURSOR_POS_SIGN << CURSOR_X_SHIFT))
		*x = -*x;

	*y = (pos >> CURSOR_Y_SHIFT) & CURSOR_POS_MASK;
	if (pos & (CURSOR_POS_SIGN << CURSOR_Y_SHIFT))
		*y = -*y;

	return cursor_active(dev, pipe);
}

static int i915_display_info(struct seq_file *m, void *unused)
{
	struct drm_info_node *node = m->private;
	struct drm_device *dev = node->minor->dev;
	struct drm_i915_private *dev_priv = dev->dev_private;
	struct intel_crtc *crtc;
	struct drm_connector *connector;

	intel_runtime_pm_get(dev_priv);
	drm_modeset_lock_all(dev);
	seq_printf(m, "CRTC info\n");
	seq_printf(m, "---------\n");
	for_each_intel_crtc(dev, crtc) {
		bool active;
		int x, y;

		seq_printf(m, "CRTC %d: pipe: %c, active=%s (size=%dx%d)\n",
			   crtc->base.base.id, pipe_name(crtc->pipe),
			   yesno(crtc->active), crtc->config.pipe_src_w, crtc->config.pipe_src_h);
		if (crtc->active) {
			intel_crtc_info(m, crtc);

			active = cursor_position(dev, crtc->pipe, &x, &y);
			seq_printf(m, "\tcursor visible? %s, position (%d, %d), size %dx%d, addr 0x%08x, active? %s\n",
				   yesno(crtc->cursor_base),
				   x, y, crtc->cursor_width, crtc->cursor_height,
				   crtc->cursor_addr, yesno(active));
		}

		seq_printf(m, "\tunderrun reporting: cpu=%s pch=%s \n",
			   yesno(!crtc->cpu_fifo_underrun_disabled),
			   yesno(!crtc->pch_fifo_underrun_disabled));
	}

	seq_printf(m, "\n");
	seq_printf(m, "Connector info\n");
	seq_printf(m, "--------------\n");
	list_for_each_entry(connector, &dev->mode_config.connector_list, head) {
		intel_connector_info(m, connector);
	}
	drm_modeset_unlock_all(dev);
	intel_runtime_pm_put(dev_priv);

	return 0;
}

static int i915_semaphore_status(struct seq_file *m, void *unused)
{
	struct drm_info_node *node = (struct drm_info_node *) m->private;
	struct drm_device *dev = node->minor->dev;
	struct drm_i915_private *dev_priv = dev->dev_private;
	struct intel_engine_cs *ring;
	int num_rings = hweight32(INTEL_INFO(dev)->ring_mask);
	int i, j, ret;

	if (!i915_semaphore_is_enabled(dev)) {
		seq_puts(m, "Semaphores are disabled\n");
		return 0;
	}

	ret = mutex_lock_interruptible(&dev->struct_mutex);
	if (ret)
		return ret;
	intel_runtime_pm_get(dev_priv);

	if (IS_BROADWELL(dev)) {
		struct page *page;
		uint64_t *seqno;

		page = i915_gem_object_get_page(dev_priv->semaphore_obj, 0);

		seqno = (uint64_t *)kmap_atomic(page);
		for_each_ring(ring, dev_priv, i) {
			uint64_t offset;

			seq_printf(m, "%s\n", ring->name);

			seq_puts(m, "  Last signal:");
			for (j = 0; j < num_rings; j++) {
				offset = i * I915_NUM_RINGS + j;
				seq_printf(m, "0x%08llx (0x%02llx) ",
					   seqno[offset], offset * 8);
			}
			seq_putc(m, '\n');

			seq_puts(m, "  Last wait:  ");
			for (j = 0; j < num_rings; j++) {
				offset = i + (j * I915_NUM_RINGS);
				seq_printf(m, "0x%08llx (0x%02llx) ",
					   seqno[offset], offset * 8);
			}
			seq_putc(m, '\n');

		}
		kunmap_atomic(seqno);
	} else {
		seq_puts(m, "  Last signal:");
		for_each_ring(ring, dev_priv, i)
			for (j = 0; j < num_rings; j++)
				seq_printf(m, "0x%08x\n",
					   I915_READ(ring->semaphore.mbox.signal[j]));
		seq_putc(m, '\n');
	}

	seq_puts(m, "\nSync seqno:\n");
	for_each_ring(ring, dev_priv, i) {
		for (j = 0; j < num_rings; j++) {
			seq_printf(m, "  0x%08x ", ring->semaphore.sync_seqno[j]);
		}
		seq_putc(m, '\n');
	}
	seq_putc(m, '\n');

	intel_runtime_pm_put(dev_priv);
	mutex_unlock(&dev->struct_mutex);
	return 0;
}

static int i915_shared_dplls_info(struct seq_file *m, void *unused)
{
	struct drm_info_node *node = (struct drm_info_node *) m->private;
	struct drm_device *dev = node->minor->dev;
	struct drm_i915_private *dev_priv = dev->dev_private;
	int i;

	drm_modeset_lock_all(dev);
	for (i = 0; i < dev_priv->num_shared_dpll; i++) {
		struct intel_shared_dpll *pll = &dev_priv->shared_dplls[i];

		seq_printf(m, "DPLL%i: %s, id: %i\n", i, pll->name, pll->id);
		seq_printf(m, " crtc_mask: 0x%08x, active: %d, on: %s\n",
			   pll->config.crtc_mask, pll->active, yesno(pll->on));
		seq_printf(m, " tracked hardware state:\n");
		seq_printf(m, " dpll:    0x%08x\n", pll->config.hw_state.dpll);
		seq_printf(m, " dpll_md: 0x%08x\n",
			   pll->config.hw_state.dpll_md);
		seq_printf(m, " fp0:     0x%08x\n", pll->config.hw_state.fp0);
		seq_printf(m, " fp1:     0x%08x\n", pll->config.hw_state.fp1);
		seq_printf(m, " wrpll:   0x%08x\n", pll->config.hw_state.wrpll);
	}
	drm_modeset_unlock_all(dev);

	return 0;
}

static int i915_wa_registers(struct seq_file *m, void *unused)
{
	int i;
	int ret;
	struct drm_info_node *node = (struct drm_info_node *) m->private;
	struct drm_device *dev = node->minor->dev;
	struct drm_i915_private *dev_priv = dev->dev_private;

	ret = mutex_lock_interruptible(&dev->struct_mutex);
	if (ret)
		return ret;

	intel_runtime_pm_get(dev_priv);

	seq_printf(m, "Workarounds applied: %d\n", dev_priv->workarounds.count);
	for (i = 0; i < dev_priv->workarounds.count; ++i) {
		u32 addr, mask, value, read;
		bool ok;

		addr = dev_priv->workarounds.reg[i].addr;
		mask = dev_priv->workarounds.reg[i].mask;
		value = dev_priv->workarounds.reg[i].value;
		read = I915_READ(addr);
		ok = (value & mask) == (read & mask);
		seq_printf(m, "0x%X: 0x%08X, mask: 0x%08X, read: 0x%08x, status: %s\n",
			   addr, value, mask, read, ok ? "OK" : "FAIL");
	}

	intel_runtime_pm_put(dev_priv);
	mutex_unlock(&dev->struct_mutex);

	return 0;
}

static int i915_ddb_info(struct seq_file *m, void *unused)
{
	struct drm_info_node *node = m->private;
	struct drm_device *dev = node->minor->dev;
	struct drm_i915_private *dev_priv = dev->dev_private;
	struct skl_ddb_allocation *ddb;
	struct skl_ddb_entry *entry;
	enum pipe pipe;
	int plane;

	drm_modeset_lock_all(dev);

	ddb = &dev_priv->wm.skl_hw.ddb;

	seq_printf(m, "%-15s%8s%8s%8s\n", "", "Start", "End", "Size");

	for_each_pipe(dev_priv, pipe) {
		seq_printf(m, "Pipe %c\n", pipe_name(pipe));

		for_each_plane(pipe, plane) {
			entry = &ddb->plane[pipe][plane];
			seq_printf(m, "  Plane%-8d%8u%8u%8u\n", plane + 1,
				   entry->start, entry->end,
				   skl_ddb_entry_size(entry));
		}

		entry = &ddb->cursor[pipe];
		seq_printf(m, "  %-13s%8u%8u%8u\n", "Cursor", entry->start,
			   entry->end, skl_ddb_entry_size(entry));
	}

	drm_modeset_unlock_all(dev);

	return 0;
}

struct pipe_crc_info {
	const char *name;
	struct drm_device *dev;
	enum pipe pipe;
};

static int i915_dp_mst_info(struct seq_file *m, void *unused)
{
	struct drm_info_node *node = (struct drm_info_node *) m->private;
	struct drm_device *dev = node->minor->dev;
	struct drm_encoder *encoder;
	struct intel_encoder *intel_encoder;
	struct intel_digital_port *intel_dig_port;
	drm_modeset_lock_all(dev);
	list_for_each_entry(encoder, &dev->mode_config.encoder_list, head) {
		intel_encoder = to_intel_encoder(encoder);
		if (intel_encoder->type != INTEL_OUTPUT_DISPLAYPORT)
			continue;
		intel_dig_port = enc_to_dig_port(encoder);
		if (!intel_dig_port->dp.can_mst)
			continue;

		drm_dp_mst_dump_topology(m, &intel_dig_port->dp.mst_mgr);
	}
	drm_modeset_unlock_all(dev);
	return 0;
}

static int i915_pipe_crc_open(struct inode *inode, struct file *filep)
{
	struct pipe_crc_info *info = inode->i_private;
	struct drm_i915_private *dev_priv = info->dev->dev_private;
	struct intel_pipe_crc *pipe_crc = &dev_priv->pipe_crc[info->pipe];

	if (info->pipe >= INTEL_INFO(info->dev)->num_pipes)
		return -ENODEV;

	spin_lock_irq(&pipe_crc->lock);

	if (pipe_crc->opened) {
		spin_unlock_irq(&pipe_crc->lock);
		return -EBUSY; /* already open */
	}

	pipe_crc->opened = true;
	filep->private_data = inode->i_private;

	spin_unlock_irq(&pipe_crc->lock);

	return 0;
}

static int i915_pipe_crc_release(struct inode *inode, struct file *filep)
{
	struct pipe_crc_info *info = inode->i_private;
	struct drm_i915_private *dev_priv = info->dev->dev_private;
	struct intel_pipe_crc *pipe_crc = &dev_priv->pipe_crc[info->pipe];

	spin_lock_irq(&pipe_crc->lock);
	pipe_crc->opened = false;
	spin_unlock_irq(&pipe_crc->lock);

	return 0;
}

/* (6 fields, 8 chars each, space separated (5) + '\n') */
#define PIPE_CRC_LINE_LEN	(6 * 8 + 5 + 1)
/* account for \'0' */
#define PIPE_CRC_BUFFER_LEN	(PIPE_CRC_LINE_LEN + 1)

static int pipe_crc_data_count(struct intel_pipe_crc *pipe_crc)
{
	assert_spin_locked(&pipe_crc->lock);
	return CIRC_CNT(pipe_crc->head, pipe_crc->tail,
			INTEL_PIPE_CRC_ENTRIES_NR);
}

static ssize_t
i915_pipe_crc_read(struct file *filep, char __user *user_buf, size_t count,
		   loff_t *pos)
{
	struct pipe_crc_info *info = filep->private_data;
	struct drm_device *dev = info->dev;
	struct drm_i915_private *dev_priv = dev->dev_private;
	struct intel_pipe_crc *pipe_crc = &dev_priv->pipe_crc[info->pipe];
	char buf[PIPE_CRC_BUFFER_LEN];
	int head, tail, n_entries, n;
	ssize_t bytes_read;

	/*
	 * Don't allow user space to provide buffers not big enough to hold
	 * a line of data.
	 */
	if (count < PIPE_CRC_LINE_LEN)
		return -EINVAL;

	if (pipe_crc->source == INTEL_PIPE_CRC_SOURCE_NONE)
		return 0;

	/* nothing to read */
	spin_lock_irq(&pipe_crc->lock);
	while (pipe_crc_data_count(pipe_crc) == 0) {
		int ret;

		if (filep->f_flags & O_NONBLOCK) {
			spin_unlock_irq(&pipe_crc->lock);
			return -EAGAIN;
		}

		ret = wait_event_interruptible_lock_irq(pipe_crc->wq,
				pipe_crc_data_count(pipe_crc), pipe_crc->lock);
		if (ret) {
			spin_unlock_irq(&pipe_crc->lock);
			return ret;
		}
	}

	/* We now have one or more entries to read */
	head = pipe_crc->head;
	tail = pipe_crc->tail;
	n_entries = min((size_t)CIRC_CNT(head, tail, INTEL_PIPE_CRC_ENTRIES_NR),
			count / PIPE_CRC_LINE_LEN);
	spin_unlock_irq(&pipe_crc->lock);

	bytes_read = 0;
	n = 0;
	do {
		struct intel_pipe_crc_entry *entry = &pipe_crc->entries[tail];
		int ret;

		bytes_read += snprintf(buf, PIPE_CRC_BUFFER_LEN,
				       "%8u %8x %8x %8x %8x %8x\n",
				       entry->frame, entry->crc[0],
				       entry->crc[1], entry->crc[2],
				       entry->crc[3], entry->crc[4]);

		ret = copy_to_user(user_buf + n * PIPE_CRC_LINE_LEN,
				   buf, PIPE_CRC_LINE_LEN);
		if (ret == PIPE_CRC_LINE_LEN)
			return -EFAULT;

		BUILD_BUG_ON_NOT_POWER_OF_2(INTEL_PIPE_CRC_ENTRIES_NR);
		tail = (tail + 1) & (INTEL_PIPE_CRC_ENTRIES_NR - 1);
		n++;
	} while (--n_entries);

	spin_lock_irq(&pipe_crc->lock);
	pipe_crc->tail = tail;
	spin_unlock_irq(&pipe_crc->lock);

	return bytes_read;
}

static const struct file_operations i915_pipe_crc_fops = {
	.owner = THIS_MODULE,
	.open = i915_pipe_crc_open,
	.read = i915_pipe_crc_read,
	.release = i915_pipe_crc_release,
};

static struct pipe_crc_info i915_pipe_crc_data[I915_MAX_PIPES] = {
	{
		.name = "i915_pipe_A_crc",
		.pipe = PIPE_A,
	},
	{
		.name = "i915_pipe_B_crc",
		.pipe = PIPE_B,
	},
	{
		.name = "i915_pipe_C_crc",
		.pipe = PIPE_C,
	},
};

static int i915_pipe_crc_create(struct dentry *root, struct drm_minor *minor,
				enum pipe pipe)
{
	struct drm_device *dev = minor->dev;
	struct dentry *ent;
	struct pipe_crc_info *info = &i915_pipe_crc_data[pipe];

	info->dev = dev;
	ent = debugfs_create_file(info->name, S_IRUGO, root, info,
				  &i915_pipe_crc_fops);
	if (!ent)
		return -ENOMEM;

	return drm_add_fake_info_node(minor, ent, info);
}

static const char * const pipe_crc_sources[] = {
	"none",
	"plane1",
	"plane2",
	"pf",
	"pipe",
	"TV",
	"DP-B",
	"DP-C",
	"DP-D",
	"auto",
};

static const char *pipe_crc_source_name(enum intel_pipe_crc_source source)
{
	BUILD_BUG_ON(ARRAY_SIZE(pipe_crc_sources) != INTEL_PIPE_CRC_SOURCE_MAX);
	return pipe_crc_sources[source];
}

static int display_crc_ctl_show(struct seq_file *m, void *data)
{
	struct drm_device *dev = m->private;
	struct drm_i915_private *dev_priv = dev->dev_private;
	int i;

	for (i = 0; i < I915_MAX_PIPES; i++)
		seq_printf(m, "%c %s\n", pipe_name(i),
			   pipe_crc_source_name(dev_priv->pipe_crc[i].source));

	return 0;
}

static int display_crc_ctl_open(struct inode *inode, struct file *file)
{
	struct drm_device *dev = inode->i_private;

	return single_open(file, display_crc_ctl_show, dev);
}

static int i8xx_pipe_crc_ctl_reg(enum intel_pipe_crc_source *source,
				 uint32_t *val)
{
	if (*source == INTEL_PIPE_CRC_SOURCE_AUTO)
		*source = INTEL_PIPE_CRC_SOURCE_PIPE;

	switch (*source) {
	case INTEL_PIPE_CRC_SOURCE_PIPE:
		*val = PIPE_CRC_ENABLE | PIPE_CRC_INCLUDE_BORDER_I8XX;
		break;
	case INTEL_PIPE_CRC_SOURCE_NONE:
		*val = 0;
		break;
	default:
		return -EINVAL;
	}

	return 0;
}

static int i9xx_pipe_crc_auto_source(struct drm_device *dev, enum pipe pipe,
				     enum intel_pipe_crc_source *source)
{
	struct intel_encoder *encoder;
	struct intel_crtc *crtc;
	struct intel_digital_port *dig_port;
	int ret = 0;

	*source = INTEL_PIPE_CRC_SOURCE_PIPE;

	drm_modeset_lock_all(dev);
	for_each_intel_encoder(dev, encoder) {
		if (!encoder->base.crtc)
			continue;

		crtc = to_intel_crtc(encoder->base.crtc);

		if (crtc->pipe != pipe)
			continue;

		switch (encoder->type) {
		case INTEL_OUTPUT_TVOUT:
			*source = INTEL_PIPE_CRC_SOURCE_TV;
			break;
		case INTEL_OUTPUT_DISPLAYPORT:
		case INTEL_OUTPUT_EDP:
			dig_port = enc_to_dig_port(&encoder->base);
			switch (dig_port->port) {
			case PORT_B:
				*source = INTEL_PIPE_CRC_SOURCE_DP_B;
				break;
			case PORT_C:
				*source = INTEL_PIPE_CRC_SOURCE_DP_C;
				break;
			case PORT_D:
				*source = INTEL_PIPE_CRC_SOURCE_DP_D;
				break;
			default:
				WARN(1, "nonexisting DP port %c\n",
				     port_name(dig_port->port));
				break;
			}
			break;
		default:
			break;
		}
	}
	drm_modeset_unlock_all(dev);

	return ret;
}

static int vlv_pipe_crc_ctl_reg(struct drm_device *dev,
				enum pipe pipe,
				enum intel_pipe_crc_source *source,
				uint32_t *val)
{
	struct drm_i915_private *dev_priv = dev->dev_private;
	bool need_stable_symbols = false;

	if (*source == INTEL_PIPE_CRC_SOURCE_AUTO) {
		int ret = i9xx_pipe_crc_auto_source(dev, pipe, source);
		if (ret)
			return ret;
	}

	switch (*source) {
	case INTEL_PIPE_CRC_SOURCE_PIPE:
		*val = PIPE_CRC_ENABLE | PIPE_CRC_SOURCE_PIPE_VLV;
		break;
	case INTEL_PIPE_CRC_SOURCE_DP_B:
		*val = PIPE_CRC_ENABLE | PIPE_CRC_SOURCE_DP_B_VLV;
		need_stable_symbols = true;
		break;
	case INTEL_PIPE_CRC_SOURCE_DP_C:
		*val = PIPE_CRC_ENABLE | PIPE_CRC_SOURCE_DP_C_VLV;
		need_stable_symbols = true;
		break;
	case INTEL_PIPE_CRC_SOURCE_NONE:
		*val = 0;
		break;
	default:
		return -EINVAL;
	}

	/*
	 * When the pipe CRC tap point is after the transcoders we need
	 * to tweak symbol-level features to produce a deterministic series of
	 * symbols for a given frame. We need to reset those features only once
	 * a frame (instead of every nth symbol):
	 *   - DC-balance: used to ensure a better clock recovery from the data
	 *     link (SDVO)
	 *   - DisplayPort scrambling: used for EMI reduction
	 */
	if (need_stable_symbols) {
		uint32_t tmp = I915_READ(PORT_DFT2_G4X);

		tmp |= DC_BALANCE_RESET_VLV;
		if (pipe == PIPE_A)
			tmp |= PIPE_A_SCRAMBLE_RESET;
		else
			tmp |= PIPE_B_SCRAMBLE_RESET;

		I915_WRITE(PORT_DFT2_G4X, tmp);
	}

	return 0;
}

static int i9xx_pipe_crc_ctl_reg(struct drm_device *dev,
				 enum pipe pipe,
				 enum intel_pipe_crc_source *source,
				 uint32_t *val)
{
	struct drm_i915_private *dev_priv = dev->dev_private;
	bool need_stable_symbols = false;

	if (*source == INTEL_PIPE_CRC_SOURCE_AUTO) {
		int ret = i9xx_pipe_crc_auto_source(dev, pipe, source);
		if (ret)
			return ret;
	}

	switch (*source) {
	case INTEL_PIPE_CRC_SOURCE_PIPE:
		*val = PIPE_CRC_ENABLE | PIPE_CRC_SOURCE_PIPE_I9XX;
		break;
	case INTEL_PIPE_CRC_SOURCE_TV:
		if (!SUPPORTS_TV(dev))
			return -EINVAL;
		*val = PIPE_CRC_ENABLE | PIPE_CRC_SOURCE_TV_PRE;
		break;
	case INTEL_PIPE_CRC_SOURCE_DP_B:
		if (!IS_G4X(dev))
			return -EINVAL;
		*val = PIPE_CRC_ENABLE | PIPE_CRC_SOURCE_DP_B_G4X;
		need_stable_symbols = true;
		break;
	case INTEL_PIPE_CRC_SOURCE_DP_C:
		if (!IS_G4X(dev))
			return -EINVAL;
		*val = PIPE_CRC_ENABLE | PIPE_CRC_SOURCE_DP_C_G4X;
		need_stable_symbols = true;
		break;
	case INTEL_PIPE_CRC_SOURCE_DP_D:
		if (!IS_G4X(dev))
			return -EINVAL;
		*val = PIPE_CRC_ENABLE | PIPE_CRC_SOURCE_DP_D_G4X;
		need_stable_symbols = true;
		break;
	case INTEL_PIPE_CRC_SOURCE_NONE:
		*val = 0;
		break;
	default:
		return -EINVAL;
	}

	/*
	 * When the pipe CRC tap point is after the transcoders we need
	 * to tweak symbol-level features to produce a deterministic series of
	 * symbols for a given frame. We need to reset those features only once
	 * a frame (instead of every nth symbol):
	 *   - DC-balance: used to ensure a better clock recovery from the data
	 *     link (SDVO)
	 *   - DisplayPort scrambling: used for EMI reduction
	 */
	if (need_stable_symbols) {
		uint32_t tmp = I915_READ(PORT_DFT2_G4X);

		WARN_ON(!IS_G4X(dev));

		I915_WRITE(PORT_DFT_I9XX,
			   I915_READ(PORT_DFT_I9XX) | DC_BALANCE_RESET);

		if (pipe == PIPE_A)
			tmp |= PIPE_A_SCRAMBLE_RESET;
		else
			tmp |= PIPE_B_SCRAMBLE_RESET;

		I915_WRITE(PORT_DFT2_G4X, tmp);
	}

	return 0;
}

static void vlv_undo_pipe_scramble_reset(struct drm_device *dev,
					 enum pipe pipe)
{
	struct drm_i915_private *dev_priv = dev->dev_private;
	uint32_t tmp = I915_READ(PORT_DFT2_G4X);

	if (pipe == PIPE_A)
		tmp &= ~PIPE_A_SCRAMBLE_RESET;
	else
		tmp &= ~PIPE_B_SCRAMBLE_RESET;
	if (!(tmp & PIPE_SCRAMBLE_RESET_MASK))
		tmp &= ~DC_BALANCE_RESET_VLV;
	I915_WRITE(PORT_DFT2_G4X, tmp);

}

static void g4x_undo_pipe_scramble_reset(struct drm_device *dev,
					 enum pipe pipe)
{
	struct drm_i915_private *dev_priv = dev->dev_private;
	uint32_t tmp = I915_READ(PORT_DFT2_G4X);

	if (pipe == PIPE_A)
		tmp &= ~PIPE_A_SCRAMBLE_RESET;
	else
		tmp &= ~PIPE_B_SCRAMBLE_RESET;
	I915_WRITE(PORT_DFT2_G4X, tmp);

	if (!(tmp & PIPE_SCRAMBLE_RESET_MASK)) {
		I915_WRITE(PORT_DFT_I9XX,
			   I915_READ(PORT_DFT_I9XX) & ~DC_BALANCE_RESET);
	}
}

static int ilk_pipe_crc_ctl_reg(enum intel_pipe_crc_source *source,
				uint32_t *val)
{
	if (*source == INTEL_PIPE_CRC_SOURCE_AUTO)
		*source = INTEL_PIPE_CRC_SOURCE_PIPE;

	switch (*source) {
	case INTEL_PIPE_CRC_SOURCE_PLANE1:
		*val = PIPE_CRC_ENABLE | PIPE_CRC_SOURCE_PRIMARY_ILK;
		break;
	case INTEL_PIPE_CRC_SOURCE_PLANE2:
		*val = PIPE_CRC_ENABLE | PIPE_CRC_SOURCE_SPRITE_ILK;
		break;
	case INTEL_PIPE_CRC_SOURCE_PIPE:
		*val = PIPE_CRC_ENABLE | PIPE_CRC_SOURCE_PIPE_ILK;
		break;
	case INTEL_PIPE_CRC_SOURCE_NONE:
		*val = 0;
		break;
	default:
		return -EINVAL;
	}

	return 0;
}

static void hsw_trans_edp_pipe_A_crc_wa(struct drm_device *dev)
{
	struct drm_i915_private *dev_priv = dev->dev_private;
	struct intel_crtc *crtc =
		to_intel_crtc(dev_priv->pipe_to_crtc_mapping[PIPE_A]);

	drm_modeset_lock_all(dev);
	/*
	 * If we use the eDP transcoder we need to make sure that we don't
	 * bypass the pfit, since otherwise the pipe CRC source won't work. Only
	 * relevant on hsw with pipe A when using the always-on power well
	 * routing.
	 */
	if (crtc->config.cpu_transcoder == TRANSCODER_EDP &&
	    !crtc->config.pch_pfit.enabled) {
		crtc->config.pch_pfit.force_thru = true;

		intel_display_power_get(dev_priv,
					POWER_DOMAIN_PIPE_PANEL_FITTER(PIPE_A));

		dev_priv->display.crtc_disable(&crtc->base);
		dev_priv->display.crtc_enable(&crtc->base);
	}
	drm_modeset_unlock_all(dev);
}

static void hsw_undo_trans_edp_pipe_A_crc_wa(struct drm_device *dev)
{
	struct drm_i915_private *dev_priv = dev->dev_private;
	struct intel_crtc *crtc =
		to_intel_crtc(dev_priv->pipe_to_crtc_mapping[PIPE_A]);

	drm_modeset_lock_all(dev);
	/*
	 * If we use the eDP transcoder we need to make sure that we don't
	 * bypass the pfit, since otherwise the pipe CRC source won't work. Only
	 * relevant on hsw with pipe A when using the always-on power well
	 * routing.
	 */
	if (crtc->config.pch_pfit.force_thru) {
		crtc->config.pch_pfit.force_thru = false;

		dev_priv->display.crtc_disable(&crtc->base);
		dev_priv->display.crtc_enable(&crtc->base);

		intel_display_power_put(dev_priv,
					POWER_DOMAIN_PIPE_PANEL_FITTER(PIPE_A));
	}
	drm_modeset_unlock_all(dev);
}

static int ivb_pipe_crc_ctl_reg(struct drm_device *dev,
				enum pipe pipe,
				enum intel_pipe_crc_source *source,
				uint32_t *val)
{
	if (*source == INTEL_PIPE_CRC_SOURCE_AUTO)
		*source = INTEL_PIPE_CRC_SOURCE_PF;

	switch (*source) {
	case INTEL_PIPE_CRC_SOURCE_PLANE1:
		*val = PIPE_CRC_ENABLE | PIPE_CRC_SOURCE_PRIMARY_IVB;
		break;
	case INTEL_PIPE_CRC_SOURCE_PLANE2:
		*val = PIPE_CRC_ENABLE | PIPE_CRC_SOURCE_SPRITE_IVB;
		break;
	case INTEL_PIPE_CRC_SOURCE_PF:
		if (IS_HASWELL(dev) && pipe == PIPE_A)
			hsw_trans_edp_pipe_A_crc_wa(dev);

		*val = PIPE_CRC_ENABLE | PIPE_CRC_SOURCE_PF_IVB;
		break;
	case INTEL_PIPE_CRC_SOURCE_NONE:
		*val = 0;
		break;
	default:
		return -EINVAL;
	}

	return 0;
}

static int pipe_crc_set_source(struct drm_device *dev, enum pipe pipe,
			       enum intel_pipe_crc_source source)
{
	struct drm_i915_private *dev_priv = dev->dev_private;
	struct intel_pipe_crc *pipe_crc = &dev_priv->pipe_crc[pipe];
	struct intel_crtc *crtc = to_intel_crtc(intel_get_crtc_for_pipe(dev,
									pipe));
	u32 val = 0; /* shut up gcc */
	int ret;

	if (pipe_crc->source == source)
		return 0;

	/* forbid changing the source without going back to 'none' */
	if (pipe_crc->source && source)
		return -EINVAL;

	if (IS_GEN2(dev))
		ret = i8xx_pipe_crc_ctl_reg(&source, &val);
	else if (INTEL_INFO(dev)->gen < 5)
		ret = i9xx_pipe_crc_ctl_reg(dev, pipe, &source, &val);
	else if (IS_VALLEYVIEW(dev))
		ret = vlv_pipe_crc_ctl_reg(dev, pipe, &source, &val);
	else if (IS_GEN5(dev) || IS_GEN6(dev))
		ret = ilk_pipe_crc_ctl_reg(&source, &val);
	else
		ret = ivb_pipe_crc_ctl_reg(dev, pipe, &source, &val);

	if (ret != 0)
		return ret;

	/* none -> real source transition */
	if (source) {
		DRM_DEBUG_DRIVER("collecting CRCs for pipe %c, %s\n",
				 pipe_name(pipe), pipe_crc_source_name(source));

		pipe_crc->entries = kzalloc(sizeof(*pipe_crc->entries) *
					    INTEL_PIPE_CRC_ENTRIES_NR,
					    GFP_KERNEL);
		if (!pipe_crc->entries)
			return -ENOMEM;

		/*
		 * When IPS gets enabled, the pipe CRC changes. Since IPS gets
		 * enabled and disabled dynamically based on package C states,
		 * user space can't make reliable use of the CRCs, so let's just
		 * completely disable it.
		 */
		hsw_disable_ips(crtc);

		spin_lock_irq(&pipe_crc->lock);
		pipe_crc->head = 0;
		pipe_crc->tail = 0;
		spin_unlock_irq(&pipe_crc->lock);
	}

	pipe_crc->source = source;

	I915_WRITE(PIPE_CRC_CTL(pipe), val);
	POSTING_READ(PIPE_CRC_CTL(pipe));

	/* real source -> none transition */
	if (source == INTEL_PIPE_CRC_SOURCE_NONE) {
		struct intel_pipe_crc_entry *entries;
		struct intel_crtc *crtc =
			to_intel_crtc(dev_priv->pipe_to_crtc_mapping[pipe]);

		DRM_DEBUG_DRIVER("stopping CRCs for pipe %c\n",
				 pipe_name(pipe));

		drm_modeset_lock(&crtc->base.mutex, NULL);
		if (crtc->active)
			intel_wait_for_vblank(dev, pipe);
		drm_modeset_unlock(&crtc->base.mutex);

		spin_lock_irq(&pipe_crc->lock);
		entries = pipe_crc->entries;
		pipe_crc->entries = NULL;
		spin_unlock_irq(&pipe_crc->lock);

		kfree(entries);

		if (IS_G4X(dev))
			g4x_undo_pipe_scramble_reset(dev, pipe);
		else if (IS_VALLEYVIEW(dev))
			vlv_undo_pipe_scramble_reset(dev, pipe);
		else if (IS_HASWELL(dev) && pipe == PIPE_A)
			hsw_undo_trans_edp_pipe_A_crc_wa(dev);

		hsw_enable_ips(crtc);
	}

	return 0;
}

/*
 * Parse pipe CRC command strings:
 *   command: wsp* object wsp+ name wsp+ source wsp*
 *   object: 'pipe'
 *   name: (A | B | C)
 *   source: (none | plane1 | plane2 | pf)
 *   wsp: (#0x20 | #0x9 | #0xA)+
 *
 * eg.:
 *  "pipe A plane1"  ->  Start CRC computations on plane1 of pipe A
 *  "pipe A none"    ->  Stop CRC
 */
static int display_crc_ctl_tokenize(char *buf, char *words[], int max_words)
{
	int n_words = 0;

	while (*buf) {
		char *end;

		/* skip leading white space */
		buf = skip_spaces(buf);
		if (!*buf)
			break;	/* end of buffer */

		/* find end of word */
		for (end = buf; *end && !isspace(*end); end++)
			;

		if (n_words == max_words) {
			DRM_DEBUG_DRIVER("too many words, allowed <= %d\n",
					 max_words);
			return -EINVAL;	/* ran out of words[] before bytes */
		}

		if (*end)
			*end++ = '\0';
		words[n_words++] = buf;
		buf = end;
	}

	return n_words;
}

enum intel_pipe_crc_object {
	PIPE_CRC_OBJECT_PIPE,
};

static const char * const pipe_crc_objects[] = {
	"pipe",
};

static int
display_crc_ctl_parse_object(const char *buf, enum intel_pipe_crc_object *o)
{
	int i;

	for (i = 0; i < ARRAY_SIZE(pipe_crc_objects); i++)
		if (!strcmp(buf, pipe_crc_objects[i])) {
			*o = i;
			return 0;
		    }

	return -EINVAL;
}

static int display_crc_ctl_parse_pipe(const char *buf, enum pipe *pipe)
{
	const char name = buf[0];

	if (name < 'A' || name >= pipe_name(I915_MAX_PIPES))
		return -EINVAL;

	*pipe = name - 'A';

	return 0;
}

static int
display_crc_ctl_parse_source(const char *buf, enum intel_pipe_crc_source *s)
{
	int i;

	for (i = 0; i < ARRAY_SIZE(pipe_crc_sources); i++)
		if (!strcmp(buf, pipe_crc_sources[i])) {
			*s = i;
			return 0;
		    }

	return -EINVAL;
}

static int display_crc_ctl_parse(struct drm_device *dev, char *buf, size_t len)
{
#define N_WORDS 3
	int n_words;
	char *words[N_WORDS];
	enum pipe pipe;
	enum intel_pipe_crc_object object;
	enum intel_pipe_crc_source source;

	n_words = display_crc_ctl_tokenize(buf, words, N_WORDS);
	if (n_words != N_WORDS) {
		DRM_DEBUG_DRIVER("tokenize failed, a command is %d words\n",
				 N_WORDS);
		return -EINVAL;
	}

	if (display_crc_ctl_parse_object(words[0], &object) < 0) {
		DRM_DEBUG_DRIVER("unknown object %s\n", words[0]);
		return -EINVAL;
	}

	if (display_crc_ctl_parse_pipe(words[1], &pipe) < 0) {
		DRM_DEBUG_DRIVER("unknown pipe %s\n", words[1]);
		return -EINVAL;
	}

	if (display_crc_ctl_parse_source(words[2], &source) < 0) {
		DRM_DEBUG_DRIVER("unknown source %s\n", words[2]);
		return -EINVAL;
	}

	return pipe_crc_set_source(dev, pipe, source);
}

static ssize_t display_crc_ctl_write(struct file *file, const char __user *ubuf,
				     size_t len, loff_t *offp)
{
	struct seq_file *m = file->private_data;
	struct drm_device *dev = m->private;
	char *tmpbuf;
	int ret;

	if (len == 0)
		return 0;

	if (len > PAGE_SIZE - 1) {
		DRM_DEBUG_DRIVER("expected <%lu bytes into pipe crc control\n",
				 PAGE_SIZE);
		return -E2BIG;
	}

	tmpbuf = kmalloc(len + 1, GFP_KERNEL);
	if (!tmpbuf)
		return -ENOMEM;

	if (copy_from_user(tmpbuf, ubuf, len)) {
		ret = -EFAULT;
		goto out;
	}
	tmpbuf[len] = '\0';

	ret = display_crc_ctl_parse(dev, tmpbuf, len);

out:
	kfree(tmpbuf);
	if (ret < 0)
		return ret;

	*offp += len;
	return len;
}

static const struct file_operations i915_display_crc_ctl_fops = {
	.owner = THIS_MODULE,
	.open = display_crc_ctl_open,
	.read = seq_read,
	.llseek = seq_lseek,
	.release = single_release,
	.write = display_crc_ctl_write
};

static void wm_latency_show(struct seq_file *m, const uint16_t wm[8])
{
	struct drm_device *dev = m->private;
	int num_levels = ilk_wm_max_level(dev) + 1;
	int level;

	drm_modeset_lock_all(dev);

	for (level = 0; level < num_levels; level++) {
		unsigned int latency = wm[level];

		/*
		 * - WM1+ latency values in 0.5us units
		 * - latencies are in us on gen9
		 */
		if (INTEL_INFO(dev)->gen >= 9)
			latency *= 10;
		else if (level > 0)
			latency *= 5;

		seq_printf(m, "WM%d %u (%u.%u usec)\n",
			   level, wm[level], latency / 10, latency % 10);
	}

	drm_modeset_unlock_all(dev);
}

static int pri_wm_latency_show(struct seq_file *m, void *data)
{
	struct drm_device *dev = m->private;
	struct drm_i915_private *dev_priv = dev->dev_private;
	const uint16_t *latencies;

	if (INTEL_INFO(dev)->gen >= 9)
		latencies = dev_priv->wm.skl_latency;
	else
		latencies = to_i915(dev)->wm.pri_latency;

	wm_latency_show(m, latencies);

	return 0;
}

static int spr_wm_latency_show(struct seq_file *m, void *data)
{
	struct drm_device *dev = m->private;
	struct drm_i915_private *dev_priv = dev->dev_private;
	const uint16_t *latencies;

	if (INTEL_INFO(dev)->gen >= 9)
		latencies = dev_priv->wm.skl_latency;
	else
		latencies = to_i915(dev)->wm.spr_latency;

	wm_latency_show(m, latencies);

	return 0;
}

static int cur_wm_latency_show(struct seq_file *m, void *data)
{
	struct drm_device *dev = m->private;
	struct drm_i915_private *dev_priv = dev->dev_private;
	const uint16_t *latencies;

	if (INTEL_INFO(dev)->gen >= 9)
		latencies = dev_priv->wm.skl_latency;
	else
		latencies = to_i915(dev)->wm.cur_latency;

	wm_latency_show(m, latencies);

	return 0;
}

static int pri_wm_latency_open(struct inode *inode, struct file *file)
{
	struct drm_device *dev = inode->i_private;

	if (HAS_GMCH_DISPLAY(dev))
		return -ENODEV;

	return single_open(file, pri_wm_latency_show, dev);
}

static int spr_wm_latency_open(struct inode *inode, struct file *file)
{
	struct drm_device *dev = inode->i_private;

	if (HAS_GMCH_DISPLAY(dev))
		return -ENODEV;

	return single_open(file, spr_wm_latency_show, dev);
}

static int cur_wm_latency_open(struct inode *inode, struct file *file)
{
	struct drm_device *dev = inode->i_private;

	if (HAS_GMCH_DISPLAY(dev))
		return -ENODEV;

	return single_open(file, cur_wm_latency_show, dev);
}

static ssize_t wm_latency_write(struct file *file, const char __user *ubuf,
				size_t len, loff_t *offp, uint16_t wm[8])
{
	struct seq_file *m = file->private_data;
	struct drm_device *dev = m->private;
	uint16_t new[8] = { 0 };
	int num_levels = ilk_wm_max_level(dev) + 1;
	int level;
	int ret;
	char tmp[32];

	if (len >= sizeof(tmp))
		return -EINVAL;

	if (copy_from_user(tmp, ubuf, len))
		return -EFAULT;

	tmp[len] = '\0';

	ret = sscanf(tmp, "%hu %hu %hu %hu %hu %hu %hu %hu",
		     &new[0], &new[1], &new[2], &new[3],
		     &new[4], &new[5], &new[6], &new[7]);
	if (ret != num_levels)
		return -EINVAL;

	drm_modeset_lock_all(dev);

	for (level = 0; level < num_levels; level++)
		wm[level] = new[level];

	drm_modeset_unlock_all(dev);

	return len;
}


static ssize_t pri_wm_latency_write(struct file *file, const char __user *ubuf,
				    size_t len, loff_t *offp)
{
	struct seq_file *m = file->private_data;
	struct drm_device *dev = m->private;
	struct drm_i915_private *dev_priv = dev->dev_private;
	uint16_t *latencies;
<<<<<<< HEAD

	if (INTEL_INFO(dev)->gen >= 9)
		latencies = dev_priv->wm.skl_latency;
	else
		latencies = to_i915(dev)->wm.pri_latency;

=======

	if (INTEL_INFO(dev)->gen >= 9)
		latencies = dev_priv->wm.skl_latency;
	else
		latencies = to_i915(dev)->wm.pri_latency;

>>>>>>> a259953e
	return wm_latency_write(file, ubuf, len, offp, latencies);
}

static ssize_t spr_wm_latency_write(struct file *file, const char __user *ubuf,
				    size_t len, loff_t *offp)
{
	struct seq_file *m = file->private_data;
	struct drm_device *dev = m->private;
	struct drm_i915_private *dev_priv = dev->dev_private;
	uint16_t *latencies;

	if (INTEL_INFO(dev)->gen >= 9)
		latencies = dev_priv->wm.skl_latency;
	else
		latencies = to_i915(dev)->wm.spr_latency;

	return wm_latency_write(file, ubuf, len, offp, latencies);
}

static ssize_t cur_wm_latency_write(struct file *file, const char __user *ubuf,
				    size_t len, loff_t *offp)
{
	struct seq_file *m = file->private_data;
	struct drm_device *dev = m->private;
	struct drm_i915_private *dev_priv = dev->dev_private;
	uint16_t *latencies;

	if (INTEL_INFO(dev)->gen >= 9)
		latencies = dev_priv->wm.skl_latency;
	else
		latencies = to_i915(dev)->wm.cur_latency;

	return wm_latency_write(file, ubuf, len, offp, latencies);
}

static const struct file_operations i915_pri_wm_latency_fops = {
	.owner = THIS_MODULE,
	.open = pri_wm_latency_open,
	.read = seq_read,
	.llseek = seq_lseek,
	.release = single_release,
	.write = pri_wm_latency_write
};

static const struct file_operations i915_spr_wm_latency_fops = {
	.owner = THIS_MODULE,
	.open = spr_wm_latency_open,
	.read = seq_read,
	.llseek = seq_lseek,
	.release = single_release,
	.write = spr_wm_latency_write
};

static const struct file_operations i915_cur_wm_latency_fops = {
	.owner = THIS_MODULE,
	.open = cur_wm_latency_open,
	.read = seq_read,
	.llseek = seq_lseek,
	.release = single_release,
	.write = cur_wm_latency_write
};

static int
i915_wedged_get(void *data, u64 *val)
{
	struct drm_device *dev = data;
	struct drm_i915_private *dev_priv = dev->dev_private;

	*val = atomic_read(&dev_priv->gpu_error.reset_counter);

	return 0;
}

static int
i915_wedged_set(void *data, u64 val)
{
	struct drm_device *dev = data;
	struct drm_i915_private *dev_priv = dev->dev_private;

	intel_runtime_pm_get(dev_priv);

	i915_handle_error(dev, val,
			  "Manually setting wedged to %llu", val);

	intel_runtime_pm_put(dev_priv);

	return 0;
}

DEFINE_SIMPLE_ATTRIBUTE(i915_wedged_fops,
			i915_wedged_get, i915_wedged_set,
			"%llu\n");

static int
i915_ring_stop_get(void *data, u64 *val)
{
	struct drm_device *dev = data;
	struct drm_i915_private *dev_priv = dev->dev_private;

	*val = dev_priv->gpu_error.stop_rings;

	return 0;
}

static int
i915_ring_stop_set(void *data, u64 val)
{
	struct drm_device *dev = data;
	struct drm_i915_private *dev_priv = dev->dev_private;
	int ret;

	DRM_DEBUG_DRIVER("Stopping rings 0x%08llx\n", val);

	ret = mutex_lock_interruptible(&dev->struct_mutex);
	if (ret)
		return ret;

	dev_priv->gpu_error.stop_rings = val;
	mutex_unlock(&dev->struct_mutex);

	return 0;
}

DEFINE_SIMPLE_ATTRIBUTE(i915_ring_stop_fops,
			i915_ring_stop_get, i915_ring_stop_set,
			"0x%08llx\n");

static int
i915_ring_missed_irq_get(void *data, u64 *val)
{
	struct drm_device *dev = data;
	struct drm_i915_private *dev_priv = dev->dev_private;

	*val = dev_priv->gpu_error.missed_irq_rings;
	return 0;
}

static int
i915_ring_missed_irq_set(void *data, u64 val)
{
	struct drm_device *dev = data;
	struct drm_i915_private *dev_priv = dev->dev_private;
	int ret;

	/* Lock against concurrent debugfs callers */
	ret = mutex_lock_interruptible(&dev->struct_mutex);
	if (ret)
		return ret;
	dev_priv->gpu_error.missed_irq_rings = val;
	mutex_unlock(&dev->struct_mutex);

	return 0;
}

DEFINE_SIMPLE_ATTRIBUTE(i915_ring_missed_irq_fops,
			i915_ring_missed_irq_get, i915_ring_missed_irq_set,
			"0x%08llx\n");

static int
i915_ring_test_irq_get(void *data, u64 *val)
{
	struct drm_device *dev = data;
	struct drm_i915_private *dev_priv = dev->dev_private;

	*val = dev_priv->gpu_error.test_irq_rings;

	return 0;
}

static int
i915_ring_test_irq_set(void *data, u64 val)
{
	struct drm_device *dev = data;
	struct drm_i915_private *dev_priv = dev->dev_private;
	int ret;

	DRM_DEBUG_DRIVER("Masking interrupts on rings 0x%08llx\n", val);

	/* Lock against concurrent debugfs callers */
	ret = mutex_lock_interruptible(&dev->struct_mutex);
	if (ret)
		return ret;

	dev_priv->gpu_error.test_irq_rings = val;
	mutex_unlock(&dev->struct_mutex);

	return 0;
}

DEFINE_SIMPLE_ATTRIBUTE(i915_ring_test_irq_fops,
			i915_ring_test_irq_get, i915_ring_test_irq_set,
			"0x%08llx\n");

#define DROP_UNBOUND 0x1
#define DROP_BOUND 0x2
#define DROP_RETIRE 0x4
#define DROP_ACTIVE 0x8
#define DROP_ALL (DROP_UNBOUND | \
		  DROP_BOUND | \
		  DROP_RETIRE | \
		  DROP_ACTIVE)
static int
i915_drop_caches_get(void *data, u64 *val)
{
	*val = DROP_ALL;

	return 0;
}

static int
i915_drop_caches_set(void *data, u64 val)
{
	struct drm_device *dev = data;
	struct drm_i915_private *dev_priv = dev->dev_private;
	int ret;

	DRM_DEBUG("Dropping caches: 0x%08llx\n", val);

	/* No need to check and wait for gpu resets, only libdrm auto-restarts
	 * on ioctls on -EAGAIN. */
	ret = mutex_lock_interruptible(&dev->struct_mutex);
	if (ret)
		return ret;

	if (val & DROP_ACTIVE) {
		ret = i915_gpu_idle(dev);
		if (ret)
			goto unlock;
	}

	if (val & (DROP_RETIRE | DROP_ACTIVE))
		i915_gem_retire_requests(dev);

	if (val & DROP_BOUND)
		i915_gem_shrink(dev_priv, LONG_MAX, I915_SHRINK_BOUND);

	if (val & DROP_UNBOUND)
		i915_gem_shrink(dev_priv, LONG_MAX, I915_SHRINK_UNBOUND);

unlock:
	mutex_unlock(&dev->struct_mutex);

	return ret;
}

DEFINE_SIMPLE_ATTRIBUTE(i915_drop_caches_fops,
			i915_drop_caches_get, i915_drop_caches_set,
			"0x%08llx\n");

static int
i915_max_freq_get(void *data, u64 *val)
{
	struct drm_device *dev = data;
	struct drm_i915_private *dev_priv = dev->dev_private;
	int ret;

	if (INTEL_INFO(dev)->gen < 6)
		return -ENODEV;

	flush_delayed_work(&dev_priv->rps.delayed_resume_work);

	ret = mutex_lock_interruptible(&dev_priv->rps.hw_lock);
	if (ret)
		return ret;

	if (IS_VALLEYVIEW(dev))
		*val = vlv_gpu_freq(dev_priv, dev_priv->rps.max_freq_softlimit);
	else
		*val = dev_priv->rps.max_freq_softlimit * GT_FREQUENCY_MULTIPLIER;
	mutex_unlock(&dev_priv->rps.hw_lock);

	return 0;
}

static int
i915_max_freq_set(void *data, u64 val)
{
	struct drm_device *dev = data;
	struct drm_i915_private *dev_priv = dev->dev_private;
	u32 rp_state_cap, hw_max, hw_min;
	int ret;

	if (INTEL_INFO(dev)->gen < 6)
		return -ENODEV;

	flush_delayed_work(&dev_priv->rps.delayed_resume_work);

	DRM_DEBUG_DRIVER("Manually setting max freq to %llu\n", val);

	ret = mutex_lock_interruptible(&dev_priv->rps.hw_lock);
	if (ret)
		return ret;

	/*
	 * Turbo will still be enabled, but won't go above the set value.
	 */
	if (IS_VALLEYVIEW(dev)) {
		val = vlv_freq_opcode(dev_priv, val);

		hw_max = dev_priv->rps.max_freq;
		hw_min = dev_priv->rps.min_freq;
	} else {
		do_div(val, GT_FREQUENCY_MULTIPLIER);

		rp_state_cap = I915_READ(GEN6_RP_STATE_CAP);
		hw_max = dev_priv->rps.max_freq;
		hw_min = (rp_state_cap >> 16) & 0xff;
	}

	if (val < hw_min || val > hw_max || val < dev_priv->rps.min_freq_softlimit) {
		mutex_unlock(&dev_priv->rps.hw_lock);
		return -EINVAL;
	}

	dev_priv->rps.max_freq_softlimit = val;

	if (IS_VALLEYVIEW(dev))
		valleyview_set_rps(dev, val);
	else
		gen6_set_rps(dev, val);

	mutex_unlock(&dev_priv->rps.hw_lock);

	return 0;
}

DEFINE_SIMPLE_ATTRIBUTE(i915_max_freq_fops,
			i915_max_freq_get, i915_max_freq_set,
			"%llu\n");

static int
i915_min_freq_get(void *data, u64 *val)
{
	struct drm_device *dev = data;
	struct drm_i915_private *dev_priv = dev->dev_private;
	int ret;

	if (INTEL_INFO(dev)->gen < 6)
		return -ENODEV;

	flush_delayed_work(&dev_priv->rps.delayed_resume_work);

	ret = mutex_lock_interruptible(&dev_priv->rps.hw_lock);
	if (ret)
		return ret;

	if (IS_VALLEYVIEW(dev))
		*val = vlv_gpu_freq(dev_priv, dev_priv->rps.min_freq_softlimit);
	else
		*val = dev_priv->rps.min_freq_softlimit * GT_FREQUENCY_MULTIPLIER;
	mutex_unlock(&dev_priv->rps.hw_lock);

	return 0;
}

static int
i915_min_freq_set(void *data, u64 val)
{
	struct drm_device *dev = data;
	struct drm_i915_private *dev_priv = dev->dev_private;
	u32 rp_state_cap, hw_max, hw_min;
	int ret;

	if (INTEL_INFO(dev)->gen < 6)
		return -ENODEV;

	flush_delayed_work(&dev_priv->rps.delayed_resume_work);

	DRM_DEBUG_DRIVER("Manually setting min freq to %llu\n", val);

	ret = mutex_lock_interruptible(&dev_priv->rps.hw_lock);
	if (ret)
		return ret;

	/*
	 * Turbo will still be enabled, but won't go below the set value.
	 */
	if (IS_VALLEYVIEW(dev)) {
		val = vlv_freq_opcode(dev_priv, val);

		hw_max = dev_priv->rps.max_freq;
		hw_min = dev_priv->rps.min_freq;
	} else {
		do_div(val, GT_FREQUENCY_MULTIPLIER);

		rp_state_cap = I915_READ(GEN6_RP_STATE_CAP);
		hw_max = dev_priv->rps.max_freq;
		hw_min = (rp_state_cap >> 16) & 0xff;
	}

	if (val < hw_min || val > hw_max || val > dev_priv->rps.max_freq_softlimit) {
		mutex_unlock(&dev_priv->rps.hw_lock);
		return -EINVAL;
	}

	dev_priv->rps.min_freq_softlimit = val;

	if (IS_VALLEYVIEW(dev))
		valleyview_set_rps(dev, val);
	else
		gen6_set_rps(dev, val);

	mutex_unlock(&dev_priv->rps.hw_lock);

	return 0;
}

DEFINE_SIMPLE_ATTRIBUTE(i915_min_freq_fops,
			i915_min_freq_get, i915_min_freq_set,
			"%llu\n");

static int
i915_cache_sharing_get(void *data, u64 *val)
{
	struct drm_device *dev = data;
	struct drm_i915_private *dev_priv = dev->dev_private;
	u32 snpcr;
	int ret;

	if (!(IS_GEN6(dev) || IS_GEN7(dev)))
		return -ENODEV;

	ret = mutex_lock_interruptible(&dev->struct_mutex);
	if (ret)
		return ret;
	intel_runtime_pm_get(dev_priv);

	snpcr = I915_READ(GEN6_MBCUNIT_SNPCR);

	intel_runtime_pm_put(dev_priv);
	mutex_unlock(&dev_priv->dev->struct_mutex);

	*val = (snpcr & GEN6_MBC_SNPCR_MASK) >> GEN6_MBC_SNPCR_SHIFT;

	return 0;
}

static int
i915_cache_sharing_set(void *data, u64 val)
{
	struct drm_device *dev = data;
	struct drm_i915_private *dev_priv = dev->dev_private;
	u32 snpcr;

	if (!(IS_GEN6(dev) || IS_GEN7(dev)))
		return -ENODEV;

	if (val > 3)
		return -EINVAL;

	intel_runtime_pm_get(dev_priv);
	DRM_DEBUG_DRIVER("Manually setting uncore sharing to %llu\n", val);

	/* Update the cache sharing policy here as well */
	snpcr = I915_READ(GEN6_MBCUNIT_SNPCR);
	snpcr &= ~GEN6_MBC_SNPCR_MASK;
	snpcr |= (val << GEN6_MBC_SNPCR_SHIFT);
	I915_WRITE(GEN6_MBCUNIT_SNPCR, snpcr);

	intel_runtime_pm_put(dev_priv);
	return 0;
}

DEFINE_SIMPLE_ATTRIBUTE(i915_cache_sharing_fops,
			i915_cache_sharing_get, i915_cache_sharing_set,
			"%llu\n");

static int i915_forcewake_open(struct inode *inode, struct file *file)
{
	struct drm_device *dev = inode->i_private;
	struct drm_i915_private *dev_priv = dev->dev_private;

	if (INTEL_INFO(dev)->gen < 6)
		return 0;

	gen6_gt_force_wake_get(dev_priv, FORCEWAKE_ALL);

	return 0;
}

static int i915_forcewake_release(struct inode *inode, struct file *file)
{
	struct drm_device *dev = inode->i_private;
	struct drm_i915_private *dev_priv = dev->dev_private;

	if (INTEL_INFO(dev)->gen < 6)
		return 0;

	gen6_gt_force_wake_put(dev_priv, FORCEWAKE_ALL);

	return 0;
}

static const struct file_operations i915_forcewake_fops = {
	.owner = THIS_MODULE,
	.open = i915_forcewake_open,
	.release = i915_forcewake_release,
};

static int i915_forcewake_create(struct dentry *root, struct drm_minor *minor)
{
	struct drm_device *dev = minor->dev;
	struct dentry *ent;

	ent = debugfs_create_file("i915_forcewake_user",
				  S_IRUSR,
				  root, dev,
				  &i915_forcewake_fops);
	if (!ent)
		return -ENOMEM;

	return drm_add_fake_info_node(minor, ent, &i915_forcewake_fops);
}

static int i915_debugfs_create(struct dentry *root,
			       struct drm_minor *minor,
			       const char *name,
			       const struct file_operations *fops)
{
	struct drm_device *dev = minor->dev;
	struct dentry *ent;

	ent = debugfs_create_file(name,
				  S_IRUGO | S_IWUSR,
				  root, dev,
				  fops);
	if (!ent)
		return -ENOMEM;

	return drm_add_fake_info_node(minor, ent, fops);
}

static const struct drm_info_list i915_debugfs_list[] = {
	{"i915_capabilities", i915_capabilities, 0},
	{"i915_gem_objects", i915_gem_object_info, 0},
	{"i915_gem_gtt", i915_gem_gtt_info, 0},
	{"i915_gem_pinned", i915_gem_gtt_info, 0, (void *) PINNED_LIST},
	{"i915_gem_active", i915_gem_object_list_info, 0, (void *) ACTIVE_LIST},
	{"i915_gem_inactive", i915_gem_object_list_info, 0, (void *) INACTIVE_LIST},
	{"i915_gem_stolen", i915_gem_stolen_list_info },
	{"i915_gem_pageflip", i915_gem_pageflip_info, 0},
	{"i915_gem_request", i915_gem_request_info, 0},
	{"i915_gem_seqno", i915_gem_seqno_info, 0},
	{"i915_gem_fence_regs", i915_gem_fence_regs_info, 0},
	{"i915_gem_interrupt", i915_interrupt_info, 0},
	{"i915_gem_hws", i915_hws_info, 0, (void *)RCS},
	{"i915_gem_hws_blt", i915_hws_info, 0, (void *)BCS},
	{"i915_gem_hws_bsd", i915_hws_info, 0, (void *)VCS},
	{"i915_gem_hws_vebox", i915_hws_info, 0, (void *)VECS},
	{"i915_frequency_info", i915_frequency_info, 0},
	{"i915_drpc_info", i915_drpc_info, 0},
	{"i915_emon_status", i915_emon_status, 0},
	{"i915_ring_freq_table", i915_ring_freq_table, 0},
	{"i915_fbc_status", i915_fbc_status, 0},
	{"i915_ips_status", i915_ips_status, 0},
	{"i915_sr_status", i915_sr_status, 0},
	{"i915_opregion", i915_opregion, 0},
	{"i915_gem_framebuffer", i915_gem_framebuffer_info, 0},
	{"i915_context_status", i915_context_status, 0},
	{"i915_dump_lrc", i915_dump_lrc, 0},
	{"i915_execlists", i915_execlists, 0},
	{"i915_gen6_forcewake_count", i915_gen6_forcewake_count_info, 0},
	{"i915_swizzle_info", i915_swizzle_info, 0},
	{"i915_ppgtt_info", i915_ppgtt_info, 0},
	{"i915_llc", i915_llc, 0},
	{"i915_edp_psr_status", i915_edp_psr_status, 0},
	{"i915_sink_crc_eDP1", i915_sink_crc, 0},
	{"i915_energy_uJ", i915_energy_uJ, 0},
	{"i915_pc8_status", i915_pc8_status, 0},
	{"i915_power_domain_info", i915_power_domain_info, 0},
	{"i915_display_info", i915_display_info, 0},
	{"i915_semaphore_status", i915_semaphore_status, 0},
	{"i915_shared_dplls_info", i915_shared_dplls_info, 0},
	{"i915_dp_mst_info", i915_dp_mst_info, 0},
	{"i915_wa_registers", i915_wa_registers, 0},
	{"i915_ddb_info", i915_ddb_info, 0},
};
#define I915_DEBUGFS_ENTRIES ARRAY_SIZE(i915_debugfs_list)

static const struct i915_debugfs_files {
	const char *name;
	const struct file_operations *fops;
} i915_debugfs_files[] = {
	{"i915_wedged", &i915_wedged_fops},
	{"i915_max_freq", &i915_max_freq_fops},
	{"i915_min_freq", &i915_min_freq_fops},
	{"i915_cache_sharing", &i915_cache_sharing_fops},
	{"i915_ring_stop", &i915_ring_stop_fops},
	{"i915_ring_missed_irq", &i915_ring_missed_irq_fops},
	{"i915_ring_test_irq", &i915_ring_test_irq_fops},
	{"i915_gem_drop_caches", &i915_drop_caches_fops},
	{"i915_error_state", &i915_error_state_fops},
	{"i915_next_seqno", &i915_next_seqno_fops},
	{"i915_display_crc_ctl", &i915_display_crc_ctl_fops},
	{"i915_pri_wm_latency", &i915_pri_wm_latency_fops},
	{"i915_spr_wm_latency", &i915_spr_wm_latency_fops},
	{"i915_cur_wm_latency", &i915_cur_wm_latency_fops},
	{"i915_fbc_false_color", &i915_fbc_fc_fops},
};

void intel_display_crc_init(struct drm_device *dev)
{
	struct drm_i915_private *dev_priv = dev->dev_private;
	enum pipe pipe;

	for_each_pipe(dev_priv, pipe) {
		struct intel_pipe_crc *pipe_crc = &dev_priv->pipe_crc[pipe];

		pipe_crc->opened = false;
		spin_lock_init(&pipe_crc->lock);
		init_waitqueue_head(&pipe_crc->wq);
	}
}

int i915_debugfs_init(struct drm_minor *minor)
{
	int ret, i;

	ret = i915_forcewake_create(minor->debugfs_root, minor);
	if (ret)
		return ret;

	for (i = 0; i < ARRAY_SIZE(i915_pipe_crc_data); i++) {
		ret = i915_pipe_crc_create(minor->debugfs_root, minor, i);
		if (ret)
			return ret;
	}

	for (i = 0; i < ARRAY_SIZE(i915_debugfs_files); i++) {
		ret = i915_debugfs_create(minor->debugfs_root, minor,
					  i915_debugfs_files[i].name,
					  i915_debugfs_files[i].fops);
		if (ret)
			return ret;
	}

	return drm_debugfs_create_files(i915_debugfs_list,
					I915_DEBUGFS_ENTRIES,
					minor->debugfs_root, minor);
}

void i915_debugfs_cleanup(struct drm_minor *minor)
{
	int i;

	drm_debugfs_remove_files(i915_debugfs_list,
				 I915_DEBUGFS_ENTRIES, minor);

	drm_debugfs_remove_files((struct drm_info_list *) &i915_forcewake_fops,
				 1, minor);

	for (i = 0; i < ARRAY_SIZE(i915_pipe_crc_data); i++) {
		struct drm_info_list *info_list =
			(struct drm_info_list *)&i915_pipe_crc_data[i];

		drm_debugfs_remove_files(info_list, 1, minor);
	}

	for (i = 0; i < ARRAY_SIZE(i915_debugfs_files); i++) {
		struct drm_info_list *info_list =
			(struct drm_info_list *) i915_debugfs_files[i].fops;

		drm_debugfs_remove_files(info_list, 1, minor);
	}
}<|MERGE_RESOLUTION|>--- conflicted
+++ resolved
@@ -3742,21 +3742,12 @@
 	struct drm_device *dev = m->private;
 	struct drm_i915_private *dev_priv = dev->dev_private;
 	uint16_t *latencies;
-<<<<<<< HEAD
 
 	if (INTEL_INFO(dev)->gen >= 9)
 		latencies = dev_priv->wm.skl_latency;
 	else
 		latencies = to_i915(dev)->wm.pri_latency;
 
-=======
-
-	if (INTEL_INFO(dev)->gen >= 9)
-		latencies = dev_priv->wm.skl_latency;
-	else
-		latencies = to_i915(dev)->wm.pri_latency;
-
->>>>>>> a259953e
 	return wm_latency_write(file, ubuf, len, offp, latencies);
 }
 
