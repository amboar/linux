/*
 * Copyright (c) Red Hat Inc.

 * Permission is hereby granted, free of charge, to any person obtaining a
 * copy of this software and associated documentation files (the "Software"),
 * to deal in the Software without restriction, including without limitation
 * the rights to use, copy, modify, merge, publish, distribute, sub license,
 * and/or sell copies of the Software, and to permit persons to whom the
 * Software is furnished to do so, subject to the following conditions:
 *
 * The above copyright notice and this permission notice (including the
 * next paragraph) shall be included in all copies or substantial portions
 * of the Software.
 *
 * THE SOFTWARE IS PROVIDED "AS IS", WITHOUT WARRANTY OF ANY KIND, EXPRESS OR
 * IMPLIED, INCLUDING BUT NOT LIMITED TO THE WARRANTIES OF MERCHANTABILITY,
 * FITNESS FOR A PARTICULAR PURPOSE AND NON-INFRINGEMENT. IN NO EVENT SHALL
 * THE AUTHORS OR COPYRIGHT HOLDERS BE LIABLE FOR ANY CLAIM, DAMAGES OR OTHER
 * LIABILITY, WHETHER IN AN ACTION OF CONTRACT, TORT OR OTHERWISE, ARISING
 * FROM, OUT OF OR IN CONNECTION WITH THE SOFTWARE OR THE USE OR OTHER
 * DEALINGS IN THE SOFTWARE.
 *
 * Authors: Dave Airlie <airlied@redhat.com>
 *          Jerome Glisse <jglisse@redhat.com>
 *          Pauli Nieminen <suokkos@gmail.com>
 */

/* simple list based uncached page pool
 * - Pool collects resently freed pages for reuse
 * - Use page->lru to keep a free list
 * - doesn't track currently in use pages
 */

#define pr_fmt(fmt) "[TTM] " fmt

#include <linux/list.h>
#include <linux/spinlock.h>
#include <linux/highmem.h>
#include <linux/mm_types.h>
#include <linux/module.h>
#include <linux/mm.h>
#include <linux/seq_file.h> /* for seq_printf */
#include <linux/slab.h>
#include <linux/dma-mapping.h>

#include <linux/atomic.h>

#include <drm/ttm/ttm_bo_driver.h>
#include <drm/ttm/ttm_page_alloc.h>

#if IS_ENABLED(CONFIG_AGP)
#include <asm/agp.h>
#endif
#ifdef CONFIG_X86
#include <asm/set_memory.h>
#endif

#define NUM_PAGES_TO_ALLOC		(PAGE_SIZE/sizeof(struct page *))
#define SMALL_ALLOCATION		16
#define FREE_ALL_PAGES			(~0U)
/* times are in msecs */
#define PAGE_FREE_INTERVAL		1000

/**
 * struct ttm_page_pool - Pool to reuse recently allocated uc/wc pages.
 *
 * @lock: Protects the shared pool from concurrnet access. Must be used with
 * irqsave/irqrestore variants because pool allocator maybe called from
 * delayed work.
 * @fill_lock: Prevent concurrent calls to fill.
 * @list: Pool of free uc/wc pages for fast reuse.
 * @gfp_flags: Flags to pass for alloc_page.
 * @npages: Number of pages in pool.
 */
struct ttm_page_pool {
	spinlock_t		lock;
	bool			fill_lock;
	struct list_head	list;
	gfp_t			gfp_flags;
	unsigned		npages;
	char			*name;
	unsigned long		nfrees;
	unsigned long		nrefills;
	unsigned int		order;
};

/**
 * Limits for the pool. They are handled without locks because only place where
 * they may change is in sysfs store. They won't have immediate effect anyway
 * so forcing serialization to access them is pointless.
 */

struct ttm_pool_opts {
	unsigned	alloc_size;
	unsigned	max_size;
	unsigned	small;
};

#define NUM_POOLS 6

/**
 * struct ttm_pool_manager - Holds memory pools for fst allocation
 *
 * Manager is read only object for pool code so it doesn't need locking.
 *
 * @free_interval: minimum number of jiffies between freeing pages from pool.
 * @page_alloc_inited: reference counting for pool allocation.
 * @work: Work that is used to shrink the pool. Work is only run when there is
 * some pages to free.
 * @small_allocation: Limit in number of pages what is small allocation.
 *
 * @pools: All pool objects in use.
 **/
struct ttm_pool_manager {
	struct kobject		kobj;
	struct shrinker		mm_shrink;
	struct ttm_pool_opts	options;

	union {
		struct ttm_page_pool	pools[NUM_POOLS];
		struct {
			struct ttm_page_pool	wc_pool;
			struct ttm_page_pool	uc_pool;
			struct ttm_page_pool	wc_pool_dma32;
			struct ttm_page_pool	uc_pool_dma32;
			struct ttm_page_pool	wc_pool_huge;
			struct ttm_page_pool	uc_pool_huge;
		} ;
	};
};

static struct attribute ttm_page_pool_max = {
	.name = "pool_max_size",
	.mode = S_IRUGO | S_IWUSR
};
static struct attribute ttm_page_pool_small = {
	.name = "pool_small_allocation",
	.mode = S_IRUGO | S_IWUSR
};
static struct attribute ttm_page_pool_alloc_size = {
	.name = "pool_allocation_size",
	.mode = S_IRUGO | S_IWUSR
};

static struct attribute *ttm_pool_attrs[] = {
	&ttm_page_pool_max,
	&ttm_page_pool_small,
	&ttm_page_pool_alloc_size,
	NULL
};

static void ttm_pool_kobj_release(struct kobject *kobj)
{
	struct ttm_pool_manager *m =
		container_of(kobj, struct ttm_pool_manager, kobj);
	kfree(m);
}

static ssize_t ttm_pool_store(struct kobject *kobj,
		struct attribute *attr, const char *buffer, size_t size)
{
	struct ttm_pool_manager *m =
		container_of(kobj, struct ttm_pool_manager, kobj);
	int chars;
	unsigned val;
	chars = sscanf(buffer, "%u", &val);
	if (chars == 0)
		return size;

	/* Convert kb to number of pages */
	val = val / (PAGE_SIZE >> 10);

	if (attr == &ttm_page_pool_max)
		m->options.max_size = val;
	else if (attr == &ttm_page_pool_small)
		m->options.small = val;
	else if (attr == &ttm_page_pool_alloc_size) {
		if (val > NUM_PAGES_TO_ALLOC*8) {
			pr_err("Setting allocation size to %lu is not allowed. Recommended size is %lu\n",
			       NUM_PAGES_TO_ALLOC*(PAGE_SIZE >> 7),
			       NUM_PAGES_TO_ALLOC*(PAGE_SIZE >> 10));
			return size;
		} else if (val > NUM_PAGES_TO_ALLOC) {
			pr_warn("Setting allocation size to larger than %lu is not recommended\n",
				NUM_PAGES_TO_ALLOC*(PAGE_SIZE >> 10));
		}
		m->options.alloc_size = val;
	}

	return size;
}

static ssize_t ttm_pool_show(struct kobject *kobj,
		struct attribute *attr, char *buffer)
{
	struct ttm_pool_manager *m =
		container_of(kobj, struct ttm_pool_manager, kobj);
	unsigned val = 0;

	if (attr == &ttm_page_pool_max)
		val = m->options.max_size;
	else if (attr == &ttm_page_pool_small)
		val = m->options.small;
	else if (attr == &ttm_page_pool_alloc_size)
		val = m->options.alloc_size;

	val = val * (PAGE_SIZE >> 10);

	return snprintf(buffer, PAGE_SIZE, "%u\n", val);
}

static const struct sysfs_ops ttm_pool_sysfs_ops = {
	.show = &ttm_pool_show,
	.store = &ttm_pool_store,
};

static struct kobj_type ttm_pool_kobj_type = {
	.release = &ttm_pool_kobj_release,
	.sysfs_ops = &ttm_pool_sysfs_ops,
	.default_attrs = ttm_pool_attrs,
};

static struct ttm_pool_manager *_manager;

#ifndef CONFIG_X86
static int set_pages_wb(struct page *page, int numpages)
{
#if IS_ENABLED(CONFIG_AGP)
	int i;

	for (i = 0; i < numpages; i++)
		unmap_page_from_agp(page++);
#endif
	return 0;
}

static int set_pages_array_wb(struct page **pages, int addrinarray)
{
#if IS_ENABLED(CONFIG_AGP)
	int i;

	for (i = 0; i < addrinarray; i++)
		unmap_page_from_agp(pages[i]);
#endif
	return 0;
}

static int set_pages_array_wc(struct page **pages, int addrinarray)
{
#if IS_ENABLED(CONFIG_AGP)
	int i;

	for (i = 0; i < addrinarray; i++)
		map_page_into_agp(pages[i]);
#endif
	return 0;
}

static int set_pages_array_uc(struct page **pages, int addrinarray)
{
#if IS_ENABLED(CONFIG_AGP)
	int i;

	for (i = 0; i < addrinarray; i++)
		map_page_into_agp(pages[i]);
#endif
	return 0;
}
#endif

/**
 * Select the right pool or requested caching state and ttm flags. */
static struct ttm_page_pool *ttm_get_pool(int flags, bool huge,
					  enum ttm_caching_state cstate)
{
	int pool_index;

	if (cstate == tt_cached)
		return NULL;

	if (cstate == tt_wc)
		pool_index = 0x0;
	else
		pool_index = 0x1;

	if (flags & TTM_PAGE_FLAG_DMA32) {
		if (huge)
			return NULL;
		pool_index |= 0x2;

	} else if (huge) {
		pool_index |= 0x4;
	}

	return &_manager->pools[pool_index];
}

/* set memory back to wb and free the pages. */
static void ttm_pages_put(struct page *pages[], unsigned npages,
		unsigned int order)
{
	unsigned int i, pages_nr = (1 << order);

	if (order == 0) {
		if (set_pages_array_wb(pages, npages))
			pr_err("Failed to set %d pages to wb!\n", npages);
	}

	for (i = 0; i < npages; ++i) {
		if (order > 0) {
			if (set_pages_wb(pages[i], pages_nr))
				pr_err("Failed to set %d pages to wb!\n", pages_nr);
		}
		__free_pages(pages[i], order);
	}
}

static void ttm_pool_update_free_locked(struct ttm_page_pool *pool,
		unsigned freed_pages)
{
	pool->npages -= freed_pages;
	pool->nfrees += freed_pages;
}

/**
 * Free pages from pool.
 *
 * To prevent hogging the ttm_swap process we only free NUM_PAGES_TO_ALLOC
 * number of pages in one go.
 *
 * @pool: to free the pages from
 * @free_all: If set to true will free all pages in pool
 * @use_static: Safe to use static buffer
 **/
static int ttm_page_pool_free(struct ttm_page_pool *pool, unsigned nr_free,
			      bool use_static)
{
	static struct page *static_buf[NUM_PAGES_TO_ALLOC];
	unsigned long irq_flags;
	struct page *p;
	struct page **pages_to_free;
	unsigned freed_pages = 0,
		 npages_to_free = nr_free;

	if (NUM_PAGES_TO_ALLOC < nr_free)
		npages_to_free = NUM_PAGES_TO_ALLOC;

	if (use_static)
		pages_to_free = static_buf;
	else
		pages_to_free = kmalloc(npages_to_free * sizeof(struct page *),
					GFP_KERNEL);
	if (!pages_to_free) {
		pr_debug("Failed to allocate memory for pool free operation\n");
		return 0;
	}

restart:
	spin_lock_irqsave(&pool->lock, irq_flags);

	list_for_each_entry_reverse(p, &pool->list, lru) {
		if (freed_pages >= npages_to_free)
			break;

		pages_to_free[freed_pages++] = p;
		/* We can only remove NUM_PAGES_TO_ALLOC at a time. */
		if (freed_pages >= NUM_PAGES_TO_ALLOC) {
			/* remove range of pages from the pool */
			__list_del(p->lru.prev, &pool->list);

			ttm_pool_update_free_locked(pool, freed_pages);
			/**
			 * Because changing page caching is costly
			 * we unlock the pool to prevent stalling.
			 */
			spin_unlock_irqrestore(&pool->lock, irq_flags);

			ttm_pages_put(pages_to_free, freed_pages, pool->order);
			if (likely(nr_free != FREE_ALL_PAGES))
				nr_free -= freed_pages;

			if (NUM_PAGES_TO_ALLOC >= nr_free)
				npages_to_free = nr_free;
			else
				npages_to_free = NUM_PAGES_TO_ALLOC;

			freed_pages = 0;

			/* free all so restart the processing */
			if (nr_free)
				goto restart;

			/* Not allowed to fall through or break because
			 * following context is inside spinlock while we are
			 * outside here.
			 */
			goto out;

		}
	}

	/* remove range of pages from the pool */
	if (freed_pages) {
		__list_del(&p->lru, &pool->list);

		ttm_pool_update_free_locked(pool, freed_pages);
		nr_free -= freed_pages;
	}

	spin_unlock_irqrestore(&pool->lock, irq_flags);

	if (freed_pages)
		ttm_pages_put(pages_to_free, freed_pages, pool->order);
out:
	if (pages_to_free != static_buf)
		kfree(pages_to_free);
	return nr_free;
}

/**
 * Callback for mm to request pool to reduce number of page held.
 *
 * XXX: (dchinner) Deadlock warning!
 *
 * This code is crying out for a shrinker per pool....
 */
static unsigned long
ttm_pool_shrink_scan(struct shrinker *shrink, struct shrink_control *sc)
{
	static DEFINE_MUTEX(lock);
	static unsigned start_pool;
	unsigned i;
	unsigned pool_offset;
	struct ttm_page_pool *pool;
	int shrink_pages = sc->nr_to_scan;
	unsigned long freed = 0;
	unsigned int nr_free_pool;

	if (!mutex_trylock(&lock))
		return SHRINK_STOP;
	pool_offset = ++start_pool % NUM_POOLS;
	/* select start pool in round robin fashion */
	for (i = 0; i < NUM_POOLS; ++i) {
		unsigned nr_free = shrink_pages;
		unsigned page_nr;

		if (shrink_pages == 0)
			break;

		pool = &_manager->pools[(i + pool_offset)%NUM_POOLS];
		page_nr = (1 << pool->order);
		/* OK to use static buffer since global mutex is held. */
		nr_free_pool = roundup(nr_free, page_nr) >> pool->order;
		shrink_pages = ttm_page_pool_free(pool, nr_free_pool, true);
		freed += (nr_free_pool - shrink_pages) << pool->order;
		if (freed >= sc->nr_to_scan)
			break;
	}
	mutex_unlock(&lock);
	return freed;
}


static unsigned long
ttm_pool_shrink_count(struct shrinker *shrink, struct shrink_control *sc)
{
	unsigned i;
	unsigned long count = 0;
	struct ttm_page_pool *pool;

	for (i = 0; i < NUM_POOLS; ++i) {
		pool = &_manager->pools[i];
		count += (pool->npages << pool->order);
	}

	return count;
}

static void ttm_pool_mm_shrink_init(struct ttm_pool_manager *manager)
{
	manager->mm_shrink.count_objects = ttm_pool_shrink_count;
	manager->mm_shrink.scan_objects = ttm_pool_shrink_scan;
	manager->mm_shrink.seeks = 1;
	register_shrinker(&manager->mm_shrink);
}

static void ttm_pool_mm_shrink_fini(struct ttm_pool_manager *manager)
{
	unregister_shrinker(&manager->mm_shrink);
}

static int ttm_set_pages_caching(struct page **pages,
		enum ttm_caching_state cstate, unsigned cpages)
{
	int r = 0;
	/* Set page caching */
	switch (cstate) {
	case tt_uncached:
		r = set_pages_array_uc(pages, cpages);
		if (r)
			pr_err("Failed to set %d pages to uc!\n", cpages);
		break;
	case tt_wc:
		r = set_pages_array_wc(pages, cpages);
		if (r)
			pr_err("Failed to set %d pages to wc!\n", cpages);
		break;
	default:
		break;
	}
	return r;
}

/**
 * Free pages the pages that failed to change the caching state. If there is
 * any pages that have changed their caching state already put them to the
 * pool.
 */
static void ttm_handle_caching_state_failure(struct list_head *pages,
		int ttm_flags, enum ttm_caching_state cstate,
		struct page **failed_pages, unsigned cpages)
{
	unsigned i;
	/* Failed pages have to be freed */
	for (i = 0; i < cpages; ++i) {
		list_del(&failed_pages[i]->lru);
		__free_page(failed_pages[i]);
	}
}

/**
 * Allocate new pages with correct caching.
 *
 * This function is reentrant if caller updates count depending on number of
 * pages returned in pages array.
 */
static int ttm_alloc_new_pages(struct list_head *pages, gfp_t gfp_flags,
			       int ttm_flags, enum ttm_caching_state cstate,
			       unsigned count, unsigned order)
{
	struct page **caching_array;
	struct page *p;
	int r = 0;
	unsigned i, j, cpages;
	unsigned npages = 1 << order;
<<<<<<< HEAD
	unsigned max_cpages = min(count,
			(unsigned)(PAGE_SIZE/sizeof(struct page *)));
=======
	unsigned max_cpages = min(count, (unsigned)NUM_PAGES_TO_ALLOC);
>>>>>>> 39051dd8

	/* allocate array for page caching change */
	caching_array = kmalloc(max_cpages*sizeof(struct page *), GFP_KERNEL);

	if (!caching_array) {
		pr_debug("Unable to allocate table for new pages\n");
		return -ENOMEM;
	}

	for (i = 0, cpages = 0; i < count; ++i) {
		p = alloc_pages(gfp_flags, order);

		if (!p) {
			pr_debug("Unable to get page %u\n", i);

			/* store already allocated pages in the pool after
			 * setting the caching state */
			if (cpages) {
				r = ttm_set_pages_caching(caching_array,
							  cstate, cpages);
				if (r)
					ttm_handle_caching_state_failure(pages,
						ttm_flags, cstate,
						caching_array, cpages);
			}
			r = -ENOMEM;
			goto out;
		}

		list_add(&p->lru, pages);

#ifdef CONFIG_HIGHMEM
		/* gfp flags of highmem page should never be dma32 so we
		 * we should be fine in such case
		 */
		if (PageHighMem(p))
			continue;

#endif
		for (j = 0; j < npages; ++j) {
			caching_array[cpages++] = p++;
			if (cpages == max_cpages) {

				r = ttm_set_pages_caching(caching_array,
						cstate, cpages);
				if (r) {
					ttm_handle_caching_state_failure(pages,
						ttm_flags, cstate,
						caching_array, cpages);
					goto out;
				}
				cpages = 0;
			}
		}
	}

	if (cpages) {
		r = ttm_set_pages_caching(caching_array, cstate, cpages);
		if (r)
			ttm_handle_caching_state_failure(pages,
					ttm_flags, cstate,
					caching_array, cpages);
	}
out:
	kfree(caching_array);

	return r;
}

/**
 * Fill the given pool if there aren't enough pages and the requested number of
 * pages is small.
 */
static void ttm_page_pool_fill_locked(struct ttm_page_pool *pool, int ttm_flags,
				      enum ttm_caching_state cstate,
				      unsigned count, unsigned long *irq_flags)
{
	struct page *p;
	int r;
	unsigned cpages = 0;
	/**
	 * Only allow one pool fill operation at a time.
	 * If pool doesn't have enough pages for the allocation new pages are
	 * allocated from outside of pool.
	 */
	if (pool->fill_lock)
		return;

	pool->fill_lock = true;

	/* If allocation request is small and there are not enough
	 * pages in a pool we fill the pool up first. */
	if (count < _manager->options.small
		&& count > pool->npages) {
		struct list_head new_pages;
		unsigned alloc_size = _manager->options.alloc_size;

		/**
		 * Can't change page caching if in irqsave context. We have to
		 * drop the pool->lock.
		 */
		spin_unlock_irqrestore(&pool->lock, *irq_flags);

		INIT_LIST_HEAD(&new_pages);
		r = ttm_alloc_new_pages(&new_pages, pool->gfp_flags, ttm_flags,
					cstate, alloc_size, 0);
		spin_lock_irqsave(&pool->lock, *irq_flags);

		if (!r) {
			list_splice(&new_pages, &pool->list);
			++pool->nrefills;
			pool->npages += alloc_size;
		} else {
			pr_debug("Failed to fill pool (%p)\n", pool);
			/* If we have any pages left put them to the pool. */
			list_for_each_entry(p, &new_pages, lru) {
				++cpages;
			}
			list_splice(&new_pages, &pool->list);
			pool->npages += cpages;
		}

	}
	pool->fill_lock = false;
}

/**
 * Allocate pages from the pool and put them on the return list.
 *
 * @return zero for success or negative error code.
 */
static int ttm_page_pool_get_pages(struct ttm_page_pool *pool,
				   struct list_head *pages,
				   int ttm_flags,
				   enum ttm_caching_state cstate,
				   unsigned count, unsigned order)
{
	unsigned long irq_flags;
	struct list_head *p;
	unsigned i;
	int r = 0;

	spin_lock_irqsave(&pool->lock, irq_flags);
	if (!order)
		ttm_page_pool_fill_locked(pool, ttm_flags, cstate, count,
					  &irq_flags);

	if (count >= pool->npages) {
		/* take all pages from the pool */
		list_splice_init(&pool->list, pages);
		count -= pool->npages;
		pool->npages = 0;
		goto out;
	}
	/* find the last pages to include for requested number of pages. Split
	 * pool to begin and halve it to reduce search space. */
	if (count <= pool->npages/2) {
		i = 0;
		list_for_each(p, &pool->list) {
			if (++i == count)
				break;
		}
	} else {
		i = pool->npages + 1;
		list_for_each_prev(p, &pool->list) {
			if (--i == count)
				break;
		}
	}
	/* Cut 'count' number of pages from the pool */
	list_cut_position(pages, &pool->list, p);
	pool->npages -= count;
	count = 0;
out:
	spin_unlock_irqrestore(&pool->lock, irq_flags);

	/* clear the pages coming from the pool if requested */
	if (ttm_flags & TTM_PAGE_FLAG_ZERO_ALLOC) {
		struct page *page;

		list_for_each_entry(page, pages, lru) {
			if (PageHighMem(page))
				clear_highpage(page);
			else
				clear_page(page_address(page));
		}
	}

	/* If pool didn't have enough pages allocate new one. */
	if (count) {
		gfp_t gfp_flags = pool->gfp_flags;

		/* set zero flag for page allocation if required */
		if (ttm_flags & TTM_PAGE_FLAG_ZERO_ALLOC)
			gfp_flags |= __GFP_ZERO;

		/* ttm_alloc_new_pages doesn't reference pool so we can run
		 * multiple requests in parallel.
		 **/
		r = ttm_alloc_new_pages(pages, gfp_flags, ttm_flags, cstate,
					count, order);
	}

	return r;
}

/* Put all pages in pages list to correct pool to wait for reuse */
static void ttm_put_pages(struct page **pages, unsigned npages, int flags,
			  enum ttm_caching_state cstate)
{
	struct ttm_page_pool *pool = ttm_get_pool(flags, false, cstate);
#ifdef CONFIG_TRANSPARENT_HUGEPAGE
	struct ttm_page_pool *huge = ttm_get_pool(flags, true, cstate);
#endif
	unsigned long irq_flags;
	unsigned i;

	if (pool == NULL) {
		/* No pool for this memory type so free the pages */
		i = 0;
		while (i < npages) {
#ifdef CONFIG_TRANSPARENT_HUGEPAGE
			struct page *p = pages[i];
#endif
			unsigned order = 0, j;

			if (!pages[i]) {
				++i;
				continue;
			}

#ifdef CONFIG_TRANSPARENT_HUGEPAGE
<<<<<<< HEAD
			for (j = 0; j < HPAGE_PMD_NR; ++j)
				if (p++ != pages[i + j])
				    break;

			if (j == HPAGE_PMD_NR)
				order = HPAGE_PMD_ORDER;
=======
			if (!(flags & TTM_PAGE_FLAG_DMA32)) {
				for (j = 0; j < HPAGE_PMD_NR; ++j)
					if (p++ != pages[i + j])
					    break;

				if (j == HPAGE_PMD_NR)
					order = HPAGE_PMD_ORDER;
			}
>>>>>>> 39051dd8
#endif

			if (page_count(pages[i]) != 1)
				pr_err("Erroneous page count. Leaking pages.\n");
			__free_pages(pages[i], order);

			j = 1 << order;
			while (j) {
				pages[i++] = NULL;
				--j;
			}
		}
		return;
	}

	i = 0;
#ifdef CONFIG_TRANSPARENT_HUGEPAGE
	if (huge) {
		unsigned max_size, n2free;

		spin_lock_irqsave(&huge->lock, irq_flags);
		while (i < npages) {
			struct page *p = pages[i];
			unsigned j;

			if (!p)
				break;

			for (j = 0; j < HPAGE_PMD_NR; ++j)
				if (p++ != pages[i + j])
				    break;

			if (j != HPAGE_PMD_NR)
				break;

			list_add_tail(&pages[i]->lru, &huge->list);

			for (j = 0; j < HPAGE_PMD_NR; ++j)
				pages[i++] = NULL;
			huge->npages++;
		}

		/* Check that we don't go over the pool limit */
		max_size = _manager->options.max_size;
		max_size /= HPAGE_PMD_NR;
		if (huge->npages > max_size)
			n2free = huge->npages - max_size;
		else
			n2free = 0;
		spin_unlock_irqrestore(&huge->lock, irq_flags);
		if (n2free)
			ttm_page_pool_free(huge, n2free, false);
	}
#endif

	spin_lock_irqsave(&pool->lock, irq_flags);
	while (i < npages) {
		if (pages[i]) {
			if (page_count(pages[i]) != 1)
				pr_err("Erroneous page count. Leaking pages.\n");
			list_add_tail(&pages[i]->lru, &pool->list);
			pages[i] = NULL;
			pool->npages++;
		}
		++i;
	}
	/* Check that we don't go over the pool limit */
	npages = 0;
	if (pool->npages > _manager->options.max_size) {
		npages = pool->npages - _manager->options.max_size;
		/* free at least NUM_PAGES_TO_ALLOC number of pages
		 * to reduce calls to set_memory_wb */
		if (npages < NUM_PAGES_TO_ALLOC)
			npages = NUM_PAGES_TO_ALLOC;
	}
	spin_unlock_irqrestore(&pool->lock, irq_flags);
	if (npages)
		ttm_page_pool_free(pool, npages, false);
}

/*
 * On success pages list will hold count number of correctly
 * cached pages.
 */
static int ttm_get_pages(struct page **pages, unsigned npages, int flags,
			 enum ttm_caching_state cstate)
{
	struct ttm_page_pool *pool = ttm_get_pool(flags, false, cstate);
#ifdef CONFIG_TRANSPARENT_HUGEPAGE
	struct ttm_page_pool *huge = ttm_get_pool(flags, true, cstate);
#endif
	struct list_head plist;
	struct page *p = NULL;
<<<<<<< HEAD
	unsigned count;
=======
	unsigned count, first;
>>>>>>> 39051dd8
	int r;

	/* No pool for cached pages */
	if (pool == NULL) {
		gfp_t gfp_flags = GFP_USER;
		unsigned i;
#ifdef CONFIG_TRANSPARENT_HUGEPAGE
		unsigned j;
#endif

		/* set zero flag for page allocation if required */
		if (flags & TTM_PAGE_FLAG_ZERO_ALLOC)
			gfp_flags |= __GFP_ZERO;

		if (flags & TTM_PAGE_FLAG_DMA32)
			gfp_flags |= GFP_DMA32;
		else
			gfp_flags |= GFP_HIGHUSER;

		i = 0;
#ifdef CONFIG_TRANSPARENT_HUGEPAGE
<<<<<<< HEAD
		while (npages >= HPAGE_PMD_NR) {
			gfp_t huge_flags = gfp_flags;

			huge_flags |= GFP_TRANSHUGE;
			huge_flags &= ~__GFP_MOVABLE;
			huge_flags &= ~__GFP_COMP;
			p = alloc_pages(huge_flags, HPAGE_PMD_ORDER);
			if (!p)
				break;

			for (j = 0; j < HPAGE_PMD_NR; ++j)
				pages[i++] = p++;

			npages -= HPAGE_PMD_NR;
		}
#endif

=======
		if (!(gfp_flags & GFP_DMA32)) {
			while (npages >= HPAGE_PMD_NR) {
				gfp_t huge_flags = gfp_flags;

				huge_flags |= GFP_TRANSHUGE;
				huge_flags &= ~__GFP_MOVABLE;
				huge_flags &= ~__GFP_COMP;
				p = alloc_pages(huge_flags, HPAGE_PMD_ORDER);
				if (!p)
					break;

				for (j = 0; j < HPAGE_PMD_NR; ++j)
					pages[i++] = p++;

				npages -= HPAGE_PMD_NR;
			}
		}
#endif

		first = i;
>>>>>>> 39051dd8
		while (npages) {
			p = alloc_page(gfp_flags);
			if (!p) {
				pr_debug("Unable to allocate page\n");
				return -ENOMEM;
			}

<<<<<<< HEAD
=======
			/* Swap the pages if we detect consecutive order */
			if (i > first && pages[i - 1] == p - 1)
				swap(p, pages[i - 1]);

>>>>>>> 39051dd8
			pages[i++] = p;
			--npages;
		}
		return 0;
	}

	count = 0;

#ifdef CONFIG_TRANSPARENT_HUGEPAGE
	if (huge && npages >= HPAGE_PMD_NR) {
		INIT_LIST_HEAD(&plist);
		ttm_page_pool_get_pages(huge, &plist, flags, cstate,
					npages / HPAGE_PMD_NR,
					HPAGE_PMD_ORDER);

		list_for_each_entry(p, &plist, lru) {
			unsigned j;

			for (j = 0; j < HPAGE_PMD_NR; ++j)
				pages[count++] = &p[j];
		}
	}
#endif

	INIT_LIST_HEAD(&plist);
	r = ttm_page_pool_get_pages(pool, &plist, flags, cstate,
				    npages - count, 0);

<<<<<<< HEAD
	list_for_each_entry(p, &plist, lru)
		pages[count++] = p;
=======
	first = count;
	list_for_each_entry(p, &plist, lru) {
		struct page *tmp = p;

		/* Swap the pages if we detect consecutive order */
		if (count > first && pages[count - 1] == tmp - 1)
			swap(tmp, pages[count - 1]);
		pages[count++] = tmp;
	}
>>>>>>> 39051dd8

	if (r) {
		/* If there is any pages in the list put them back to
		 * the pool.
		 */
		pr_debug("Failed to allocate extra pages for large request\n");
		ttm_put_pages(pages, count, flags, cstate);
		return r;
	}

	return 0;
}

static void ttm_page_pool_init_locked(struct ttm_page_pool *pool, gfp_t flags,
		char *name, unsigned int order)
{
	spin_lock_init(&pool->lock);
	pool->fill_lock = false;
	INIT_LIST_HEAD(&pool->list);
	pool->npages = pool->nfrees = 0;
	pool->gfp_flags = flags;
	pool->name = name;
	pool->order = order;
}

int ttm_page_alloc_init(struct ttm_mem_global *glob, unsigned max_pages)
{
	int ret;
#ifdef CONFIG_TRANSPARENT_HUGEPAGE
	unsigned order = HPAGE_PMD_ORDER;
#else
	unsigned order = 0;
#endif

	WARN_ON(_manager);

	pr_info("Initializing pool allocator\n");

	_manager = kzalloc(sizeof(*_manager), GFP_KERNEL);

	ttm_page_pool_init_locked(&_manager->wc_pool, GFP_HIGHUSER, "wc", 0);

	ttm_page_pool_init_locked(&_manager->uc_pool, GFP_HIGHUSER, "uc", 0);

	ttm_page_pool_init_locked(&_manager->wc_pool_dma32,
				  GFP_USER | GFP_DMA32, "wc dma", 0);

	ttm_page_pool_init_locked(&_manager->uc_pool_dma32,
				  GFP_USER | GFP_DMA32, "uc dma", 0);

	ttm_page_pool_init_locked(&_manager->wc_pool_huge,
				  GFP_TRANSHUGE	& ~(__GFP_MOVABLE | __GFP_COMP),
				  "wc huge", order);

	ttm_page_pool_init_locked(&_manager->uc_pool_huge,
				  GFP_TRANSHUGE	& ~(__GFP_MOVABLE | __GFP_COMP)
				  , "uc huge", order);

	ttm_page_pool_init_locked(&_manager->wc_pool_huge,
				  GFP_TRANSHUGE	& ~(__GFP_MOVABLE | __GFP_COMP),
				  "wc huge");

	ttm_page_pool_init_locked(&_manager->uc_pool_huge,
				  GFP_TRANSHUGE	& ~(__GFP_MOVABLE | __GFP_COMP)
				  , "uc huge");

	_manager->options.max_size = max_pages;
	_manager->options.small = SMALL_ALLOCATION;
	_manager->options.alloc_size = NUM_PAGES_TO_ALLOC;

	ret = kobject_init_and_add(&_manager->kobj, &ttm_pool_kobj_type,
				   &glob->kobj, "pool");
	if (unlikely(ret != 0)) {
		kobject_put(&_manager->kobj);
		_manager = NULL;
		return ret;
	}

	ttm_pool_mm_shrink_init(_manager);

	return 0;
}

void ttm_page_alloc_fini(void)
{
	int i;

	pr_info("Finalizing pool allocator\n");
	ttm_pool_mm_shrink_fini(_manager);

	/* OK to use static buffer since global mutex is no longer used. */
	for (i = 0; i < NUM_POOLS; ++i)
		ttm_page_pool_free(&_manager->pools[i], FREE_ALL_PAGES, true);

	kobject_put(&_manager->kobj);
	_manager = NULL;
}

int ttm_pool_populate(struct ttm_tt *ttm)
{
	struct ttm_mem_global *mem_glob = ttm->glob->mem_glob;
	unsigned i;
	int ret;

	if (ttm->state != tt_unpopulated)
		return 0;

	ret = ttm_get_pages(ttm->pages, ttm->num_pages, ttm->page_flags,
			    ttm->caching_state);
	if (unlikely(ret != 0)) {
		ttm_pool_unpopulate(ttm);
		return ret;
	}

	for (i = 0; i < ttm->num_pages; ++i) {
		ret = ttm_mem_global_alloc_page(mem_glob, ttm->pages[i],
						PAGE_SIZE);
		if (unlikely(ret != 0)) {
			ttm_pool_unpopulate(ttm);
			return -ENOMEM;
		}
	}

	if (unlikely(ttm->page_flags & TTM_PAGE_FLAG_SWAPPED)) {
		ret = ttm_tt_swapin(ttm);
		if (unlikely(ret != 0)) {
			ttm_pool_unpopulate(ttm);
			return ret;
		}
	}

	ttm->state = tt_unbound;
	return 0;
}
EXPORT_SYMBOL(ttm_pool_populate);

void ttm_pool_unpopulate(struct ttm_tt *ttm)
{
	unsigned i;

	for (i = 0; i < ttm->num_pages; ++i) {
		if (!ttm->pages[i])
			continue;

		ttm_mem_global_free_page(ttm->glob->mem_glob, ttm->pages[i],
					 PAGE_SIZE);
	}
	ttm_put_pages(ttm->pages, ttm->num_pages, ttm->page_flags,
		      ttm->caching_state);
	ttm->state = tt_unpopulated;
}
EXPORT_SYMBOL(ttm_pool_unpopulate);

<<<<<<< HEAD
#if defined(CONFIG_SWIOTLB) || defined(CONFIG_INTEL_IOMMU)
=======
>>>>>>> 39051dd8
int ttm_populate_and_map_pages(struct device *dev, struct ttm_dma_tt *tt)
{
	unsigned i, j;
	int r;

	r = ttm_pool_populate(&tt->ttm);
	if (r)
		return r;

	for (i = 0; i < tt->ttm.num_pages; ++i) {
		struct page *p = tt->ttm.pages[i];
		size_t num_pages = 1;

		for (j = i + 1; j < tt->ttm.num_pages; ++j) {
			if (++p != tt->ttm.pages[j])
				break;

			++num_pages;
		}

		tt->dma_address[i] = dma_map_page(dev, tt->ttm.pages[i],
						  0, num_pages * PAGE_SIZE,
						  DMA_BIDIRECTIONAL);
		if (dma_mapping_error(dev, tt->dma_address[i])) {
			while (i--) {
				dma_unmap_page(dev, tt->dma_address[i],
					       PAGE_SIZE, DMA_BIDIRECTIONAL);
				tt->dma_address[i] = 0;
			}
			ttm_pool_unpopulate(&tt->ttm);
			return -EFAULT;
		}

		for (j = 1; j < num_pages; ++j) {
			tt->dma_address[i + 1] = tt->dma_address[i] + PAGE_SIZE;
			++i;
		}
	}
	return 0;
}
EXPORT_SYMBOL(ttm_populate_and_map_pages);

void ttm_unmap_and_unpopulate_pages(struct device *dev, struct ttm_dma_tt *tt)
{
	unsigned i, j;

	for (i = 0; i < tt->ttm.num_pages;) {
		struct page *p = tt->ttm.pages[i];
		size_t num_pages = 1;

		if (!tt->dma_address[i] || !tt->ttm.pages[i]) {
			++i;
			continue;
		}

		for (j = i + 1; j < tt->ttm.num_pages; ++j) {
			if (++p != tt->ttm.pages[j])
				break;

			++num_pages;
		}

		dma_unmap_page(dev, tt->dma_address[i], num_pages * PAGE_SIZE,
			       DMA_BIDIRECTIONAL);

		i += num_pages;
	}
	ttm_pool_unpopulate(&tt->ttm);
}
EXPORT_SYMBOL(ttm_unmap_and_unpopulate_pages);
<<<<<<< HEAD
#endif
=======
>>>>>>> 39051dd8

int ttm_page_alloc_debugfs(struct seq_file *m, void *data)
{
	struct ttm_page_pool *p;
	unsigned i;
	char *h[] = {"pool", "refills", "pages freed", "size"};
	if (!_manager) {
		seq_printf(m, "No pool allocator running.\n");
		return 0;
	}
	seq_printf(m, "%7s %12s %13s %8s\n",
			h[0], h[1], h[2], h[3]);
	for (i = 0; i < NUM_POOLS; ++i) {
		p = &_manager->pools[i];

		seq_printf(m, "%7s %12ld %13ld %8d\n",
				p->name, p->nrefills,
				p->nfrees, p->npages);
	}
	return 0;
}
EXPORT_SYMBOL(ttm_page_alloc_debugfs);<|MERGE_RESOLUTION|>--- conflicted
+++ resolved
@@ -543,12 +543,7 @@
 	int r = 0;
 	unsigned i, j, cpages;
 	unsigned npages = 1 << order;
-<<<<<<< HEAD
-	unsigned max_cpages = min(count,
-			(unsigned)(PAGE_SIZE/sizeof(struct page *)));
-=======
 	unsigned max_cpages = min(count, (unsigned)NUM_PAGES_TO_ALLOC);
->>>>>>> 39051dd8
 
 	/* allocate array for page caching change */
 	caching_array = kmalloc(max_cpages*sizeof(struct page *), GFP_KERNEL);
@@ -781,14 +776,6 @@
 			}
 
 #ifdef CONFIG_TRANSPARENT_HUGEPAGE
-<<<<<<< HEAD
-			for (j = 0; j < HPAGE_PMD_NR; ++j)
-				if (p++ != pages[i + j])
-				    break;
-
-			if (j == HPAGE_PMD_NR)
-				order = HPAGE_PMD_ORDER;
-=======
 			if (!(flags & TTM_PAGE_FLAG_DMA32)) {
 				for (j = 0; j < HPAGE_PMD_NR; ++j)
 					if (p++ != pages[i + j])
@@ -797,7 +784,6 @@
 				if (j == HPAGE_PMD_NR)
 					order = HPAGE_PMD_ORDER;
 			}
->>>>>>> 39051dd8
 #endif
 
 			if (page_count(pages[i]) != 1)
@@ -891,11 +877,7 @@
 #endif
 	struct list_head plist;
 	struct page *p = NULL;
-<<<<<<< HEAD
-	unsigned count;
-=======
 	unsigned count, first;
->>>>>>> 39051dd8
 	int r;
 
 	/* No pool for cached pages */
@@ -917,25 +899,6 @@
 
 		i = 0;
 #ifdef CONFIG_TRANSPARENT_HUGEPAGE
-<<<<<<< HEAD
-		while (npages >= HPAGE_PMD_NR) {
-			gfp_t huge_flags = gfp_flags;
-
-			huge_flags |= GFP_TRANSHUGE;
-			huge_flags &= ~__GFP_MOVABLE;
-			huge_flags &= ~__GFP_COMP;
-			p = alloc_pages(huge_flags, HPAGE_PMD_ORDER);
-			if (!p)
-				break;
-
-			for (j = 0; j < HPAGE_PMD_NR; ++j)
-				pages[i++] = p++;
-
-			npages -= HPAGE_PMD_NR;
-		}
-#endif
-
-=======
 		if (!(gfp_flags & GFP_DMA32)) {
 			while (npages >= HPAGE_PMD_NR) {
 				gfp_t huge_flags = gfp_flags;
@@ -956,7 +919,6 @@
 #endif
 
 		first = i;
->>>>>>> 39051dd8
 		while (npages) {
 			p = alloc_page(gfp_flags);
 			if (!p) {
@@ -964,13 +926,10 @@
 				return -ENOMEM;
 			}
 
-<<<<<<< HEAD
-=======
 			/* Swap the pages if we detect consecutive order */
 			if (i > first && pages[i - 1] == p - 1)
 				swap(p, pages[i - 1]);
 
->>>>>>> 39051dd8
 			pages[i++] = p;
 			--npages;
 		}
@@ -999,10 +958,6 @@
 	r = ttm_page_pool_get_pages(pool, &plist, flags, cstate,
 				    npages - count, 0);
 
-<<<<<<< HEAD
-	list_for_each_entry(p, &plist, lru)
-		pages[count++] = p;
-=======
 	first = count;
 	list_for_each_entry(p, &plist, lru) {
 		struct page *tmp = p;
@@ -1012,7 +967,6 @@
 			swap(tmp, pages[count - 1]);
 		pages[count++] = tmp;
 	}
->>>>>>> 39051dd8
 
 	if (r) {
 		/* If there is any pages in the list put them back to
@@ -1071,14 +1025,6 @@
 				  GFP_TRANSHUGE	& ~(__GFP_MOVABLE | __GFP_COMP)
 				  , "uc huge", order);
 
-	ttm_page_pool_init_locked(&_manager->wc_pool_huge,
-				  GFP_TRANSHUGE	& ~(__GFP_MOVABLE | __GFP_COMP),
-				  "wc huge");
-
-	ttm_page_pool_init_locked(&_manager->uc_pool_huge,
-				  GFP_TRANSHUGE	& ~(__GFP_MOVABLE | __GFP_COMP)
-				  , "uc huge");
-
 	_manager->options.max_size = max_pages;
 	_manager->options.small = SMALL_ALLOCATION;
 	_manager->options.alloc_size = NUM_PAGES_TO_ALLOC;
@@ -1166,10 +1112,6 @@
 }
 EXPORT_SYMBOL(ttm_pool_unpopulate);
 
-<<<<<<< HEAD
-#if defined(CONFIG_SWIOTLB) || defined(CONFIG_INTEL_IOMMU)
-=======
->>>>>>> 39051dd8
 int ttm_populate_and_map_pages(struct device *dev, struct ttm_dma_tt *tt)
 {
 	unsigned i, j;
@@ -1240,10 +1182,6 @@
 	ttm_pool_unpopulate(&tt->ttm);
 }
 EXPORT_SYMBOL(ttm_unmap_and_unpopulate_pages);
-<<<<<<< HEAD
-#endif
-=======
->>>>>>> 39051dd8
 
 int ttm_page_alloc_debugfs(struct seq_file *m, void *data)
 {
