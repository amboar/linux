// SPDX-License-Identifier: GPL-2.0
/*
 *  pkey device driver
 *
 *  Copyright IBM Corp. 2017
 *  Author(s): Harald Freudenberger
 */

#define KMSG_COMPONENT "pkey"
#define pr_fmt(fmt) KMSG_COMPONENT ": " fmt

#include <linux/fs.h>
#include <linux/init.h>
#include <linux/miscdevice.h>
#include <linux/module.h>
#include <linux/slab.h>
#include <linux/kallsyms.h>
#include <linux/debugfs.h>
#include <linux/random.h>
#include <linux/cpufeature.h>
#include <asm/zcrypt.h>
#include <asm/cpacf.h>
#include <asm/pkey.h>
#include <crypto/aes.h>

#include "zcrypt_api.h"

MODULE_LICENSE("GPL");
MODULE_AUTHOR("IBM Corporation");
MODULE_DESCRIPTION("s390 protected key interface");

/* Size of parameter block used for all cca requests/replies */
#define PARMBSIZE 512

/* Size of vardata block used for some of the cca requests/replies */
#define VARDATASIZE 4096

/* mask of available pckmo subfunctions, fetched once at module init */
static cpacf_mask_t pckmo_functions;

/*
 * debug feature data and functions
 */

static debug_info_t *debug_info;

#define DEBUG_DBG(...)	debug_sprintf_event(debug_info, 6, ##__VA_ARGS__)
#define DEBUG_INFO(...) debug_sprintf_event(debug_info, 5, ##__VA_ARGS__)
#define DEBUG_WARN(...) debug_sprintf_event(debug_info, 4, ##__VA_ARGS__)
#define DEBUG_ERR(...)	debug_sprintf_event(debug_info, 3, ##__VA_ARGS__)

static void __init pkey_debug_init(void)
{
	debug_info = debug_register("pkey", 1, 1, 4 * sizeof(long));
	debug_register_view(debug_info, &debug_sprintf_view);
	debug_set_level(debug_info, 3);
}

static void __exit pkey_debug_exit(void)
{
	debug_unregister(debug_info);
}

/* Key token types */
#define TOKTYPE_NON_CCA		0x00 /* Non-CCA key token */
#define TOKTYPE_CCA_INTERNAL	0x01 /* CCA internal key token */

/* For TOKTYPE_NON_CCA: */
#define TOKVER_PROTECTED_KEY	0x01 /* Protected key token */

/* For TOKTYPE_CCA_INTERNAL: */
#define TOKVER_CCA_AES		0x04 /* CCA AES key token */

/* header part of a key token */
struct keytoken_header {
	u8  type;     /* one of the TOKTYPE values */
	u8  res0[3];
	u8  version;  /* one of the TOKVER values */
	u8  res1[3];
} __packed;

/* inside view of a secure key token (only type 0x01 version 0x04) */
struct secaeskeytoken {
	u8  type;     /* 0x01 for internal key token */
	u8  res0[3];
	u8  version;  /* should be 0x04 */
	u8  res1[1];
	u8  flag;     /* key flags */
	u8  res2[1];
	u64 mkvp;     /* master key verification pattern */
	u8  key[32];  /* key value (encrypted) */
	u8  cv[8];    /* control vector */
	u16 bitsize;  /* key bit size */
	u16 keysize;  /* key byte size */
	u8  tvv[4];   /* token validation value */
} __packed;

/* inside view of a protected key token (only type 0x00 version 0x01) */
struct protaeskeytoken {
	u8  type;     /* 0x00 for PAES specific key tokens */
	u8  res0[3];
	u8  version;  /* should be 0x01 for protected AES key token */
	u8  res1[3];
	u32 keytype;  /* key type, one of the PKEY_KEYTYPE values */
	u32 len;      /* bytes actually stored in protkey[] */
	u8  protkey[MAXPROTKEYSIZE]; /* the protected key blob */
} __packed;

/*
 * Simple check if the token is a valid CCA secure AES key
 * token. If keybitsize is given, the bitsize of the key is
 * also checked. Returns 0 on success or errno value on failure.
 */
static int check_secaeskeytoken(const u8 *token, int keybitsize)
{
	struct secaeskeytoken *t = (struct secaeskeytoken *) token;

	if (t->type != TOKTYPE_CCA_INTERNAL) {
		DEBUG_ERR(
<<<<<<< HEAD
			"%s secure token check failed, type mismatch 0x%02x != 0x01\n",
			__func__, (int) t->type);
=======
			"%s secure token check failed, type mismatch 0x%02x != 0x%02x\n",
			__func__, (int) t->type, TOKTYPE_CCA_INTERNAL);
>>>>>>> 0fd79184
		return -EINVAL;
	}
	if (t->version != TOKVER_CCA_AES) {
		DEBUG_ERR(
<<<<<<< HEAD
			"%s secure token check failed, version mismatch 0x%02x != 0x04\n",
			__func__, (int) t->version);
=======
			"%s secure token check failed, version mismatch 0x%02x != 0x%02x\n",
			__func__, (int) t->version, TOKVER_CCA_AES);
>>>>>>> 0fd79184
		return -EINVAL;
	}
	if (keybitsize > 0 && t->bitsize != keybitsize) {
		DEBUG_ERR(
			"%s secure token check failed, bitsize mismatch %d != %d\n",
			__func__, (int) t->bitsize, keybitsize);
		return -EINVAL;
	}

	return 0;
}

/*
 * Allocate consecutive memory for request CPRB, request param
 * block, reply CPRB and reply param block and fill in values
 * for the common fields. Returns 0 on success or errno value
 * on failure.
 */
static int alloc_and_prep_cprbmem(size_t paramblen,
				  u8 **pcprbmem,
				  struct CPRBX **preqCPRB,
				  struct CPRBX **prepCPRB)
{
	u8 *cprbmem;
	size_t cprbplusparamblen = sizeof(struct CPRBX) + paramblen;
	struct CPRBX *preqcblk, *prepcblk;

	/*
	 * allocate consecutive memory for request CPRB, request param
	 * block, reply CPRB and reply param block
	 */
	cprbmem = kcalloc(2, cprbplusparamblen, GFP_KERNEL);
	if (!cprbmem)
		return -ENOMEM;

	preqcblk = (struct CPRBX *) cprbmem;
	prepcblk = (struct CPRBX *) (cprbmem + cprbplusparamblen);

	/* fill request cprb struct */
	preqcblk->cprb_len = sizeof(struct CPRBX);
	preqcblk->cprb_ver_id = 0x02;
	memcpy(preqcblk->func_id, "T2", 2);
	preqcblk->rpl_msgbl = cprbplusparamblen;
	if (paramblen) {
		preqcblk->req_parmb =
			((u8 *) preqcblk) + sizeof(struct CPRBX);
		preqcblk->rpl_parmb =
			((u8 *) prepcblk) + sizeof(struct CPRBX);
	}

	*pcprbmem = cprbmem;
	*preqCPRB = preqcblk;
	*prepCPRB = prepcblk;

	return 0;
}

/*
 * Free the cprb memory allocated with the function above.
 * If the scrub value is not zero, the memory is filled
 * with zeros before freeing (useful if there was some
 * clear key material in there).
 */
static void free_cprbmem(void *mem, size_t paramblen, int scrub)
{
	if (scrub)
		memzero_explicit(mem, 2 * (sizeof(struct CPRBX) + paramblen));
	kfree(mem);
}

/*
 * Helper function to prepare the xcrb struct
 */
static inline void prep_xcrb(struct ica_xcRB *pxcrb,
			     u16 cardnr,
			     struct CPRBX *preqcblk,
			     struct CPRBX *prepcblk)
{
	memset(pxcrb, 0, sizeof(*pxcrb));
	pxcrb->agent_ID = 0x4341; /* 'CA' */
	pxcrb->user_defined = (cardnr == 0xFFFF ? AUTOSELECT : cardnr);
	pxcrb->request_control_blk_length =
		preqcblk->cprb_len + preqcblk->req_parml;
	pxcrb->request_control_blk_addr = (void __user *) preqcblk;
	pxcrb->reply_control_blk_length = preqcblk->rpl_msgbl;
	pxcrb->reply_control_blk_addr = (void __user *) prepcblk;
}

/*
 * Helper function which calls zcrypt_send_cprb with
 * memory management segment adjusted to kernel space
 * so that the copy_from_user called within this
 * function do in fact copy from kernel space.
 */
static inline int _zcrypt_send_cprb(struct ica_xcRB *xcrb)
{
	int rc;
	mm_segment_t old_fs = get_fs();

	set_fs(KERNEL_DS);
	rc = zcrypt_send_cprb(xcrb);
	set_fs(old_fs);

	return rc;
}

/*
 * Generate (random) AES secure key.
 */
int pkey_genseckey(u16 cardnr, u16 domain,
		   u32 keytype, struct pkey_seckey *seckey)
{
	int i, rc, keysize;
	int seckeysize;
	u8 *mem;
	struct CPRBX *preqcblk, *prepcblk;
	struct ica_xcRB xcrb;
	struct kgreqparm {
		u8  subfunc_code[2];
		u16 rule_array_len;
		struct lv1 {
			u16 len;
			char  key_form[8];
			char  key_length[8];
			char  key_type1[8];
			char  key_type2[8];
		} lv1;
		struct lv2 {
			u16 len;
			struct keyid {
				u16 len;
				u16 attr;
				u8  data[SECKEYBLOBSIZE];
			} keyid[6];
		} lv2;
	} *preqparm;
	struct kgrepparm {
		u8  subfunc_code[2];
		u16 rule_array_len;
		struct lv3 {
			u16 len;
			u16 keyblocklen;
			struct {
				u16 toklen;
				u16 tokattr;
				u8  tok[0];
				/* ... some more data ... */
			} keyblock;
		} lv3;
	} *prepparm;

	/* get already prepared memory for 2 cprbs with param block each */
	rc = alloc_and_prep_cprbmem(PARMBSIZE, &mem, &preqcblk, &prepcblk);
	if (rc)
		return rc;

	/* fill request cprb struct */
	preqcblk->domain = domain;

	/* fill request cprb param block with KG request */
	preqparm = (struct kgreqparm *) preqcblk->req_parmb;
	memcpy(preqparm->subfunc_code, "KG", 2);
	preqparm->rule_array_len = sizeof(preqparm->rule_array_len);
	preqparm->lv1.len = sizeof(struct lv1);
	memcpy(preqparm->lv1.key_form,	 "OP      ", 8);
	switch (keytype) {
	case PKEY_KEYTYPE_AES_128:
		keysize = 16;
		memcpy(preqparm->lv1.key_length, "KEYLN16 ", 8);
		break;
	case PKEY_KEYTYPE_AES_192:
		keysize = 24;
		memcpy(preqparm->lv1.key_length, "KEYLN24 ", 8);
		break;
	case PKEY_KEYTYPE_AES_256:
		keysize = 32;
		memcpy(preqparm->lv1.key_length, "KEYLN32 ", 8);
		break;
	default:
		DEBUG_ERR(
			"%s unknown/unsupported keytype %d\n",
			__func__, keytype);
		rc = -EINVAL;
		goto out;
	}
	memcpy(preqparm->lv1.key_type1,  "AESDATA ", 8);
	preqparm->lv2.len = sizeof(struct lv2);
	for (i = 0; i < 6; i++) {
		preqparm->lv2.keyid[i].len = sizeof(struct keyid);
		preqparm->lv2.keyid[i].attr = (i == 2 ? 0x30 : 0x10);
	}
	preqcblk->req_parml = sizeof(struct kgreqparm);

	/* fill xcrb struct */
	prep_xcrb(&xcrb, cardnr, preqcblk, prepcblk);

	/* forward xcrb with request CPRB and reply CPRB to zcrypt dd */
	rc = _zcrypt_send_cprb(&xcrb);
	if (rc) {
		DEBUG_ERR(
			"%s zcrypt_send_cprb (cardnr=%d domain=%d) failed with errno %d\n",
			__func__, (int) cardnr, (int) domain, rc);
		goto out;
	}

	/* check response returncode and reasoncode */
	if (prepcblk->ccp_rtcode != 0) {
		DEBUG_ERR(
			"%s secure key generate failure, card response %d/%d\n",
			__func__,
			(int) prepcblk->ccp_rtcode,
			(int) prepcblk->ccp_rscode);
		rc = -EIO;
		goto out;
	}

	/* process response cprb param block */
	prepcblk->rpl_parmb = ((u8 *) prepcblk) + sizeof(struct CPRBX);
	prepparm = (struct kgrepparm *) prepcblk->rpl_parmb;

	/* check length of the returned secure key token */
	seckeysize = prepparm->lv3.keyblock.toklen
		- sizeof(prepparm->lv3.keyblock.toklen)
		- sizeof(prepparm->lv3.keyblock.tokattr);
	if (seckeysize != SECKEYBLOBSIZE) {
		DEBUG_ERR(
			"%s secure token size mismatch %d != %d bytes\n",
			__func__, seckeysize, SECKEYBLOBSIZE);
		rc = -EIO;
		goto out;
	}

	/* check secure key token */
	rc = check_secaeskeytoken(prepparm->lv3.keyblock.tok, 8*keysize);
	if (rc) {
		rc = -EIO;
		goto out;
	}

	/* copy the generated secure key token */
	memcpy(seckey->seckey, prepparm->lv3.keyblock.tok, SECKEYBLOBSIZE);

out:
	free_cprbmem(mem, PARMBSIZE, 0);
	return rc;
}
EXPORT_SYMBOL(pkey_genseckey);

/*
 * Generate an AES secure key with given key value.
 */
int pkey_clr2seckey(u16 cardnr, u16 domain, u32 keytype,
		    const struct pkey_clrkey *clrkey,
		    struct pkey_seckey *seckey)
{
	int rc, keysize, seckeysize;
	u8 *mem;
	struct CPRBX *preqcblk, *prepcblk;
	struct ica_xcRB xcrb;
	struct cmreqparm {
		u8  subfunc_code[2];
		u16 rule_array_len;
		char  rule_array[8];
		struct lv1 {
			u16 len;
			u8  clrkey[0];
		} lv1;
		struct lv2 {
			u16 len;
			struct keyid {
				u16 len;
				u16 attr;
				u8  data[SECKEYBLOBSIZE];
			} keyid;
		} lv2;
	} *preqparm;
	struct lv2 *plv2;
	struct cmrepparm {
		u8  subfunc_code[2];
		u16 rule_array_len;
		struct lv3 {
			u16 len;
			u16 keyblocklen;
			struct {
				u16 toklen;
				u16 tokattr;
				u8  tok[0];
				/* ... some more data ... */
			} keyblock;
		} lv3;
	} *prepparm;

	/* get already prepared memory for 2 cprbs with param block each */
	rc = alloc_and_prep_cprbmem(PARMBSIZE, &mem, &preqcblk, &prepcblk);
	if (rc)
		return rc;

	/* fill request cprb struct */
	preqcblk->domain = domain;

	/* fill request cprb param block with CM request */
	preqparm = (struct cmreqparm *) preqcblk->req_parmb;
	memcpy(preqparm->subfunc_code, "CM", 2);
	memcpy(preqparm->rule_array, "AES     ", 8);
	preqparm->rule_array_len =
		sizeof(preqparm->rule_array_len) + sizeof(preqparm->rule_array);
	switch (keytype) {
	case PKEY_KEYTYPE_AES_128:
		keysize = 16;
		break;
	case PKEY_KEYTYPE_AES_192:
		keysize = 24;
		break;
	case PKEY_KEYTYPE_AES_256:
		keysize = 32;
		break;
	default:
		DEBUG_ERR(
			"%s unknown/unsupported keytype %d\n",
			__func__, keytype);
		rc = -EINVAL;
		goto out;
	}
	preqparm->lv1.len = sizeof(struct lv1) + keysize;
	memcpy(preqparm->lv1.clrkey, clrkey->clrkey, keysize);
	plv2 = (struct lv2 *) (((u8 *) &preqparm->lv2) + keysize);
	plv2->len = sizeof(struct lv2);
	plv2->keyid.len = sizeof(struct keyid);
	plv2->keyid.attr = 0x30;
	preqcblk->req_parml = sizeof(struct cmreqparm) + keysize;

	/* fill xcrb struct */
	prep_xcrb(&xcrb, cardnr, preqcblk, prepcblk);

	/* forward xcrb with request CPRB and reply CPRB to zcrypt dd */
	rc = _zcrypt_send_cprb(&xcrb);
	if (rc) {
		DEBUG_ERR(
			"%s zcrypt_send_cprb (cardnr=%d domain=%d) failed with errno %d\n",
			__func__, (int) cardnr, (int) domain, rc);
		goto out;
	}

	/* check response returncode and reasoncode */
	if (prepcblk->ccp_rtcode != 0) {
		DEBUG_ERR(
			"%s clear key import failure, card response %d/%d\n",
			__func__,
			(int) prepcblk->ccp_rtcode,
			(int) prepcblk->ccp_rscode);
		rc = -EIO;
		goto out;
	}

	/* process response cprb param block */
	prepcblk->rpl_parmb = ((u8 *) prepcblk) + sizeof(struct CPRBX);
	prepparm = (struct cmrepparm *) prepcblk->rpl_parmb;

	/* check length of the returned secure key token */
	seckeysize = prepparm->lv3.keyblock.toklen
		- sizeof(prepparm->lv3.keyblock.toklen)
		- sizeof(prepparm->lv3.keyblock.tokattr);
	if (seckeysize != SECKEYBLOBSIZE) {
		DEBUG_ERR(
			"%s secure token size mismatch %d != %d bytes\n",
			__func__, seckeysize, SECKEYBLOBSIZE);
		rc = -EIO;
		goto out;
	}

	/* check secure key token */
	rc = check_secaeskeytoken(prepparm->lv3.keyblock.tok, 8*keysize);
	if (rc) {
		rc = -EIO;
		goto out;
	}

	/* copy the generated secure key token */
	memcpy(seckey->seckey, prepparm->lv3.keyblock.tok, SECKEYBLOBSIZE);

out:
	free_cprbmem(mem, PARMBSIZE, 1);
	return rc;
}
EXPORT_SYMBOL(pkey_clr2seckey);

/*
 * Derive a proteced key from the secure key blob.
 */
int pkey_sec2protkey(u16 cardnr, u16 domain,
		     const struct pkey_seckey *seckey,
		     struct pkey_protkey *protkey)
{
	int rc;
	u8 *mem;
	struct CPRBX *preqcblk, *prepcblk;
	struct ica_xcRB xcrb;
	struct uskreqparm {
		u8  subfunc_code[2];
		u16 rule_array_len;
		struct lv1 {
			u16 len;
			u16 attr_len;
			u16 attr_flags;
		} lv1;
		struct lv2 {
			u16 len;
			u16 attr_len;
			u16 attr_flags;
			u8  token[0];	      /* cca secure key token */
		} lv2 __packed;
	} *preqparm;
	struct uskrepparm {
		u8  subfunc_code[2];
		u16 rule_array_len;
		struct lv3 {
			u16 len;
			u16 attr_len;
			u16 attr_flags;
			struct cpacfkeyblock {
				u8  version;  /* version of this struct */
				u8  flags[2];
				u8  algo;
				u8  form;
				u8  pad1[3];
				u16 keylen;
				u8  key[64];  /* the key (keylen bytes) */
				u16 keyattrlen;
				u8  keyattr[32];
				u8  pad2[1];
				u8  vptype;
				u8  vp[32];  /* verification pattern */
			} keyblock;
		} lv3 __packed;
	} *prepparm;

	/* get already prepared memory for 2 cprbs with param block each */
	rc = alloc_and_prep_cprbmem(PARMBSIZE, &mem, &preqcblk, &prepcblk);
	if (rc)
		return rc;

	/* fill request cprb struct */
	preqcblk->domain = domain;

	/* fill request cprb param block with USK request */
	preqparm = (struct uskreqparm *) preqcblk->req_parmb;
	memcpy(preqparm->subfunc_code, "US", 2);
	preqparm->rule_array_len = sizeof(preqparm->rule_array_len);
	preqparm->lv1.len = sizeof(struct lv1);
	preqparm->lv1.attr_len = sizeof(struct lv1) - sizeof(preqparm->lv1.len);
	preqparm->lv1.attr_flags = 0x0001;
	preqparm->lv2.len = sizeof(struct lv2) + SECKEYBLOBSIZE;
	preqparm->lv2.attr_len = sizeof(struct lv2)
		- sizeof(preqparm->lv2.len) + SECKEYBLOBSIZE;
	preqparm->lv2.attr_flags = 0x0000;
	memcpy(preqparm->lv2.token, seckey->seckey, SECKEYBLOBSIZE);
	preqcblk->req_parml = sizeof(struct uskreqparm) + SECKEYBLOBSIZE;

	/* fill xcrb struct */
	prep_xcrb(&xcrb, cardnr, preqcblk, prepcblk);

	/* forward xcrb with request CPRB and reply CPRB to zcrypt dd */
	rc = _zcrypt_send_cprb(&xcrb);
	if (rc) {
		DEBUG_ERR(
			"%s zcrypt_send_cprb (cardnr=%d domain=%d) failed with errno %d\n",
			__func__, (int) cardnr, (int) domain, rc);
		goto out;
	}

	/* check response returncode and reasoncode */
	if (prepcblk->ccp_rtcode != 0) {
		DEBUG_ERR(
			"%s unwrap secure key failure, card response %d/%d\n",
			__func__,
			(int) prepcblk->ccp_rtcode,
			(int) prepcblk->ccp_rscode);
		rc = -EIO;
		goto out;
	}
	if (prepcblk->ccp_rscode != 0) {
		DEBUG_WARN(
			"%s unwrap secure key warning, card response %d/%d\n",
			__func__,
			(int) prepcblk->ccp_rtcode,
			(int) prepcblk->ccp_rscode);
	}

	/* process response cprb param block */
	prepcblk->rpl_parmb = ((u8 *) prepcblk) + sizeof(struct CPRBX);
	prepparm = (struct uskrepparm *) prepcblk->rpl_parmb;

	/* check the returned keyblock */
	if (prepparm->lv3.keyblock.version != 0x01) {
		DEBUG_ERR(
			"%s reply param keyblock version mismatch 0x%02x != 0x01\n",
			__func__, (int) prepparm->lv3.keyblock.version);
		rc = -EIO;
		goto out;
	}

	/* copy the tanslated protected key */
	switch (prepparm->lv3.keyblock.keylen) {
	case 16+32:
		protkey->type = PKEY_KEYTYPE_AES_128;
		break;
	case 24+32:
		protkey->type = PKEY_KEYTYPE_AES_192;
		break;
	case 32+32:
		protkey->type = PKEY_KEYTYPE_AES_256;
		break;
	default:
		DEBUG_ERR("%s unknown/unsupported keytype %d\n",
			  __func__, prepparm->lv3.keyblock.keylen);
		rc = -EIO;
		goto out;
	}
	protkey->len = prepparm->lv3.keyblock.keylen;
	memcpy(protkey->protkey, prepparm->lv3.keyblock.key, protkey->len);

out:
	free_cprbmem(mem, PARMBSIZE, 0);
	return rc;
}
EXPORT_SYMBOL(pkey_sec2protkey);

/*
 * Create a protected key from a clear key value.
 */
int pkey_clr2protkey(u32 keytype,
		     const struct pkey_clrkey *clrkey,
		     struct pkey_protkey *protkey)
{
	long fc;
	int keysize;
	u8 paramblock[64];

	switch (keytype) {
	case PKEY_KEYTYPE_AES_128:
		keysize = 16;
		fc = CPACF_PCKMO_ENC_AES_128_KEY;
		break;
	case PKEY_KEYTYPE_AES_192:
		keysize = 24;
		fc = CPACF_PCKMO_ENC_AES_192_KEY;
		break;
	case PKEY_KEYTYPE_AES_256:
		keysize = 32;
		fc = CPACF_PCKMO_ENC_AES_256_KEY;
		break;
	default:
		DEBUG_ERR("%s unknown/unsupported keytype %d\n",
			  __func__, keytype);
		return -EINVAL;
	}

	/*
	 * Check if the needed pckmo subfunction is available.
	 * These subfunctions can be enabled/disabled by customers
	 * in the LPAR profile or may even change on the fly.
	 */
	if (!cpacf_test_func(&pckmo_functions, fc)) {
		DEBUG_ERR("%s pckmo functions not available\n", __func__);
		return -EOPNOTSUPP;
	}

	/* prepare param block */
	memset(paramblock, 0, sizeof(paramblock));
	memcpy(paramblock, clrkey->clrkey, keysize);

	/* call the pckmo instruction */
	cpacf_pckmo(fc, paramblock);

	/* copy created protected key */
	protkey->type = keytype;
	protkey->len = keysize + 32;
	memcpy(protkey->protkey, paramblock, keysize + 32);

	return 0;
}
EXPORT_SYMBOL(pkey_clr2protkey);

/*
 * query cryptographic facility from adapter
 */
static int query_crypto_facility(u16 cardnr, u16 domain,
				 const char *keyword,
				 u8 *rarray, size_t *rarraylen,
				 u8 *varray, size_t *varraylen)
{
	int rc;
	u16 len;
	u8 *mem, *ptr;
	struct CPRBX *preqcblk, *prepcblk;
	struct ica_xcRB xcrb;
	struct fqreqparm {
		u8  subfunc_code[2];
		u16 rule_array_len;
		char  rule_array[8];
		struct lv1 {
			u16 len;
			u8  data[VARDATASIZE];
		} lv1;
		u16 dummylen;
	} *preqparm;
	size_t parmbsize = sizeof(struct fqreqparm);
	struct fqrepparm {
		u8  subfunc_code[2];
		u8  lvdata[0];
	} *prepparm;

	/* get already prepared memory for 2 cprbs with param block each */
	rc = alloc_and_prep_cprbmem(parmbsize, &mem, &preqcblk, &prepcblk);
	if (rc)
		return rc;

	/* fill request cprb struct */
	preqcblk->domain = domain;

	/* fill request cprb param block with FQ request */
	preqparm = (struct fqreqparm *) preqcblk->req_parmb;
	memcpy(preqparm->subfunc_code, "FQ", 2);
	memcpy(preqparm->rule_array, keyword, sizeof(preqparm->rule_array));
	preqparm->rule_array_len =
		sizeof(preqparm->rule_array_len) + sizeof(preqparm->rule_array);
	preqparm->lv1.len = sizeof(preqparm->lv1);
	preqparm->dummylen = sizeof(preqparm->dummylen);
	preqcblk->req_parml = parmbsize;

	/* fill xcrb struct */
	prep_xcrb(&xcrb, cardnr, preqcblk, prepcblk);

	/* forward xcrb with request CPRB and reply CPRB to zcrypt dd */
	rc = _zcrypt_send_cprb(&xcrb);
	if (rc) {
		DEBUG_ERR(
			"%s zcrypt_send_cprb (cardnr=%d domain=%d) failed with errno %d\n",
			__func__, (int) cardnr, (int) domain, rc);
		goto out;
	}

	/* check response returncode and reasoncode */
	if (prepcblk->ccp_rtcode != 0) {
		DEBUG_ERR(
			"%s unwrap secure key failure, card response %d/%d\n",
			__func__,
			(int) prepcblk->ccp_rtcode,
			(int) prepcblk->ccp_rscode);
		rc = -EIO;
		goto out;
	}

	/* process response cprb param block */
	prepcblk->rpl_parmb = ((u8 *) prepcblk) + sizeof(struct CPRBX);
	prepparm = (struct fqrepparm *) prepcblk->rpl_parmb;
	ptr = prepparm->lvdata;

	/* check and possibly copy reply rule array */
	len = *((u16 *) ptr);
	if (len > sizeof(u16)) {
		ptr += sizeof(u16);
		len -= sizeof(u16);
		if (rarray && rarraylen && *rarraylen > 0) {
			*rarraylen = (len > *rarraylen ? *rarraylen : len);
			memcpy(rarray, ptr, *rarraylen);
		}
		ptr += len;
	}
	/* check and possible copy reply var array */
	len = *((u16 *) ptr);
	if (len > sizeof(u16)) {
		ptr += sizeof(u16);
		len -= sizeof(u16);
		if (varray && varraylen && *varraylen > 0) {
			*varraylen = (len > *varraylen ? *varraylen : len);
			memcpy(varray, ptr, *varraylen);
		}
		ptr += len;
	}

out:
	free_cprbmem(mem, parmbsize, 0);
	return rc;
}

/*
 * Fetch the current and old mkvp values via
 * query_crypto_facility from adapter.
 */
static int fetch_mkvp(u16 cardnr, u16 domain, u64 mkvp[2])
{
	int rc, found = 0;
	size_t rlen, vlen;
	u8 *rarray, *varray, *pg;

	pg = (u8 *) __get_free_page(GFP_KERNEL);
	if (!pg)
		return -ENOMEM;
	rarray = pg;
	varray = pg + PAGE_SIZE/2;
	rlen = vlen = PAGE_SIZE/2;

	rc = query_crypto_facility(cardnr, domain, "STATICSA",
				   rarray, &rlen, varray, &vlen);
	if (rc == 0 && rlen > 8*8 && vlen > 184+8) {
		if (rarray[8*8] == '2') {
			/* current master key state is valid */
			mkvp[0] = *((u64 *)(varray + 184));
			mkvp[1] = *((u64 *)(varray + 172));
			found = 1;
		}
	}

	free_page((unsigned long) pg);

	return found ? 0 : -ENOENT;
}

/* struct to hold cached mkvp info for each card/domain */
struct mkvp_info {
	struct list_head list;
	u16 cardnr;
	u16 domain;
	u64 mkvp[2];
};

/* a list with mkvp_info entries */
static LIST_HEAD(mkvp_list);
static DEFINE_SPINLOCK(mkvp_list_lock);

static int mkvp_cache_fetch(u16 cardnr, u16 domain, u64 mkvp[2])
{
	int rc = -ENOENT;
	struct mkvp_info *ptr;

	spin_lock_bh(&mkvp_list_lock);
	list_for_each_entry(ptr, &mkvp_list, list) {
		if (ptr->cardnr == cardnr &&
		    ptr->domain == domain) {
			memcpy(mkvp, ptr->mkvp, 2 * sizeof(u64));
			rc = 0;
			break;
		}
	}
	spin_unlock_bh(&mkvp_list_lock);

	return rc;
}

static void mkvp_cache_update(u16 cardnr, u16 domain, u64 mkvp[2])
{
	int found = 0;
	struct mkvp_info *ptr;

	spin_lock_bh(&mkvp_list_lock);
	list_for_each_entry(ptr, &mkvp_list, list) {
		if (ptr->cardnr == cardnr &&
		    ptr->domain == domain) {
			memcpy(ptr->mkvp, mkvp, 2 * sizeof(u64));
			found = 1;
			break;
		}
	}
	if (!found) {
		ptr = kmalloc(sizeof(*ptr), GFP_ATOMIC);
		if (!ptr) {
			spin_unlock_bh(&mkvp_list_lock);
			return;
		}
		ptr->cardnr = cardnr;
		ptr->domain = domain;
		memcpy(ptr->mkvp, mkvp, 2 * sizeof(u64));
		list_add(&ptr->list, &mkvp_list);
	}
	spin_unlock_bh(&mkvp_list_lock);
}

static void mkvp_cache_scrub(u16 cardnr, u16 domain)
{
	struct mkvp_info *ptr;

	spin_lock_bh(&mkvp_list_lock);
	list_for_each_entry(ptr, &mkvp_list, list) {
		if (ptr->cardnr == cardnr &&
		    ptr->domain == domain) {
			list_del(&ptr->list);
			kfree(ptr);
			break;
		}
	}
	spin_unlock_bh(&mkvp_list_lock);
}

static void __exit mkvp_cache_free(void)
{
	struct mkvp_info *ptr, *pnext;

	spin_lock_bh(&mkvp_list_lock);
	list_for_each_entry_safe(ptr, pnext, &mkvp_list, list) {
		list_del(&ptr->list);
		kfree(ptr);
	}
	spin_unlock_bh(&mkvp_list_lock);
}

/*
 * Search for a matching crypto card based on the Master Key
 * Verification Pattern provided inside a secure key.
 */
int pkey_findcard(const struct pkey_seckey *seckey,
		  u16 *pcardnr, u16 *pdomain, int verify)
{
	struct secaeskeytoken *t = (struct secaeskeytoken *) seckey;
	struct zcrypt_device_status_ext *device_status;
	u16 card, dom;
	u64 mkvp[2];
	int i, rc, oi = -1;

	/* mkvp must not be zero */
	if (t->mkvp == 0)
		return -EINVAL;

	/* fetch status of all crypto cards */
	device_status = kmalloc_array(MAX_ZDEV_ENTRIES_EXT,
				      sizeof(struct zcrypt_device_status_ext),
				      GFP_KERNEL);
	if (!device_status)
		return -ENOMEM;
	zcrypt_device_status_mask_ext(device_status);

	/* walk through all crypto cards */
	for (i = 0; i < MAX_ZDEV_ENTRIES_EXT; i++) {
		card = AP_QID_CARD(device_status[i].qid);
		dom = AP_QID_QUEUE(device_status[i].qid);
		if (device_status[i].online &&
		    device_status[i].functions & 0x04) {
			/* an enabled CCA Coprocessor card */
			/* try cached mkvp */
			if (mkvp_cache_fetch(card, dom, mkvp) == 0 &&
			    t->mkvp == mkvp[0]) {
				if (!verify)
					break;
				/* verify: fetch mkvp from adapter */
				if (fetch_mkvp(card, dom, mkvp) == 0) {
					mkvp_cache_update(card, dom, mkvp);
					if (t->mkvp == mkvp[0])
						break;
				}
			}
		} else {
			/* Card is offline and/or not a CCA card. */
			/* del mkvp entry from cache if it exists */
			mkvp_cache_scrub(card, dom);
		}
	}
	if (i >= MAX_ZDEV_ENTRIES_EXT) {
		/* nothing found, so this time without cache */
		for (i = 0; i < MAX_ZDEV_ENTRIES_EXT; i++) {
			if (!(device_status[i].online &&
			      device_status[i].functions & 0x04))
				continue;
			card = AP_QID_CARD(device_status[i].qid);
			dom = AP_QID_QUEUE(device_status[i].qid);
			/* fresh fetch mkvp from adapter */
			if (fetch_mkvp(card, dom, mkvp) == 0) {
				mkvp_cache_update(card, dom, mkvp);
				if (t->mkvp == mkvp[0])
					break;
				if (t->mkvp == mkvp[1] && oi < 0)
					oi = i;
			}
		}
		if (i >= MAX_ZDEV_ENTRIES_EXT && oi >= 0) {
			/* old mkvp matched, use this card then */
			card = AP_QID_CARD(device_status[oi].qid);
			dom = AP_QID_QUEUE(device_status[oi].qid);
		}
	}
	if (i < MAX_ZDEV_ENTRIES_EXT || oi >= 0) {
		if (pcardnr)
			*pcardnr = card;
		if (pdomain)
			*pdomain = dom;
		rc = 0;
	} else
		rc = -ENODEV;

	kfree(device_status);
	return rc;
}
EXPORT_SYMBOL(pkey_findcard);

/*
 * Find card and transform secure key into protected key.
 */
int pkey_skey2pkey(const struct pkey_seckey *seckey,
		   struct pkey_protkey *protkey)
{
	u16 cardnr, domain;
	int rc, verify;

	/*
	 * The pkey_sec2protkey call may fail when a card has been
	 * addressed where the master key was changed after last fetch
	 * of the mkvp into the cache. So first try without verify then
	 * with verify enabled (thus refreshing the mkvp for each card).
	 */
	for (verify = 0; verify < 2; verify++) {
		rc = pkey_findcard(seckey, &cardnr, &domain, verify);
		if (rc)
			continue;
		rc = pkey_sec2protkey(cardnr, domain, seckey, protkey);
		if (rc == 0)
			break;
	}

	if (rc)
		DEBUG_DBG("%s failed rc=%d\n", __func__, rc);

	return rc;
}
EXPORT_SYMBOL(pkey_skey2pkey);

/*
 * Verify key and give back some info about the key.
 */
int pkey_verifykey(const struct pkey_seckey *seckey,
		   u16 *pcardnr, u16 *pdomain,
		   u16 *pkeysize, u32 *pattributes)
{
	struct secaeskeytoken *t = (struct secaeskeytoken *) seckey;
	u16 cardnr, domain;
	u64 mkvp[2];
	int rc;

	/* check the secure key for valid AES secure key */
	rc = check_secaeskeytoken((u8 *) seckey, 0);
	if (rc)
		goto out;
	if (pattributes)
		*pattributes = PKEY_VERIFY_ATTR_AES;
	if (pkeysize)
		*pkeysize = t->bitsize;

	/* try to find a card which can handle this key */
	rc = pkey_findcard(seckey, &cardnr, &domain, 1);
	if (rc)
		goto out;

	/* check mkvp for old mkvp match */
	rc = mkvp_cache_fetch(cardnr, domain, mkvp);
	if (rc)
		goto out;
	if (t->mkvp == mkvp[1]) {
		DEBUG_DBG("%s secure key has old mkvp\n", __func__);
		if (pattributes)
			*pattributes |= PKEY_VERIFY_ATTR_OLD_MKVP;
	}

	if (pcardnr)
		*pcardnr = cardnr;
	if (pdomain)
		*pdomain = domain;

out:
	DEBUG_DBG("%s rc=%d\n", __func__, rc);
	return rc;
}
EXPORT_SYMBOL(pkey_verifykey);

/*
 * Generate a random protected key
 */
int pkey_genprotkey(__u32 keytype, struct pkey_protkey *protkey)
{
	struct pkey_clrkey clrkey;
	int keysize;
	int rc;

	switch (keytype) {
	case PKEY_KEYTYPE_AES_128:
		keysize = 16;
		break;
	case PKEY_KEYTYPE_AES_192:
		keysize = 24;
		break;
	case PKEY_KEYTYPE_AES_256:
		keysize = 32;
		break;
	default:
		DEBUG_ERR("%s unknown/unsupported keytype %d\n", __func__,
			  keytype);
		return -EINVAL;
	}

	/* generate a dummy random clear key */
	get_random_bytes(clrkey.clrkey, keysize);

	/* convert it to a dummy protected key */
	rc = pkey_clr2protkey(keytype, &clrkey, protkey);
	if (rc)
		return rc;

	/* replace the key part of the protected key with random bytes */
	get_random_bytes(protkey->protkey, keysize);

	return 0;
}
EXPORT_SYMBOL(pkey_genprotkey);

/*
 * Verify if a protected key is still valid
 */
int pkey_verifyprotkey(const struct pkey_protkey *protkey)
{
	unsigned long fc;
	struct {
		u8 iv[AES_BLOCK_SIZE];
		u8 key[MAXPROTKEYSIZE];
	} param;
	u8 null_msg[AES_BLOCK_SIZE];
	u8 dest_buf[AES_BLOCK_SIZE];
	unsigned int k;

	switch (protkey->type) {
	case PKEY_KEYTYPE_AES_128:
		fc = CPACF_KMC_PAES_128;
		break;
	case PKEY_KEYTYPE_AES_192:
		fc = CPACF_KMC_PAES_192;
		break;
	case PKEY_KEYTYPE_AES_256:
		fc = CPACF_KMC_PAES_256;
		break;
	default:
		DEBUG_ERR("%s unknown/unsupported keytype %d\n", __func__,
			  protkey->type);
		return -EINVAL;
	}

	memset(null_msg, 0, sizeof(null_msg));

	memset(param.iv, 0, sizeof(param.iv));
	memcpy(param.key, protkey->protkey, sizeof(param.key));

	k = cpacf_kmc(fc | CPACF_ENCRYPT, &param, null_msg, dest_buf,
		      sizeof(null_msg));
	if (k != sizeof(null_msg)) {
		DEBUG_ERR("%s protected key is not valid\n", __func__);
		return -EKEYREJECTED;
	}

	return 0;
}
EXPORT_SYMBOL(pkey_verifyprotkey);

/*
 * Transform a non-CCA key token into a protected key
 */
static int pkey_nonccatok2pkey(const __u8 *key, __u32 keylen,
			       struct pkey_protkey *protkey)
{
	struct keytoken_header *hdr = (struct keytoken_header *)key;
	struct protaeskeytoken *t;

	switch (hdr->version) {
	case TOKVER_PROTECTED_KEY:
		if (keylen != sizeof(struct protaeskeytoken))
			return -EINVAL;

		t = (struct protaeskeytoken *)key;
		protkey->len = t->len;
		protkey->type = t->keytype;
		memcpy(protkey->protkey, t->protkey,
		       sizeof(protkey->protkey));

		return pkey_verifyprotkey(protkey);
	default:
		DEBUG_ERR("%s unknown/unsupported non-CCA token version %d\n",
			  __func__, hdr->version);
		return -EINVAL;
	}
}

/*
 * Transform a CCA internal key token into a protected key
 */
static int pkey_ccainttok2pkey(const __u8 *key, __u32 keylen,
			       struct pkey_protkey *protkey)
{
	struct keytoken_header *hdr = (struct keytoken_header *)key;

	switch (hdr->version) {
	case TOKVER_CCA_AES:
		if (keylen != sizeof(struct secaeskeytoken))
			return -EINVAL;

		return pkey_skey2pkey((struct pkey_seckey *)key,
				      protkey);
	default:
		DEBUG_ERR("%s unknown/unsupported CCA internal token version %d\n",
			  __func__, hdr->version);
		return -EINVAL;
	}
}

/*
 * Transform a key blob (of any type) into a protected key
 */
int pkey_keyblob2pkey(const __u8 *key, __u32 keylen,
		      struct pkey_protkey *protkey)
{
	struct keytoken_header *hdr = (struct keytoken_header *)key;

	if (keylen < sizeof(struct keytoken_header))
		return -EINVAL;

	switch (hdr->type) {
	case TOKTYPE_NON_CCA:
		return pkey_nonccatok2pkey(key, keylen, protkey);
	case TOKTYPE_CCA_INTERNAL:
		return pkey_ccainttok2pkey(key, keylen, protkey);
	default:
		DEBUG_ERR("%s unknown/unsupported blob type %d\n", __func__,
			  hdr->type);
		return -EINVAL;
	}
}
EXPORT_SYMBOL(pkey_keyblob2pkey);

/*
 * File io functions
 */

static long pkey_unlocked_ioctl(struct file *filp, unsigned int cmd,
				unsigned long arg)
{
	int rc;

	switch (cmd) {
	case PKEY_GENSECK: {
		struct pkey_genseck __user *ugs = (void __user *) arg;
		struct pkey_genseck kgs;

		if (copy_from_user(&kgs, ugs, sizeof(kgs)))
			return -EFAULT;
		rc = pkey_genseckey(kgs.cardnr, kgs.domain,
				    kgs.keytype, &kgs.seckey);
		DEBUG_DBG("%s pkey_genseckey()=%d\n", __func__, rc);
		if (rc)
			break;
		if (copy_to_user(ugs, &kgs, sizeof(kgs)))
			return -EFAULT;
		break;
	}
	case PKEY_CLR2SECK: {
		struct pkey_clr2seck __user *ucs = (void __user *) arg;
		struct pkey_clr2seck kcs;

		if (copy_from_user(&kcs, ucs, sizeof(kcs)))
			return -EFAULT;
		rc = pkey_clr2seckey(kcs.cardnr, kcs.domain, kcs.keytype,
				     &kcs.clrkey, &kcs.seckey);
		DEBUG_DBG("%s pkey_clr2seckey()=%d\n", __func__, rc);
		if (rc)
			break;
		if (copy_to_user(ucs, &kcs, sizeof(kcs)))
			return -EFAULT;
		memzero_explicit(&kcs, sizeof(kcs));
		break;
	}
	case PKEY_SEC2PROTK: {
		struct pkey_sec2protk __user *usp = (void __user *) arg;
		struct pkey_sec2protk ksp;

		if (copy_from_user(&ksp, usp, sizeof(ksp)))
			return -EFAULT;
		rc = pkey_sec2protkey(ksp.cardnr, ksp.domain,
				      &ksp.seckey, &ksp.protkey);
		DEBUG_DBG("%s pkey_sec2protkey()=%d\n", __func__, rc);
		if (rc)
			break;
		if (copy_to_user(usp, &ksp, sizeof(ksp)))
			return -EFAULT;
		break;
	}
	case PKEY_CLR2PROTK: {
		struct pkey_clr2protk __user *ucp = (void __user *) arg;
		struct pkey_clr2protk kcp;

		if (copy_from_user(&kcp, ucp, sizeof(kcp)))
			return -EFAULT;
		rc = pkey_clr2protkey(kcp.keytype,
				      &kcp.clrkey, &kcp.protkey);
		DEBUG_DBG("%s pkey_clr2protkey()=%d\n", __func__, rc);
		if (rc)
			break;
		if (copy_to_user(ucp, &kcp, sizeof(kcp)))
			return -EFAULT;
		memzero_explicit(&kcp, sizeof(kcp));
		break;
	}
	case PKEY_FINDCARD: {
		struct pkey_findcard __user *ufc = (void __user *) arg;
		struct pkey_findcard kfc;

		if (copy_from_user(&kfc, ufc, sizeof(kfc)))
			return -EFAULT;
		rc = pkey_findcard(&kfc.seckey,
				   &kfc.cardnr, &kfc.domain, 1);
		DEBUG_DBG("%s pkey_findcard()=%d\n", __func__, rc);
		if (rc)
			break;
		if (copy_to_user(ufc, &kfc, sizeof(kfc)))
			return -EFAULT;
		break;
	}
	case PKEY_SKEY2PKEY: {
		struct pkey_skey2pkey __user *usp = (void __user *) arg;
		struct pkey_skey2pkey ksp;

		if (copy_from_user(&ksp, usp, sizeof(ksp)))
			return -EFAULT;
		rc = pkey_skey2pkey(&ksp.seckey, &ksp.protkey);
		DEBUG_DBG("%s pkey_skey2pkey()=%d\n", __func__, rc);
		if (rc)
			break;
		if (copy_to_user(usp, &ksp, sizeof(ksp)))
			return -EFAULT;
		break;
	}
	case PKEY_VERIFYKEY: {
		struct pkey_verifykey __user *uvk = (void __user *) arg;
		struct pkey_verifykey kvk;

		if (copy_from_user(&kvk, uvk, sizeof(kvk)))
			return -EFAULT;
		rc = pkey_verifykey(&kvk.seckey, &kvk.cardnr, &kvk.domain,
				    &kvk.keysize, &kvk.attributes);
		DEBUG_DBG("%s pkey_verifykey()=%d\n", __func__, rc);
		if (rc)
			break;
		if (copy_to_user(uvk, &kvk, sizeof(kvk)))
			return -EFAULT;
		break;
	}
	case PKEY_GENPROTK: {
		struct pkey_genprotk __user *ugp = (void __user *) arg;
		struct pkey_genprotk kgp;

		if (copy_from_user(&kgp, ugp, sizeof(kgp)))
			return -EFAULT;
		rc = pkey_genprotkey(kgp.keytype, &kgp.protkey);
		DEBUG_DBG("%s pkey_genprotkey()=%d\n", __func__, rc);
		if (rc)
			break;
		if (copy_to_user(ugp, &kgp, sizeof(kgp)))
			return -EFAULT;
		break;
	}
	case PKEY_VERIFYPROTK: {
		struct pkey_verifyprotk __user *uvp = (void __user *) arg;
		struct pkey_verifyprotk kvp;

		if (copy_from_user(&kvp, uvp, sizeof(kvp)))
			return -EFAULT;
		rc = pkey_verifyprotkey(&kvp.protkey);
		DEBUG_DBG("%s pkey_verifyprotkey()=%d\n", __func__, rc);
		break;
	}
	case PKEY_KBLOB2PROTK: {
		struct pkey_kblob2pkey __user *utp = (void __user *) arg;
		struct pkey_kblob2pkey ktp;
		__u8 __user *ukey;
		__u8 *kkey;

		if (copy_from_user(&ktp, utp, sizeof(ktp)))
			return -EFAULT;
		if (ktp.keylen < MINKEYBLOBSIZE ||
		    ktp.keylen > MAXKEYBLOBSIZE)
			return -EINVAL;
		ukey = ktp.key;
		kkey = kmalloc(ktp.keylen, GFP_KERNEL);
		if (kkey == NULL)
			return -ENOMEM;
		if (copy_from_user(kkey, ukey, ktp.keylen)) {
			kfree(kkey);
			return -EFAULT;
		}
		rc = pkey_keyblob2pkey(kkey, ktp.keylen, &ktp.protkey);
		DEBUG_DBG("%s pkey_keyblob2pkey()=%d\n", __func__, rc);
		kfree(kkey);
		if (rc)
			break;
		if (copy_to_user(utp, &ktp, sizeof(ktp)))
			return -EFAULT;
		break;
	}
	default:
		/* unknown/unsupported ioctl cmd */
		return -ENOTTY;
	}

	return rc;
}

/*
 * Sysfs and file io operations
 */

/*
 * Sysfs attribute read function for all protected key binary attributes.
 * The implementation can not deal with partial reads, because a new random
 * protected key blob is generated with each read. In case of partial reads
 * (i.e. off != 0 or count < key blob size) -EINVAL is returned.
 */
static ssize_t pkey_protkey_aes_attr_read(u32 keytype, bool is_xts, char *buf,
					  loff_t off, size_t count)
{
	struct protaeskeytoken protkeytoken;
	struct pkey_protkey protkey;
	int rc;

	if (off != 0 || count < sizeof(protkeytoken))
		return -EINVAL;
	if (is_xts)
		if (count < 2 * sizeof(protkeytoken))
			return -EINVAL;

	memset(&protkeytoken, 0, sizeof(protkeytoken));
	protkeytoken.type = TOKTYPE_NON_CCA;
	protkeytoken.version = TOKVER_PROTECTED_KEY;
	protkeytoken.keytype = keytype;

	rc = pkey_genprotkey(protkeytoken.keytype, &protkey);
	if (rc)
		return rc;

	protkeytoken.len = protkey.len;
	memcpy(&protkeytoken.protkey, &protkey.protkey, protkey.len);

	memcpy(buf, &protkeytoken, sizeof(protkeytoken));

	if (is_xts) {
		rc = pkey_genprotkey(protkeytoken.keytype, &protkey);
		if (rc)
			return rc;

		protkeytoken.len = protkey.len;
		memcpy(&protkeytoken.protkey, &protkey.protkey, protkey.len);

		memcpy(buf + sizeof(protkeytoken), &protkeytoken,
		       sizeof(protkeytoken));

		return 2 * sizeof(protkeytoken);
	}

	return sizeof(protkeytoken);
}

static ssize_t protkey_aes_128_read(struct file *filp,
				    struct kobject *kobj,
				    struct bin_attribute *attr,
				    char *buf, loff_t off,
				    size_t count)
{
	return pkey_protkey_aes_attr_read(PKEY_KEYTYPE_AES_128, false, buf,
					  off, count);
}

static ssize_t protkey_aes_192_read(struct file *filp,
				    struct kobject *kobj,
				    struct bin_attribute *attr,
				    char *buf, loff_t off,
				    size_t count)
{
	return pkey_protkey_aes_attr_read(PKEY_KEYTYPE_AES_192, false, buf,
					  off, count);
}

static ssize_t protkey_aes_256_read(struct file *filp,
				    struct kobject *kobj,
				    struct bin_attribute *attr,
				    char *buf, loff_t off,
				    size_t count)
{
	return pkey_protkey_aes_attr_read(PKEY_KEYTYPE_AES_256, false, buf,
					  off, count);
}

static ssize_t protkey_aes_128_xts_read(struct file *filp,
					struct kobject *kobj,
					struct bin_attribute *attr,
					char *buf, loff_t off,
					size_t count)
{
	return pkey_protkey_aes_attr_read(PKEY_KEYTYPE_AES_128, true, buf,
					  off, count);
}

static ssize_t protkey_aes_256_xts_read(struct file *filp,
					struct kobject *kobj,
					struct bin_attribute *attr,
					char *buf, loff_t off,
					size_t count)
{
	return pkey_protkey_aes_attr_read(PKEY_KEYTYPE_AES_256, true, buf,
					  off, count);
}

static BIN_ATTR_RO(protkey_aes_128, sizeof(struct protaeskeytoken));
static BIN_ATTR_RO(protkey_aes_192, sizeof(struct protaeskeytoken));
static BIN_ATTR_RO(protkey_aes_256, sizeof(struct protaeskeytoken));
static BIN_ATTR_RO(protkey_aes_128_xts, 2 * sizeof(struct protaeskeytoken));
static BIN_ATTR_RO(protkey_aes_256_xts, 2 * sizeof(struct protaeskeytoken));

static struct bin_attribute *protkey_attrs[] = {
	&bin_attr_protkey_aes_128,
	&bin_attr_protkey_aes_192,
	&bin_attr_protkey_aes_256,
	&bin_attr_protkey_aes_128_xts,
	&bin_attr_protkey_aes_256_xts,
	NULL
};

static struct attribute_group protkey_attr_group = {
	.name	   = "protkey",
	.bin_attrs = protkey_attrs,
};

/*
 * Sysfs attribute read function for all secure key ccadata binary attributes.
 * The implementation can not deal with partial reads, because a new random
 * protected key blob is generated with each read. In case of partial reads
 * (i.e. off != 0 or count < key blob size) -EINVAL is returned.
 */
static ssize_t pkey_ccadata_aes_attr_read(u32 keytype, bool is_xts, char *buf,
					  loff_t off, size_t count)
{
	int rc;

	if (off != 0 || count < sizeof(struct secaeskeytoken))
		return -EINVAL;
	if (is_xts)
		if (count < 2 * sizeof(struct secaeskeytoken))
			return -EINVAL;

	rc = pkey_genseckey(-1, -1, keytype, (struct pkey_seckey *)buf);
	if (rc)
		return rc;

	if (is_xts) {
		buf += sizeof(struct pkey_seckey);
		rc = pkey_genseckey(-1, -1, keytype, (struct pkey_seckey *)buf);
		if (rc)
			return rc;

		return 2 * sizeof(struct secaeskeytoken);
	}

	return sizeof(struct secaeskeytoken);
}

static ssize_t ccadata_aes_128_read(struct file *filp,
				    struct kobject *kobj,
				    struct bin_attribute *attr,
				    char *buf, loff_t off,
				    size_t count)
{
	return pkey_ccadata_aes_attr_read(PKEY_KEYTYPE_AES_128, false, buf,
					  off, count);
}

static ssize_t ccadata_aes_192_read(struct file *filp,
				    struct kobject *kobj,
				    struct bin_attribute *attr,
				    char *buf, loff_t off,
				    size_t count)
{
	return pkey_ccadata_aes_attr_read(PKEY_KEYTYPE_AES_192, false, buf,
					  off, count);
}

static ssize_t ccadata_aes_256_read(struct file *filp,
				    struct kobject *kobj,
				    struct bin_attribute *attr,
				    char *buf, loff_t off,
				    size_t count)
{
	return pkey_ccadata_aes_attr_read(PKEY_KEYTYPE_AES_256, false, buf,
					  off, count);
}

static ssize_t ccadata_aes_128_xts_read(struct file *filp,
					struct kobject *kobj,
					struct bin_attribute *attr,
					char *buf, loff_t off,
					size_t count)
{
	return pkey_ccadata_aes_attr_read(PKEY_KEYTYPE_AES_128, true, buf,
					  off, count);
}

static ssize_t ccadata_aes_256_xts_read(struct file *filp,
					struct kobject *kobj,
					struct bin_attribute *attr,
					char *buf, loff_t off,
					size_t count)
{
	return pkey_ccadata_aes_attr_read(PKEY_KEYTYPE_AES_256, true, buf,
					  off, count);
}

static BIN_ATTR_RO(ccadata_aes_128, sizeof(struct secaeskeytoken));
static BIN_ATTR_RO(ccadata_aes_192, sizeof(struct secaeskeytoken));
static BIN_ATTR_RO(ccadata_aes_256, sizeof(struct secaeskeytoken));
static BIN_ATTR_RO(ccadata_aes_128_xts, 2 * sizeof(struct secaeskeytoken));
static BIN_ATTR_RO(ccadata_aes_256_xts, 2 * sizeof(struct secaeskeytoken));

static struct bin_attribute *ccadata_attrs[] = {
	&bin_attr_ccadata_aes_128,
	&bin_attr_ccadata_aes_192,
	&bin_attr_ccadata_aes_256,
	&bin_attr_ccadata_aes_128_xts,
	&bin_attr_ccadata_aes_256_xts,
	NULL
};

static struct attribute_group ccadata_attr_group = {
	.name	   = "ccadata",
	.bin_attrs = ccadata_attrs,
};

static const struct attribute_group *pkey_attr_groups[] = {
	&protkey_attr_group,
	&ccadata_attr_group,
	NULL,
};

static const struct file_operations pkey_fops = {
	.owner		= THIS_MODULE,
	.open		= nonseekable_open,
	.llseek		= no_llseek,
	.unlocked_ioctl = pkey_unlocked_ioctl,
};

static struct miscdevice pkey_dev = {
	.name	= "pkey",
	.minor	= MISC_DYNAMIC_MINOR,
	.mode	= 0666,
	.fops	= &pkey_fops,
	.groups = pkey_attr_groups,
};

/*
 * Module init
 */
static int __init pkey_init(void)
{
	cpacf_mask_t kmc_functions;

	/*
	 * The pckmo instruction should be available - even if we don't
	 * actually invoke it. This instruction comes with MSA 3 which
	 * is also the minimum level for the kmc instructions which
	 * are able to work with protected keys.
	 */
	if (!cpacf_query(CPACF_PCKMO, &pckmo_functions))
		return -EOPNOTSUPP;

	/* check for kmc instructions available */
	if (!cpacf_query(CPACF_KMC, &kmc_functions))
		return -EOPNOTSUPP;
	if (!cpacf_test_func(&kmc_functions, CPACF_KMC_PAES_128) ||
	    !cpacf_test_func(&kmc_functions, CPACF_KMC_PAES_192) ||
	    !cpacf_test_func(&kmc_functions, CPACF_KMC_PAES_256))
		return -EOPNOTSUPP;

	pkey_debug_init();

	return misc_register(&pkey_dev);
}

/*
 * Module exit
 */
static void __exit pkey_exit(void)
{
	misc_deregister(&pkey_dev);
	mkvp_cache_free();
	pkey_debug_exit();
}

module_cpu_feature_match(MSA, pkey_init);
module_exit(pkey_exit);<|MERGE_RESOLUTION|>--- conflicted
+++ resolved
@@ -117,24 +117,14 @@
 
 	if (t->type != TOKTYPE_CCA_INTERNAL) {
 		DEBUG_ERR(
-<<<<<<< HEAD
-			"%s secure token check failed, type mismatch 0x%02x != 0x01\n",
-			__func__, (int) t->type);
-=======
 			"%s secure token check failed, type mismatch 0x%02x != 0x%02x\n",
 			__func__, (int) t->type, TOKTYPE_CCA_INTERNAL);
->>>>>>> 0fd79184
 		return -EINVAL;
 	}
 	if (t->version != TOKVER_CCA_AES) {
 		DEBUG_ERR(
-<<<<<<< HEAD
-			"%s secure token check failed, version mismatch 0x%02x != 0x04\n",
-			__func__, (int) t->version);
-=======
 			"%s secure token check failed, version mismatch 0x%02x != 0x%02x\n",
 			__func__, (int) t->version, TOKVER_CCA_AES);
->>>>>>> 0fd79184
 		return -EINVAL;
 	}
 	if (keybitsize > 0 && t->bitsize != keybitsize) {
