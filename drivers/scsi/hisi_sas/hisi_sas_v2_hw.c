--- conflicted
+++ resolved
@@ -406,120 +406,70 @@
 		.irq_msk = BIT(SAS_ECC_INTR_DQE_ECC_1B_OFF),
 		.msk = HGC_DQE_ECC_1B_ADDR_MSK,
 		.shift = HGC_DQE_ECC_1B_ADDR_OFF,
-<<<<<<< HEAD
-		.msg = "hgc_dqe_acc1b_intr found: \
-				Ram address is 0x%08X\n",
-=======
 		.msg = "hgc_dqe_acc1b_intr found: Ram address is 0x%08X\n",
->>>>>>> 9abd04af
 		.reg = HGC_DQE_ECC_ADDR,
 	},
 	{
 		.irq_msk = BIT(SAS_ECC_INTR_IOST_ECC_1B_OFF),
 		.msk = HGC_IOST_ECC_1B_ADDR_MSK,
 		.shift = HGC_IOST_ECC_1B_ADDR_OFF,
-<<<<<<< HEAD
-		.msg = "hgc_iost_acc1b_intr found: \
-				Ram address is 0x%08X\n",
-=======
 		.msg = "hgc_iost_acc1b_intr found: Ram address is 0x%08X\n",
->>>>>>> 9abd04af
 		.reg = HGC_IOST_ECC_ADDR,
 	},
 	{
 		.irq_msk = BIT(SAS_ECC_INTR_ITCT_ECC_1B_OFF),
 		.msk = HGC_ITCT_ECC_1B_ADDR_MSK,
 		.shift = HGC_ITCT_ECC_1B_ADDR_OFF,
-<<<<<<< HEAD
-		.msg = "hgc_itct_acc1b_intr found: \
-				Ram address is 0x%08X\n",
-=======
 		.msg = "hgc_itct_acc1b_intr found: am address is 0x%08X\n",
->>>>>>> 9abd04af
 		.reg = HGC_ITCT_ECC_ADDR,
 	},
 	{
 		.irq_msk = BIT(SAS_ECC_INTR_IOSTLIST_ECC_1B_OFF),
 		.msk = HGC_LM_DFX_STATUS2_IOSTLIST_MSK,
 		.shift = HGC_LM_DFX_STATUS2_IOSTLIST_OFF,
-<<<<<<< HEAD
-		.msg = "hgc_iostl_acc1b_intr found:  \
-				memory address is 0x%08X\n",
-=======
 		.msg = "hgc_iostl_acc1b_intr found: memory address is 0x%08X\n",
->>>>>>> 9abd04af
 		.reg = HGC_LM_DFX_STATUS2,
 	},
 	{
 		.irq_msk = BIT(SAS_ECC_INTR_ITCTLIST_ECC_1B_OFF),
 		.msk = HGC_LM_DFX_STATUS2_ITCTLIST_MSK,
 		.shift = HGC_LM_DFX_STATUS2_ITCTLIST_OFF,
-<<<<<<< HEAD
-		.msg = "hgc_itctl_acc1b_intr found: \
-				memory address is 0x%08X\n",
-=======
 		.msg = "hgc_itctl_acc1b_intr found: memory address is 0x%08X\n",
->>>>>>> 9abd04af
 		.reg = HGC_LM_DFX_STATUS2,
 	},
 	{
 		.irq_msk = BIT(SAS_ECC_INTR_CQE_ECC_1B_OFF),
 		.msk = HGC_CQE_ECC_1B_ADDR_MSK,
 		.shift = HGC_CQE_ECC_1B_ADDR_OFF,
-<<<<<<< HEAD
-		.msg = "hgc_cqe_acc1b_intr found: \
-				Ram address is 0x%08X\n",
-=======
 		.msg = "hgc_cqe_acc1b_intr found: Ram address is 0x%08X\n",
->>>>>>> 9abd04af
 		.reg = HGC_CQE_ECC_ADDR,
 	},
 	{
 		.irq_msk = BIT(SAS_ECC_INTR_NCQ_MEM0_ECC_1B_OFF),
 		.msk = HGC_RXM_DFX_STATUS14_MEM0_MSK,
 		.shift = HGC_RXM_DFX_STATUS14_MEM0_OFF,
-<<<<<<< HEAD
-		.msg = "rxm_mem0_acc1b_intr found: \
-				memory address is 0x%08X\n",
-=======
 		.msg = "rxm_mem0_acc1b_intr found: memory address is 0x%08X\n",
->>>>>>> 9abd04af
 		.reg = HGC_RXM_DFX_STATUS14,
 	},
 	{
 		.irq_msk = BIT(SAS_ECC_INTR_NCQ_MEM1_ECC_1B_OFF),
 		.msk = HGC_RXM_DFX_STATUS14_MEM1_MSK,
 		.shift = HGC_RXM_DFX_STATUS14_MEM1_OFF,
-<<<<<<< HEAD
-		.msg = "rxm_mem1_acc1b_intr found: \
-				memory address is 0x%08X\n",
-=======
 		.msg = "rxm_mem1_acc1b_intr found: memory address is 0x%08X\n",
->>>>>>> 9abd04af
 		.reg = HGC_RXM_DFX_STATUS14,
 	},
 	{
 		.irq_msk = BIT(SAS_ECC_INTR_NCQ_MEM2_ECC_1B_OFF),
 		.msk = HGC_RXM_DFX_STATUS14_MEM2_MSK,
 		.shift = HGC_RXM_DFX_STATUS14_MEM2_OFF,
-<<<<<<< HEAD
-		.msg = "rxm_mem2_acc1b_intr found: \
-				memory address is 0x%08X\n",
-=======
 		.msg = "rxm_mem2_acc1b_intr found: memory address is 0x%08X\n",
->>>>>>> 9abd04af
 		.reg = HGC_RXM_DFX_STATUS14,
 	},
 	{
 		.irq_msk = BIT(SAS_ECC_INTR_NCQ_MEM3_ECC_1B_OFF),
 		.msk = HGC_RXM_DFX_STATUS15_MEM3_MSK,
 		.shift = HGC_RXM_DFX_STATUS15_MEM3_OFF,
-<<<<<<< HEAD
-		.msg = "rxm_mem3_acc1b_intr found: \
-				memory address is 0x%08X\n",
-=======
 		.msg = "rxm_mem3_acc1b_intr found: memory address is 0x%08X\n",
->>>>>>> 9abd04af
 		.reg = HGC_RXM_DFX_STATUS15,
 	},
 };
@@ -529,120 +479,70 @@
 		.irq_msk = BIT(SAS_ECC_INTR_DQE_ECC_MB_OFF),
 		.msk = HGC_DQE_ECC_MB_ADDR_MSK,
 		.shift = HGC_DQE_ECC_MB_ADDR_OFF,
-<<<<<<< HEAD
-		.msg = "hgc_dqe_accbad_intr (0x%x) found: \
-				Ram address is 0x%08X\n",
-=======
 		.msg = "hgc_dqe_accbad_intr (0x%x) found: Ram address is 0x%08X\n",
->>>>>>> 9abd04af
 		.reg = HGC_DQE_ECC_ADDR,
 	},
 	{
 		.irq_msk = BIT(SAS_ECC_INTR_IOST_ECC_MB_OFF),
 		.msk = HGC_IOST_ECC_MB_ADDR_MSK,
 		.shift = HGC_IOST_ECC_MB_ADDR_OFF,
-<<<<<<< HEAD
-		.msg = "hgc_iost_accbad_intr (0x%x) found: \
-				Ram address is 0x%08X\n",
-=======
 		.msg = "hgc_iost_accbad_intr (0x%x) found: Ram address is 0x%08X\n",
->>>>>>> 9abd04af
 		.reg = HGC_IOST_ECC_ADDR,
 	},
 	{
 		.irq_msk = BIT(SAS_ECC_INTR_ITCT_ECC_MB_OFF),
 		.msk = HGC_ITCT_ECC_MB_ADDR_MSK,
 		.shift = HGC_ITCT_ECC_MB_ADDR_OFF,
-<<<<<<< HEAD
-		.msg = "hgc_itct_accbad_intr (0x%x) found: \
-				Ram address is 0x%08X\n",
-=======
 		.msg = "hgc_itct_accbad_intr (0x%x) found: Ram address is 0x%08X\n",
->>>>>>> 9abd04af
 		.reg = HGC_ITCT_ECC_ADDR,
 	},
 	{
 		.irq_msk = BIT(SAS_ECC_INTR_IOSTLIST_ECC_MB_OFF),
 		.msk = HGC_LM_DFX_STATUS2_IOSTLIST_MSK,
 		.shift = HGC_LM_DFX_STATUS2_IOSTLIST_OFF,
-<<<<<<< HEAD
-		.msg = "hgc_iostl_accbad_intr (0x%x) found: \
-				memory address is 0x%08X\n",
-=======
 		.msg = "hgc_iostl_accbad_intr (0x%x) found: memory address is 0x%08X\n",
->>>>>>> 9abd04af
 		.reg = HGC_LM_DFX_STATUS2,
 	},
 	{
 		.irq_msk = BIT(SAS_ECC_INTR_ITCTLIST_ECC_MB_OFF),
 		.msk = HGC_LM_DFX_STATUS2_ITCTLIST_MSK,
 		.shift = HGC_LM_DFX_STATUS2_ITCTLIST_OFF,
-<<<<<<< HEAD
-		.msg = "hgc_itctl_accbad_intr (0x%x) found: \
-				memory address is 0x%08X\n",
-=======
 		.msg = "hgc_itctl_accbad_intr (0x%x) found: memory address is 0x%08X\n",
->>>>>>> 9abd04af
 		.reg = HGC_LM_DFX_STATUS2,
 	},
 	{
 		.irq_msk = BIT(SAS_ECC_INTR_CQE_ECC_MB_OFF),
 		.msk = HGC_CQE_ECC_MB_ADDR_MSK,
 		.shift = HGC_CQE_ECC_MB_ADDR_OFF,
-<<<<<<< HEAD
-		.msg = "hgc_cqe_accbad_intr (0x%x) found: \
-				Ram address is 0x%08X\n",
-=======
 		.msg = "hgc_cqe_accbad_intr (0x%x) found: Ram address is 0x%08X\n",
->>>>>>> 9abd04af
 		.reg = HGC_CQE_ECC_ADDR,
 	},
 	{
 		.irq_msk = BIT(SAS_ECC_INTR_NCQ_MEM0_ECC_MB_OFF),
 		.msk = HGC_RXM_DFX_STATUS14_MEM0_MSK,
 		.shift = HGC_RXM_DFX_STATUS14_MEM0_OFF,
-<<<<<<< HEAD
-		.msg = "rxm_mem0_accbad_intr (0x%x) found: \
-			memory address is 0x%08X\n",
-=======
 		.msg = "rxm_mem0_accbad_intr (0x%x) found: memory address is 0x%08X\n",
->>>>>>> 9abd04af
 		.reg = HGC_RXM_DFX_STATUS14,
 	},
 	{
 		.irq_msk = BIT(SAS_ECC_INTR_NCQ_MEM1_ECC_MB_OFF),
 		.msk = HGC_RXM_DFX_STATUS14_MEM1_MSK,
 		.shift = HGC_RXM_DFX_STATUS14_MEM1_OFF,
-<<<<<<< HEAD
-		.msg = "rxm_mem1_accbad_intr (0x%x) found: \
-			memory address is 0x%08X\n",
-=======
 		.msg = "rxm_mem1_accbad_intr (0x%x) found: memory address is 0x%08X\n",
->>>>>>> 9abd04af
 		.reg = HGC_RXM_DFX_STATUS14,
 	},
 	{
 		.irq_msk = BIT(SAS_ECC_INTR_NCQ_MEM2_ECC_MB_OFF),
 		.msk = HGC_RXM_DFX_STATUS14_MEM2_MSK,
 		.shift = HGC_RXM_DFX_STATUS14_MEM2_OFF,
-<<<<<<< HEAD
-		.msg = "rxm_mem2_accbad_intr (0x%x) found: \
-				memory address is 0x%08X\n",
-=======
 		.msg = "rxm_mem2_accbad_intr (0x%x) found: memory address is 0x%08X\n",
->>>>>>> 9abd04af
 		.reg = HGC_RXM_DFX_STATUS14,
 	},
 	{
 		.irq_msk = BIT(SAS_ECC_INTR_NCQ_MEM3_ECC_MB_OFF),
 		.msk = HGC_RXM_DFX_STATUS15_MEM3_MSK,
 		.shift = HGC_RXM_DFX_STATUS15_MEM3_OFF,
-<<<<<<< HEAD
-		.msg = "rxm_mem3_accbad_intr (0x%x) found: \
-				memory address is 0x%08X\n",
-=======
 		.msg = "rxm_mem3_accbad_intr (0x%x) found: memory address is 0x%08X\n",
->>>>>>> 9abd04af
 		.reg = HGC_RXM_DFX_STATUS15,
 	},
 };
@@ -3126,26 +3026,6 @@
 		}
 	}
 
-<<<<<<< HEAD
-		if (irq_value & BIT(ENT_INT_SRC3_ABT_OFF)) {
-			hisi_sas_write32(hisi_hba, ENT_INT_SRC3,
-					1 << ENT_INT_SRC3_ABT_OFF);
-			dev_warn(dev, "SAS_HGC_ABT fetch LM list error (0x%x) found!\n",
-			      irq_value);
-			queue_work(hisi_hba->wq, &hisi_hba->rst_work);
-		}
-
-		if (irq_value & BIT(ENT_INT_SRC3_ITC_INT_OFF)) {
-			u32 reg_val = hisi_sas_read32(hisi_hba, ITCT_CLR);
-			u32 dev_id = reg_val & ITCT_DEV_MSK;
-			struct hisi_sas_device *sas_dev =
-					&hisi_hba->devices[dev_id];
-
-			hisi_sas_write32(hisi_hba, ITCT_CLR, 0);
-			dev_dbg(dev, "clear ITCT ok\n");
-			complete(sas_dev->completion);
-		}
-=======
 	if (irq_value & BIT(ENT_INT_SRC3_ITC_INT_OFF)) {
 		u32 reg_val = hisi_sas_read32(hisi_hba, ITCT_CLR);
 		u32 dev_id = reg_val & ITCT_DEV_MSK;
@@ -3154,7 +3034,6 @@
 		hisi_sas_write32(hisi_hba, ITCT_CLR, 0);
 		dev_dbg(dev, "clear ITCT ok\n");
 		complete(sas_dev->completion);
->>>>>>> 9abd04af
 	}
 
 	hisi_sas_write32(hisi_hba, ENT_INT_SRC3, irq_value);
@@ -3578,20 +3457,11 @@
 {
 	struct sas_ha_struct *sha = platform_get_drvdata(pdev);
 	struct hisi_hba *hisi_hba = sha->lldd_ha;
-	int i;
 
 	if (timer_pending(&hisi_hba->timer))
 		del_timer(&hisi_hba->timer);
 
-<<<<<<< HEAD
-	for (i = 0; i < hisi_hba->queue_count; i++) {
-		struct hisi_sas_cq *cq = &hisi_hba->cq[i];
-
-		tasklet_kill(&cq->tasklet);
-	}
-=======
 	hisi_sas_kill_tasklets(hisi_hba);
->>>>>>> 9abd04af
 
 	return hisi_sas_remove(pdev);
 }
