/*
 * QLogic Fibre Channel HBA Driver
 * Copyright (c)  2003-2014 QLogic Corporation
 *
 * See LICENSE.qla2xxx for copyright and licensing details.
 */
#include "qla_def.h"

#include <linux/moduleparam.h>
#include <linux/vmalloc.h>
#include <linux/delay.h>
#include <linux/kthread.h>
#include <linux/mutex.h>
#include <linux/kobject.h>
#include <linux/slab.h>
#include <linux/blk-mq-pci.h>
#include <linux/refcount.h>

#include <scsi/scsi_tcq.h>
#include <scsi/scsicam.h>
#include <scsi/scsi_transport.h>
#include <scsi/scsi_transport_fc.h>

#include "qla_target.h"

/*
 * Driver version
 */
char qla2x00_version_str[40];

static int apidev_major;

/*
 * SRB allocation cache
 */
struct kmem_cache *srb_cachep;

/*
 * CT6 CTX allocation cache
 */
static struct kmem_cache *ctx_cachep;
/*
 * error level for logging
 */
uint ql_errlev = 0x8001;

static int ql2xenableclass2;
module_param(ql2xenableclass2, int, S_IRUGO|S_IRUSR);
MODULE_PARM_DESC(ql2xenableclass2,
		"Specify if Class 2 operations are supported from the very "
		"beginning. Default is 0 - class 2 not supported.");


int ql2xlogintimeout = 20;
module_param(ql2xlogintimeout, int, S_IRUGO);
MODULE_PARM_DESC(ql2xlogintimeout,
		"Login timeout value in seconds.");

int qlport_down_retry;
module_param(qlport_down_retry, int, S_IRUGO);
MODULE_PARM_DESC(qlport_down_retry,
		"Maximum number of command retries to a port that returns "
		"a PORT-DOWN status.");

int ql2xplogiabsentdevice;
module_param(ql2xplogiabsentdevice, int, S_IRUGO|S_IWUSR);
MODULE_PARM_DESC(ql2xplogiabsentdevice,
		"Option to enable PLOGI to devices that are not present after "
		"a Fabric scan.  This is needed for several broken switches. "
		"Default is 0 - no PLOGI. 1 - perform PLOGI.");

int ql2xloginretrycount;
module_param(ql2xloginretrycount, int, S_IRUGO);
MODULE_PARM_DESC(ql2xloginretrycount,
		"Specify an alternate value for the NVRAM login retry count.");

int ql2xallocfwdump = 1;
module_param(ql2xallocfwdump, int, S_IRUGO);
MODULE_PARM_DESC(ql2xallocfwdump,
		"Option to enable allocation of memory for a firmware dump "
		"during HBA initialization.  Memory allocation requirements "
		"vary by ISP type.  Default is 1 - allocate memory.");

int ql2xextended_error_logging;
module_param(ql2xextended_error_logging, int, S_IRUGO|S_IWUSR);
module_param_named(logging, ql2xextended_error_logging, int, S_IRUGO|S_IWUSR);
MODULE_PARM_DESC(ql2xextended_error_logging,
		"Option to enable extended error logging,\n"
		"\t\tDefault is 0 - no logging.  0x40000000 - Module Init & Probe.\n"
		"\t\t0x20000000 - Mailbox Cmnds. 0x10000000 - Device Discovery.\n"
		"\t\t0x08000000 - IO tracing.    0x04000000 - DPC Thread.\n"
		"\t\t0x02000000 - Async events.  0x01000000 - Timer routines.\n"
		"\t\t0x00800000 - User space.    0x00400000 - Task Management.\n"
		"\t\t0x00200000 - AER/EEH.       0x00100000 - Multi Q.\n"
		"\t\t0x00080000 - P3P Specific.  0x00040000 - Virtual Port.\n"
		"\t\t0x00020000 - Buffer Dump.   0x00010000 - Misc.\n"
		"\t\t0x00008000 - Verbose.       0x00004000 - Target.\n"
		"\t\t0x00002000 - Target Mgmt.   0x00001000 - Target TMF.\n"
		"\t\t0x7fffffff - For enabling all logs, can be too many logs.\n"
		"\t\t0x1e400000 - Preferred value for capturing essential "
		"debug information (equivalent to old "
		"ql2xextended_error_logging=1).\n"
		"\t\tDo LOGICAL OR of the value to enable more than one level");

int ql2xshiftctondsd = 6;
module_param(ql2xshiftctondsd, int, S_IRUGO);
MODULE_PARM_DESC(ql2xshiftctondsd,
		"Set to control shifting of command type processing "
		"based on total number of SG elements.");

int ql2xfdmienable = 1;
module_param(ql2xfdmienable, int, S_IRUGO|S_IWUSR);
module_param_named(fdmi, ql2xfdmienable, int, S_IRUGO|S_IWUSR);
MODULE_PARM_DESC(ql2xfdmienable,
		"Enables FDMI registrations. "
		"0 - no FDMI. Default is 1 - perform FDMI.");

#define MAX_Q_DEPTH	64
static int ql2xmaxqdepth = MAX_Q_DEPTH;
module_param(ql2xmaxqdepth, int, S_IRUGO|S_IWUSR);
MODULE_PARM_DESC(ql2xmaxqdepth,
		"Maximum queue depth to set for each LUN. "
		"Default is 64.");

#if (IS_ENABLED(CONFIG_NVME_FC))
int ql2xenabledif;
#else
int ql2xenabledif = 2;
#endif
module_param(ql2xenabledif, int, S_IRUGO);
MODULE_PARM_DESC(ql2xenabledif,
		" Enable T10-CRC-DIF:\n"
		" Default is 2.\n"
		"  0 -- No DIF Support\n"
		"  1 -- Enable DIF for all types\n"
		"  2 -- Enable DIF for all types, except Type 0.\n");

#if (IS_ENABLED(CONFIG_NVME_FC))
int ql2xnvmeenable = 1;
#else
int ql2xnvmeenable;
#endif
module_param(ql2xnvmeenable, int, 0644);
MODULE_PARM_DESC(ql2xnvmeenable,
    "Enables NVME support. "
    "0 - no NVMe.  Default is Y");

int ql2xenablehba_err_chk = 2;
module_param(ql2xenablehba_err_chk, int, S_IRUGO|S_IWUSR);
MODULE_PARM_DESC(ql2xenablehba_err_chk,
		" Enable T10-CRC-DIF Error isolation by HBA:\n"
		" Default is 2.\n"
		"  0 -- Error isolation disabled\n"
		"  1 -- Error isolation enabled only for DIX Type 0\n"
		"  2 -- Error isolation enabled for all Types\n");

int ql2xiidmaenable = 1;
module_param(ql2xiidmaenable, int, S_IRUGO);
MODULE_PARM_DESC(ql2xiidmaenable,
		"Enables iIDMA settings "
		"Default is 1 - perform iIDMA. 0 - no iIDMA.");

int ql2xmqsupport = 1;
module_param(ql2xmqsupport, int, S_IRUGO);
MODULE_PARM_DESC(ql2xmqsupport,
		"Enable on demand multiple queue pairs support "
		"Default is 1 for supported. "
		"Set it to 0 to turn off mq qpair support.");

int ql2xfwloadbin;
module_param(ql2xfwloadbin, int, S_IRUGO|S_IWUSR);
module_param_named(fwload, ql2xfwloadbin, int, S_IRUGO|S_IWUSR);
MODULE_PARM_DESC(ql2xfwloadbin,
		"Option to specify location from which to load ISP firmware:.\n"
		" 2 -- load firmware via the request_firmware() (hotplug).\n"
		"      interface.\n"
		" 1 -- load firmware from flash.\n"
		" 0 -- use default semantics.\n");

int ql2xetsenable;
module_param(ql2xetsenable, int, S_IRUGO);
MODULE_PARM_DESC(ql2xetsenable,
		"Enables firmware ETS burst."
		"Default is 0 - skip ETS enablement.");

int ql2xdbwr = 1;
module_param(ql2xdbwr, int, S_IRUGO|S_IWUSR);
MODULE_PARM_DESC(ql2xdbwr,
		"Option to specify scheme for request queue posting.\n"
		" 0 -- Regular doorbell.\n"
		" 1 -- CAMRAM doorbell (faster).\n");

int ql2xtargetreset = 1;
module_param(ql2xtargetreset, int, S_IRUGO);
MODULE_PARM_DESC(ql2xtargetreset,
		 "Enable target reset."
		 "Default is 1 - use hw defaults.");

int ql2xgffidenable;
module_param(ql2xgffidenable, int, S_IRUGO);
MODULE_PARM_DESC(ql2xgffidenable,
		"Enables GFF_ID checks of port type. "
		"Default is 0 - Do not use GFF_ID information.");

int ql2xasynctmfenable = 1;
module_param(ql2xasynctmfenable, int, S_IRUGO);
MODULE_PARM_DESC(ql2xasynctmfenable,
		"Enables issue of TM IOCBs asynchronously via IOCB mechanism"
		"Default is 1 - Issue TM IOCBs via mailbox mechanism.");

int ql2xdontresethba;
module_param(ql2xdontresethba, int, S_IRUGO|S_IWUSR);
MODULE_PARM_DESC(ql2xdontresethba,
		"Option to specify reset behaviour.\n"
		" 0 (Default) -- Reset on failure.\n"
		" 1 -- Do not reset on failure.\n");

uint64_t ql2xmaxlun = MAX_LUNS;
module_param(ql2xmaxlun, ullong, S_IRUGO);
MODULE_PARM_DESC(ql2xmaxlun,
		"Defines the maximum LU number to register with the SCSI "
		"midlayer. Default is 65535.");

int ql2xmdcapmask = 0x1F;
module_param(ql2xmdcapmask, int, S_IRUGO);
MODULE_PARM_DESC(ql2xmdcapmask,
		"Set the Minidump driver capture mask level. "
		"Default is 0x1F - Can be set to 0x3, 0x7, 0xF, 0x1F, 0x7F.");

int ql2xmdenable = 1;
module_param(ql2xmdenable, int, S_IRUGO);
MODULE_PARM_DESC(ql2xmdenable,
		"Enable/disable MiniDump. "
		"0 - MiniDump disabled. "
		"1 (Default) - MiniDump enabled.");

int ql2xexlogins;
module_param(ql2xexlogins, uint, S_IRUGO|S_IWUSR);
MODULE_PARM_DESC(ql2xexlogins,
		 "Number of extended Logins. "
		 "0 (Default)- Disabled.");

int ql2xexchoffld = 1024;
module_param(ql2xexchoffld, uint, 0644);
MODULE_PARM_DESC(ql2xexchoffld,
	"Number of target exchanges.");

int ql2xiniexchg = 1024;
module_param(ql2xiniexchg, uint, 0644);
MODULE_PARM_DESC(ql2xiniexchg,
	"Number of initiator exchanges.");

int ql2xfwholdabts;
module_param(ql2xfwholdabts, int, S_IRUGO);
MODULE_PARM_DESC(ql2xfwholdabts,
		"Allow FW to hold status IOCB until ABTS rsp received. "
		"0 (Default) Do not set fw option. "
		"1 - Set fw option to hold ABTS.");

int ql2xmvasynctoatio = 1;
module_param(ql2xmvasynctoatio, int, S_IRUGO|S_IWUSR);
MODULE_PARM_DESC(ql2xmvasynctoatio,
		"Move PUREX, ABTS RX and RIDA IOCBs to ATIOQ"
		"0 (Default). Do not move IOCBs"
		"1 - Move IOCBs.");

int ql2xautodetectsfp = 1;
module_param(ql2xautodetectsfp, int, 0444);
MODULE_PARM_DESC(ql2xautodetectsfp,
		 "Detect SFP range and set appropriate distance.\n"
		 "1 (Default): Enable\n");

int ql2xenablemsix = 1;
module_param(ql2xenablemsix, int, 0444);
MODULE_PARM_DESC(ql2xenablemsix,
		 "Set to enable MSI or MSI-X interrupt mechanism.\n"
		 " Default is 1, enable MSI-X interrupt mechanism.\n"
		 " 0 -- enable traditional pin-based mechanism.\n"
		 " 1 -- enable MSI-X interrupt mechanism.\n"
		 " 2 -- enable MSI interrupt mechanism.\n");

int qla2xuseresexchforels;
module_param(qla2xuseresexchforels, int, 0444);
MODULE_PARM_DESC(qla2xuseresexchforels,
		 "Reserve 1/2 of emergency exchanges for ELS.\n"
		 " 0 (default): disabled");

static int ql2xprotmask;
module_param(ql2xprotmask, int, 0644);
MODULE_PARM_DESC(ql2xprotmask,
		 "Override DIF/DIX protection capabilities mask\n"
		 "Default is 0 which sets protection mask based on "
		 "capabilities reported by HBA firmware.\n");

static int ql2xprotguard;
module_param(ql2xprotguard, int, 0644);
MODULE_PARM_DESC(ql2xprotguard, "Override choice of DIX checksum\n"
		 "  0 -- Let HBA firmware decide\n"
		 "  1 -- Force T10 CRC\n"
		 "  2 -- Force IP checksum\n");

int ql2xdifbundlinginternalbuffers;
module_param(ql2xdifbundlinginternalbuffers, int, 0644);
MODULE_PARM_DESC(ql2xdifbundlinginternalbuffers,
    "Force using internal buffers for DIF information\n"
    "0 (Default). Based on check.\n"
    "1 Force using internal buffers\n");

static void qla2x00_clear_drv_active(struct qla_hw_data *);
static void qla2x00_free_device(scsi_qla_host_t *);
static int qla2xxx_map_queues(struct Scsi_Host *shost);
static void qla2x00_destroy_deferred_work(struct qla_hw_data *);


static struct scsi_transport_template *qla2xxx_transport_template = NULL;
struct scsi_transport_template *qla2xxx_transport_vport_template = NULL;

/* TODO Convert to inlines
 *
 * Timer routines
 */

__inline__ void
qla2x00_start_timer(scsi_qla_host_t *vha, unsigned long interval)
{
	timer_setup(&vha->timer, qla2x00_timer, 0);
	vha->timer.expires = jiffies + interval * HZ;
	add_timer(&vha->timer);
	vha->timer_active = 1;
}

static inline void
qla2x00_restart_timer(scsi_qla_host_t *vha, unsigned long interval)
{
	/* Currently used for 82XX only. */
	if (vha->device_flags & DFLG_DEV_FAILED) {
		ql_dbg(ql_dbg_timer, vha, 0x600d,
		    "Device in a failed state, returning.\n");
		return;
	}

	mod_timer(&vha->timer, jiffies + interval * HZ);
}

static __inline__ void
qla2x00_stop_timer(scsi_qla_host_t *vha)
{
	del_timer_sync(&vha->timer);
	vha->timer_active = 0;
}

static int qla2x00_do_dpc(void *data);

static void qla2x00_rst_aen(scsi_qla_host_t *);

static int qla2x00_mem_alloc(struct qla_hw_data *, uint16_t, uint16_t,
	struct req_que **, struct rsp_que **);
static void qla2x00_free_fw_dump(struct qla_hw_data *);
static void qla2x00_mem_free(struct qla_hw_data *);
int qla2xxx_mqueuecommand(struct Scsi_Host *host, struct scsi_cmnd *cmd,
	struct qla_qpair *qpair);

/* -------------------------------------------------------------------------- */
static void qla_init_base_qpair(struct scsi_qla_host *vha, struct req_que *req,
    struct rsp_que *rsp)
{
	struct qla_hw_data *ha = vha->hw;

	rsp->qpair = ha->base_qpair;
	rsp->req = req;
	ha->base_qpair->hw = ha;
	ha->base_qpair->req = req;
	ha->base_qpair->rsp = rsp;
	ha->base_qpair->vha = vha;
	ha->base_qpair->qp_lock_ptr = &ha->hardware_lock;
	ha->base_qpair->use_shadow_reg = IS_SHADOW_REG_CAPABLE(ha) ? 1 : 0;
	ha->base_qpair->msix = &ha->msix_entries[QLA_MSIX_RSP_Q];
	ha->base_qpair->srb_mempool = ha->srb_mempool;
	INIT_LIST_HEAD(&ha->base_qpair->hints_list);
	ha->base_qpair->enable_class_2 = ql2xenableclass2;
	/* init qpair to this cpu. Will adjust at run time. */
	qla_cpu_update(rsp->qpair, raw_smp_processor_id());
	ha->base_qpair->pdev = ha->pdev;

	if (IS_QLA27XX(ha) || IS_QLA83XX(ha) || IS_QLA28XX(ha))
		ha->base_qpair->reqq_start_iocbs = qla_83xx_start_iocbs;
}

static int qla2x00_alloc_queues(struct qla_hw_data *ha, struct req_que *req,
				struct rsp_que *rsp)
{
	scsi_qla_host_t *vha = pci_get_drvdata(ha->pdev);

	ha->req_q_map = kcalloc(ha->max_req_queues, sizeof(struct req_que *),
				GFP_KERNEL);
	if (!ha->req_q_map) {
		ql_log(ql_log_fatal, vha, 0x003b,
		    "Unable to allocate memory for request queue ptrs.\n");
		goto fail_req_map;
	}

	ha->rsp_q_map = kcalloc(ha->max_rsp_queues, sizeof(struct rsp_que *),
				GFP_KERNEL);
	if (!ha->rsp_q_map) {
		ql_log(ql_log_fatal, vha, 0x003c,
		    "Unable to allocate memory for response queue ptrs.\n");
		goto fail_rsp_map;
	}

	ha->base_qpair = kzalloc(sizeof(struct qla_qpair), GFP_KERNEL);
	if (ha->base_qpair == NULL) {
		ql_log(ql_log_warn, vha, 0x00e0,
		    "Failed to allocate base queue pair memory.\n");
		goto fail_base_qpair;
	}

	qla_init_base_qpair(vha, req, rsp);

	if ((ql2xmqsupport || ql2xnvmeenable) && ha->max_qpairs) {
		ha->queue_pair_map = kcalloc(ha->max_qpairs, sizeof(struct qla_qpair *),
			GFP_KERNEL);
		if (!ha->queue_pair_map) {
			ql_log(ql_log_fatal, vha, 0x0180,
			    "Unable to allocate memory for queue pair ptrs.\n");
			goto fail_qpair_map;
		}
	}

	/*
	 * Make sure we record at least the request and response queue zero in
	 * case we need to free them if part of the probe fails.
	 */
	ha->rsp_q_map[0] = rsp;
	ha->req_q_map[0] = req;
	set_bit(0, ha->rsp_qid_map);
	set_bit(0, ha->req_qid_map);
	return 0;

fail_qpair_map:
	kfree(ha->base_qpair);
	ha->base_qpair = NULL;
fail_base_qpair:
	kfree(ha->rsp_q_map);
	ha->rsp_q_map = NULL;
fail_rsp_map:
	kfree(ha->req_q_map);
	ha->req_q_map = NULL;
fail_req_map:
	return -ENOMEM;
}

static void qla2x00_free_req_que(struct qla_hw_data *ha, struct req_que *req)
{
	if (IS_QLAFX00(ha)) {
		if (req && req->ring_fx00)
			dma_free_coherent(&ha->pdev->dev,
			    (req->length_fx00 + 1) * sizeof(request_t),
			    req->ring_fx00, req->dma_fx00);
	} else if (req && req->ring)
		dma_free_coherent(&ha->pdev->dev,
		(req->length + 1) * sizeof(request_t),
		req->ring, req->dma);

	if (req)
		kfree(req->outstanding_cmds);

	kfree(req);
}

static void qla2x00_free_rsp_que(struct qla_hw_data *ha, struct rsp_que *rsp)
{
	if (IS_QLAFX00(ha)) {
		if (rsp && rsp->ring_fx00)
			dma_free_coherent(&ha->pdev->dev,
			    (rsp->length_fx00 + 1) * sizeof(request_t),
			    rsp->ring_fx00, rsp->dma_fx00);
	} else if (rsp && rsp->ring) {
		dma_free_coherent(&ha->pdev->dev,
		(rsp->length + 1) * sizeof(response_t),
		rsp->ring, rsp->dma);
	}
	kfree(rsp);
}

static void qla2x00_free_queues(struct qla_hw_data *ha)
{
	struct req_que *req;
	struct rsp_que *rsp;
	int cnt;
	unsigned long flags;

	if (ha->queue_pair_map) {
		kfree(ha->queue_pair_map);
		ha->queue_pair_map = NULL;
	}
	if (ha->base_qpair) {
		kfree(ha->base_qpair);
		ha->base_qpair = NULL;
	}

	spin_lock_irqsave(&ha->hardware_lock, flags);
	for (cnt = 0; cnt < ha->max_req_queues; cnt++) {
		if (!test_bit(cnt, ha->req_qid_map))
			continue;

		req = ha->req_q_map[cnt];
		clear_bit(cnt, ha->req_qid_map);
		ha->req_q_map[cnt] = NULL;

		spin_unlock_irqrestore(&ha->hardware_lock, flags);
		qla2x00_free_req_que(ha, req);
		spin_lock_irqsave(&ha->hardware_lock, flags);
	}
	spin_unlock_irqrestore(&ha->hardware_lock, flags);

	kfree(ha->req_q_map);
	ha->req_q_map = NULL;


	spin_lock_irqsave(&ha->hardware_lock, flags);
	for (cnt = 0; cnt < ha->max_rsp_queues; cnt++) {
		if (!test_bit(cnt, ha->rsp_qid_map))
			continue;

		rsp = ha->rsp_q_map[cnt];
		clear_bit(cnt, ha->rsp_qid_map);
		ha->rsp_q_map[cnt] =  NULL;
		spin_unlock_irqrestore(&ha->hardware_lock, flags);
		qla2x00_free_rsp_que(ha, rsp);
		spin_lock_irqsave(&ha->hardware_lock, flags);
	}
	spin_unlock_irqrestore(&ha->hardware_lock, flags);

	kfree(ha->rsp_q_map);
	ha->rsp_q_map = NULL;
}

static char *
qla2x00_pci_info_str(struct scsi_qla_host *vha, char *str, size_t str_len)
{
	struct qla_hw_data *ha = vha->hw;
	static const char *const pci_bus_modes[] = {
		"33", "66", "100", "133",
	};
	uint16_t pci_bus;

	pci_bus = (ha->pci_attr & (BIT_9 | BIT_10)) >> 9;
	if (pci_bus) {
		snprintf(str, str_len, "PCI-X (%s MHz)",
			 pci_bus_modes[pci_bus]);
	} else {
		pci_bus = (ha->pci_attr & BIT_8) >> 8;
		snprintf(str, str_len, "PCI (%s MHz)", pci_bus_modes[pci_bus]);
	}

	return str;
}

static char *
qla24xx_pci_info_str(struct scsi_qla_host *vha, char *str, size_t str_len)
{
	static const char *const pci_bus_modes[] = {
		"33", "66", "100", "133",
	};
	struct qla_hw_data *ha = vha->hw;
	uint32_t pci_bus;

	if (pci_is_pcie(ha->pdev)) {
		uint32_t lstat, lspeed, lwidth;
		const char *speed_str;

		pcie_capability_read_dword(ha->pdev, PCI_EXP_LNKCAP, &lstat);
		lspeed = lstat & PCI_EXP_LNKCAP_SLS;
		lwidth = (lstat & PCI_EXP_LNKCAP_MLW) >> 4;

		switch (lspeed) {
		case 1:
			speed_str = "2.5GT/s";
			break;
		case 2:
			speed_str = "5.0GT/s";
			break;
		case 3:
			speed_str = "8.0GT/s";
			break;
		default:
			speed_str = "<unknown>";
			break;
		}
		snprintf(str, str_len, "PCIe (%s x%d)", speed_str, lwidth);

		return str;
	}

	pci_bus = (ha->pci_attr & CSRX_PCIX_BUS_MODE_MASK) >> 8;
	if (pci_bus == 0 || pci_bus == 8)
		snprintf(str, str_len, "PCI (%s MHz)",
			 pci_bus_modes[pci_bus >> 3]);
	else
		snprintf(str, str_len, "PCI-X Mode %d (%s MHz)",
			 pci_bus & 4 ? 2 : 1,
			 pci_bus_modes[pci_bus & 3]);

	return str;
}

static char *
qla2x00_fw_version_str(struct scsi_qla_host *vha, char *str, size_t size)
{
	char un_str[10];
	struct qla_hw_data *ha = vha->hw;

	snprintf(str, size, "%d.%02d.%02d ", ha->fw_major_version,
	    ha->fw_minor_version, ha->fw_subminor_version);

	if (ha->fw_attributes & BIT_9) {
		strcat(str, "FLX");
		return (str);
	}

	switch (ha->fw_attributes & 0xFF) {
	case 0x7:
		strcat(str, "EF");
		break;
	case 0x17:
		strcat(str, "TP");
		break;
	case 0x37:
		strcat(str, "IP");
		break;
	case 0x77:
		strcat(str, "VI");
		break;
	default:
		sprintf(un_str, "(%x)", ha->fw_attributes);
		strcat(str, un_str);
		break;
	}
	if (ha->fw_attributes & 0x100)
		strcat(str, "X");

	return (str);
}

static char *
qla24xx_fw_version_str(struct scsi_qla_host *vha, char *str, size_t size)
{
	struct qla_hw_data *ha = vha->hw;

	snprintf(str, size, "%d.%02d.%02d (%x)", ha->fw_major_version,
	    ha->fw_minor_version, ha->fw_subminor_version, ha->fw_attributes);
	return str;
}

void qla2x00_sp_free_dma(srb_t *sp)
{
	struct qla_hw_data *ha = sp->vha->hw;
	struct scsi_cmnd *cmd = GET_CMD_SP(sp);

	if (sp->flags & SRB_DMA_VALID) {
		scsi_dma_unmap(cmd);
		sp->flags &= ~SRB_DMA_VALID;
	}

	if (sp->flags & SRB_CRC_PROT_DMA_VALID) {
		dma_unmap_sg(&ha->pdev->dev, scsi_prot_sglist(cmd),
		    scsi_prot_sg_count(cmd), cmd->sc_data_direction);
		sp->flags &= ~SRB_CRC_PROT_DMA_VALID;
	}

	if (sp->flags & SRB_CRC_CTX_DSD_VALID) {
		/* List assured to be having elements */
		qla2x00_clean_dsd_pool(ha, sp->u.scmd.crc_ctx);
		sp->flags &= ~SRB_CRC_CTX_DSD_VALID;
	}

	if (sp->flags & SRB_CRC_CTX_DMA_VALID) {
		struct crc_context *ctx0 = sp->u.scmd.crc_ctx;

		dma_pool_free(ha->dl_dma_pool, ctx0, ctx0->crc_ctx_dma);
		sp->flags &= ~SRB_CRC_CTX_DMA_VALID;
	}

	if (sp->flags & SRB_FCP_CMND_DMA_VALID) {
		struct ct6_dsd *ctx1 = sp->u.scmd.ct6_ctx;

		dma_pool_free(ha->fcp_cmnd_dma_pool, ctx1->fcp_cmnd,
		    ctx1->fcp_cmnd_dma);
		list_splice(&ctx1->dsd_list, &ha->gbl_dsd_list);
		ha->gbl_dsd_inuse -= ctx1->dsd_use_cnt;
		ha->gbl_dsd_avail += ctx1->dsd_use_cnt;
		mempool_free(ctx1, ha->ctx_mempool);
	}
}

void qla2x00_sp_compl(srb_t *sp, int res)
{
	struct scsi_cmnd *cmd = GET_CMD_SP(sp);
	struct completion *comp = sp->comp;

	if (WARN_ON_ONCE(atomic_read(&sp->ref_count) == 0))
		return;

	atomic_dec(&sp->ref_count);

	sp->free(sp);
	cmd->result = res;
	CMD_SP(cmd) = NULL;
	cmd->scsi_done(cmd);
	if (comp)
		complete(comp);
}

void qla2xxx_qpair_sp_free_dma(srb_t *sp)
{
	struct scsi_cmnd *cmd = GET_CMD_SP(sp);
	struct qla_hw_data *ha = sp->fcport->vha->hw;

	if (sp->flags & SRB_DMA_VALID) {
		scsi_dma_unmap(cmd);
		sp->flags &= ~SRB_DMA_VALID;
	}

	if (sp->flags & SRB_CRC_PROT_DMA_VALID) {
		dma_unmap_sg(&ha->pdev->dev, scsi_prot_sglist(cmd),
		    scsi_prot_sg_count(cmd), cmd->sc_data_direction);
		sp->flags &= ~SRB_CRC_PROT_DMA_VALID;
	}

	if (sp->flags & SRB_CRC_CTX_DSD_VALID) {
		/* List assured to be having elements */
		qla2x00_clean_dsd_pool(ha, sp->u.scmd.crc_ctx);
		sp->flags &= ~SRB_CRC_CTX_DSD_VALID;
	}

	if (sp->flags & SRB_DIF_BUNDL_DMA_VALID) {
		struct crc_context *difctx = sp->u.scmd.crc_ctx;
		struct dsd_dma *dif_dsd, *nxt_dsd;

		list_for_each_entry_safe(dif_dsd, nxt_dsd,
		    &difctx->ldif_dma_hndl_list, list) {
			list_del(&dif_dsd->list);
			dma_pool_free(ha->dif_bundl_pool, dif_dsd->dsd_addr,
			    dif_dsd->dsd_list_dma);
			kfree(dif_dsd);
			difctx->no_dif_bundl--;
		}

		list_for_each_entry_safe(dif_dsd, nxt_dsd,
		    &difctx->ldif_dsd_list, list) {
			list_del(&dif_dsd->list);
			dma_pool_free(ha->dl_dma_pool, dif_dsd->dsd_addr,
			    dif_dsd->dsd_list_dma);
			kfree(dif_dsd);
			difctx->no_ldif_dsd--;
		}

		if (difctx->no_ldif_dsd) {
			ql_dbg(ql_dbg_tgt+ql_dbg_verbose, sp->vha, 0xe022,
			    "%s: difctx->no_ldif_dsd=%x\n",
			    __func__, difctx->no_ldif_dsd);
		}

		if (difctx->no_dif_bundl) {
			ql_dbg(ql_dbg_tgt+ql_dbg_verbose, sp->vha, 0xe022,
			    "%s: difctx->no_dif_bundl=%x\n",
			    __func__, difctx->no_dif_bundl);
		}
		sp->flags &= ~SRB_DIF_BUNDL_DMA_VALID;
	}

	if (sp->flags & SRB_FCP_CMND_DMA_VALID) {
		struct ct6_dsd *ctx1 = sp->u.scmd.ct6_ctx;

		dma_pool_free(ha->fcp_cmnd_dma_pool, ctx1->fcp_cmnd,
		    ctx1->fcp_cmnd_dma);
		list_splice(&ctx1->dsd_list, &ha->gbl_dsd_list);
		ha->gbl_dsd_inuse -= ctx1->dsd_use_cnt;
		ha->gbl_dsd_avail += ctx1->dsd_use_cnt;
		mempool_free(ctx1, ha->ctx_mempool);
		sp->flags &= ~SRB_FCP_CMND_DMA_VALID;
	}

	if (sp->flags & SRB_CRC_CTX_DMA_VALID) {
		struct crc_context *ctx0 = sp->u.scmd.crc_ctx;

		dma_pool_free(ha->dl_dma_pool, ctx0, ctx0->crc_ctx_dma);
		sp->flags &= ~SRB_CRC_CTX_DMA_VALID;
	}
}

void qla2xxx_qpair_sp_compl(srb_t *sp, int res)
{
	struct scsi_cmnd *cmd = GET_CMD_SP(sp);
	struct completion *comp = sp->comp;

	if (WARN_ON_ONCE(atomic_read(&sp->ref_count) == 0))
		return;

	atomic_dec(&sp->ref_count);

	sp->free(sp);
	cmd->result = res;
	CMD_SP(cmd) = NULL;
	cmd->scsi_done(cmd);
	if (comp)
		complete(comp);
}

static int
qla2xxx_queuecommand(struct Scsi_Host *host, struct scsi_cmnd *cmd)
{
	scsi_qla_host_t *vha = shost_priv(host);
	fc_port_t *fcport = (struct fc_port *) cmd->device->hostdata;
	struct fc_rport *rport = starget_to_rport(scsi_target(cmd->device));
	struct qla_hw_data *ha = vha->hw;
	struct scsi_qla_host *base_vha = pci_get_drvdata(ha->pdev);
	srb_t *sp;
	int rval;

	if (unlikely(test_bit(UNLOADING, &base_vha->dpc_flags)) ||
	    WARN_ON_ONCE(!rport)) {
		cmd->result = DID_NO_CONNECT << 16;
		goto qc24_fail_command;
	}

	if (ha->mqenable) {
		uint32_t tag;
		uint16_t hwq;
		struct qla_qpair *qpair = NULL;

		tag = blk_mq_unique_tag(cmd->request);
		hwq = blk_mq_unique_tag_to_hwq(tag);
		qpair = ha->queue_pair_map[hwq];

		if (qpair)
			return qla2xxx_mqueuecommand(host, cmd, qpair);
	}

	if (ha->flags.eeh_busy) {
		if (ha->flags.pci_channel_io_perm_failure) {
			ql_dbg(ql_dbg_aer, vha, 0x9010,
			    "PCI Channel IO permanent failure, exiting "
			    "cmd=%p.\n", cmd);
			cmd->result = DID_NO_CONNECT << 16;
		} else {
			ql_dbg(ql_dbg_aer, vha, 0x9011,
			    "EEH_Busy, Requeuing the cmd=%p.\n", cmd);
			cmd->result = DID_REQUEUE << 16;
		}
		goto qc24_fail_command;
	}

	rval = fc_remote_port_chkready(rport);
	if (rval) {
		cmd->result = rval;
		ql_dbg(ql_dbg_io + ql_dbg_verbose, vha, 0x3003,
		    "fc_remote_port_chkready failed for cmd=%p, rval=0x%x.\n",
		    cmd, rval);
		goto qc24_fail_command;
	}

	if (!vha->flags.difdix_supported &&
		scsi_get_prot_op(cmd) != SCSI_PROT_NORMAL) {
			ql_dbg(ql_dbg_io, vha, 0x3004,
			    "DIF Cap not reg, fail DIF capable cmd's:%p.\n",
			    cmd);
			cmd->result = DID_NO_CONNECT << 16;
			goto qc24_fail_command;
	}

	if (!fcport) {
		cmd->result = DID_NO_CONNECT << 16;
		goto qc24_fail_command;
	}

	if (atomic_read(&fcport->state) != FCS_ONLINE) {
		if (atomic_read(&fcport->state) == FCS_DEVICE_DEAD ||
			atomic_read(&base_vha->loop_state) == LOOP_DEAD) {
			ql_dbg(ql_dbg_io, vha, 0x3005,
			    "Returning DNC, fcport_state=%d loop_state=%d.\n",
			    atomic_read(&fcport->state),
			    atomic_read(&base_vha->loop_state));
			cmd->result = DID_NO_CONNECT << 16;
			goto qc24_fail_command;
		}
		goto qc24_target_busy;
	}

	/*
	 * Return target busy if we've received a non-zero retry_delay_timer
	 * in a FCP_RSP.
	 */
	if (fcport->retry_delay_timestamp == 0) {
		/* retry delay not set */
	} else if (time_after(jiffies, fcport->retry_delay_timestamp))
		fcport->retry_delay_timestamp = 0;
	else
		goto qc24_target_busy;

	sp = scsi_cmd_priv(cmd);
	qla2xxx_init_sp(sp, vha, vha->hw->base_qpair, fcport);

	sp->u.scmd.cmd = cmd;
	sp->type = SRB_SCSI_CMD;
	atomic_set(&sp->ref_count, 1);
	CMD_SP(cmd) = (void *)sp;
	sp->free = qla2x00_sp_free_dma;
	sp->done = qla2x00_sp_compl;

	rval = ha->isp_ops->start_scsi(sp);
	if (rval != QLA_SUCCESS) {
		ql_dbg(ql_dbg_io + ql_dbg_verbose, vha, 0x3013,
		    "Start scsi failed rval=%d for cmd=%p.\n", rval, cmd);
		goto qc24_host_busy_free_sp;
	}

	return 0;

qc24_host_busy_free_sp:
	sp->free(sp);

qc24_target_busy:
	return SCSI_MLQUEUE_TARGET_BUSY;

qc24_fail_command:
	cmd->scsi_done(cmd);

	return 0;
}

/* For MQ supported I/O */
int
qla2xxx_mqueuecommand(struct Scsi_Host *host, struct scsi_cmnd *cmd,
    struct qla_qpair *qpair)
{
	scsi_qla_host_t *vha = shost_priv(host);
	fc_port_t *fcport = (struct fc_port *) cmd->device->hostdata;
	struct fc_rport *rport = starget_to_rport(scsi_target(cmd->device));
	struct qla_hw_data *ha = vha->hw;
	struct scsi_qla_host *base_vha = pci_get_drvdata(ha->pdev);
	srb_t *sp;
	int rval;

	rval = rport ? fc_remote_port_chkready(rport) : FC_PORTSTATE_OFFLINE;
	if (rval) {
		cmd->result = rval;
		ql_dbg(ql_dbg_io + ql_dbg_verbose, vha, 0x3076,
		    "fc_remote_port_chkready failed for cmd=%p, rval=0x%x.\n",
		    cmd, rval);
		goto qc24_fail_command;
	}

	if (!fcport) {
		cmd->result = DID_NO_CONNECT << 16;
		goto qc24_fail_command;
	}

	if (atomic_read(&fcport->state) != FCS_ONLINE) {
		if (atomic_read(&fcport->state) == FCS_DEVICE_DEAD ||
			atomic_read(&base_vha->loop_state) == LOOP_DEAD) {
			ql_dbg(ql_dbg_io, vha, 0x3077,
			    "Returning DNC, fcport_state=%d loop_state=%d.\n",
			    atomic_read(&fcport->state),
			    atomic_read(&base_vha->loop_state));
			cmd->result = DID_NO_CONNECT << 16;
			goto qc24_fail_command;
		}
		goto qc24_target_busy;
	}

	/*
	 * Return target busy if we've received a non-zero retry_delay_timer
	 * in a FCP_RSP.
	 */
	if (fcport->retry_delay_timestamp == 0) {
		/* retry delay not set */
	} else if (time_after(jiffies, fcport->retry_delay_timestamp))
		fcport->retry_delay_timestamp = 0;
	else
		goto qc24_target_busy;

	sp = scsi_cmd_priv(cmd);
	qla2xxx_init_sp(sp, vha, qpair, fcport);

	sp->u.scmd.cmd = cmd;
	sp->type = SRB_SCSI_CMD;
	atomic_set(&sp->ref_count, 1);
	CMD_SP(cmd) = (void *)sp;
	sp->free = qla2xxx_qpair_sp_free_dma;
	sp->done = qla2xxx_qpair_sp_compl;
	sp->qpair = qpair;

	rval = ha->isp_ops->start_scsi_mq(sp);
	if (rval != QLA_SUCCESS) {
		ql_dbg(ql_dbg_io + ql_dbg_verbose, vha, 0x3078,
		    "Start scsi failed rval=%d for cmd=%p.\n", rval, cmd);
		if (rval == QLA_INTERFACE_ERROR)
			goto qc24_fail_command;
		goto qc24_host_busy_free_sp;
	}

	return 0;

qc24_host_busy_free_sp:
	sp->free(sp);

qc24_target_busy:
	return SCSI_MLQUEUE_TARGET_BUSY;

qc24_fail_command:
	cmd->scsi_done(cmd);

	return 0;
}

/*
 * qla2x00_eh_wait_on_command
 *    Waits for the command to be returned by the Firmware for some
 *    max time.
 *
 * Input:
 *    cmd = Scsi Command to wait on.
 *
 * Return:
 *    Completed in time : QLA_SUCCESS
 *    Did not complete in time : QLA_FUNCTION_FAILED
 */
static int
qla2x00_eh_wait_on_command(struct scsi_cmnd *cmd)
{
#define ABORT_POLLING_PERIOD	1000
#define ABORT_WAIT_ITER		((2 * 1000) / (ABORT_POLLING_PERIOD))
	unsigned long wait_iter = ABORT_WAIT_ITER;
	scsi_qla_host_t *vha = shost_priv(cmd->device->host);
	struct qla_hw_data *ha = vha->hw;
	int ret = QLA_SUCCESS;

	if (unlikely(pci_channel_offline(ha->pdev)) || ha->flags.eeh_busy) {
		ql_dbg(ql_dbg_taskm, vha, 0x8005,
		    "Return:eh_wait.\n");
		return ret;
	}

	while (CMD_SP(cmd) && wait_iter--) {
		msleep(ABORT_POLLING_PERIOD);
	}
	if (CMD_SP(cmd))
		ret = QLA_FUNCTION_FAILED;

	return ret;
}

/*
 * qla2x00_wait_for_hba_online
 *    Wait till the HBA is online after going through
 *    <= MAX_RETRIES_OF_ISP_ABORT  or
 *    finally HBA is disabled ie marked offline
 *
 * Input:
 *     ha - pointer to host adapter structure
 *
 * Note:
 *    Does context switching-Release SPIN_LOCK
 *    (if any) before calling this routine.
 *
 * Return:
 *    Success (Adapter is online) : 0
 *    Failed  (Adapter is offline/disabled) : 1
 */
int
qla2x00_wait_for_hba_online(scsi_qla_host_t *vha)
{
	int		return_status;
	unsigned long	wait_online;
	struct qla_hw_data *ha = vha->hw;
	scsi_qla_host_t *base_vha = pci_get_drvdata(ha->pdev);

	wait_online = jiffies + (MAX_LOOP_TIMEOUT * HZ);
	while (((test_bit(ISP_ABORT_NEEDED, &base_vha->dpc_flags)) ||
	    test_bit(ABORT_ISP_ACTIVE, &base_vha->dpc_flags) ||
	    test_bit(ISP_ABORT_RETRY, &base_vha->dpc_flags) ||
	    ha->dpc_active) && time_before(jiffies, wait_online)) {

		msleep(1000);
	}
	if (base_vha->flags.online)
		return_status = QLA_SUCCESS;
	else
		return_status = QLA_FUNCTION_FAILED;

	return (return_status);
}

static inline int test_fcport_count(scsi_qla_host_t *vha)
{
	struct qla_hw_data *ha = vha->hw;
	unsigned long flags;
	int res;

	spin_lock_irqsave(&ha->tgt.sess_lock, flags);
	ql_dbg(ql_dbg_init, vha, 0x00ec,
	    "tgt %p, fcport_count=%d\n",
	    vha, vha->fcport_count);
	res = (vha->fcport_count == 0);
	spin_unlock_irqrestore(&ha->tgt.sess_lock, flags);

	return res;
}

/*
 * qla2x00_wait_for_sess_deletion can only be called from remove_one.
 * it has dependency on UNLOADING flag to stop device discovery
 */
void
qla2x00_wait_for_sess_deletion(scsi_qla_host_t *vha)
{
	qla2x00_mark_all_devices_lost(vha, 0);

	wait_event_timeout(vha->fcport_waitQ, test_fcport_count(vha), 10*HZ);
}

/*
 * qla2x00_wait_for_hba_ready
 * Wait till the HBA is ready before doing driver unload
 *
 * Input:
 *     ha - pointer to host adapter structure
 *
 * Note:
 *    Does context switching-Release SPIN_LOCK
 *    (if any) before calling this routine.
 *
 */
static void
qla2x00_wait_for_hba_ready(scsi_qla_host_t *vha)
{
	struct qla_hw_data *ha = vha->hw;
	scsi_qla_host_t *base_vha = pci_get_drvdata(ha->pdev);

	while ((qla2x00_reset_active(vha) || ha->dpc_active ||
		ha->flags.mbox_busy) ||
	       test_bit(FX00_RESET_RECOVERY, &vha->dpc_flags) ||
	       test_bit(FX00_TARGET_SCAN, &vha->dpc_flags)) {
		if (test_bit(UNLOADING, &base_vha->dpc_flags))
			break;
		msleep(1000);
	}
}

int
qla2x00_wait_for_chip_reset(scsi_qla_host_t *vha)
{
	int		return_status;
	unsigned long	wait_reset;
	struct qla_hw_data *ha = vha->hw;
	scsi_qla_host_t *base_vha = pci_get_drvdata(ha->pdev);

	wait_reset = jiffies + (MAX_LOOP_TIMEOUT * HZ);
	while (((test_bit(ISP_ABORT_NEEDED, &base_vha->dpc_flags)) ||
	    test_bit(ABORT_ISP_ACTIVE, &base_vha->dpc_flags) ||
	    test_bit(ISP_ABORT_RETRY, &base_vha->dpc_flags) ||
	    ha->dpc_active) && time_before(jiffies, wait_reset)) {

		msleep(1000);

		if (!test_bit(ISP_ABORT_NEEDED, &base_vha->dpc_flags) &&
		    ha->flags.chip_reset_done)
			break;
	}
	if (ha->flags.chip_reset_done)
		return_status = QLA_SUCCESS;
	else
		return_status = QLA_FUNCTION_FAILED;

	return return_status;
}

static int
sp_get(struct srb *sp)
{
	if (!refcount_inc_not_zero((refcount_t *)&sp->ref_count))
		/* kref get fail */
		return ENXIO;
	else
		return 0;
}

#define ISP_REG_DISCONNECT 0xffffffffU
/**************************************************************************
* qla2x00_isp_reg_stat
*
* Description:
*	Read the host status register of ISP before aborting the command.
*
* Input:
*	ha = pointer to host adapter structure.
*
*
* Returns:
*	Either true or false.
*
* Note:	Return true if there is register disconnect.
**************************************************************************/
static inline
uint32_t qla2x00_isp_reg_stat(struct qla_hw_data *ha)
{
	struct device_reg_24xx __iomem *reg = &ha->iobase->isp24;
	struct device_reg_82xx __iomem *reg82 = &ha->iobase->isp82;

	if (IS_P3P_TYPE(ha))
		return ((RD_REG_DWORD(&reg82->host_int)) == ISP_REG_DISCONNECT);
	else
		return ((RD_REG_DWORD(&reg->host_status)) ==
			ISP_REG_DISCONNECT);
}

/**************************************************************************
* qla2xxx_eh_abort
*
* Description:
*    The abort function will abort the specified command.
*
* Input:
*    cmd = Linux SCSI command packet to be aborted.
*
* Returns:
*    Either SUCCESS or FAILED.
*
* Note:
*    Only return FAILED if command not returned by firmware.
**************************************************************************/
static int
qla2xxx_eh_abort(struct scsi_cmnd *cmd)
{
	scsi_qla_host_t *vha = shost_priv(cmd->device->host);
	DECLARE_COMPLETION_ONSTACK(comp);
	srb_t *sp;
	int ret;
	unsigned int id;
	uint64_t lun;
	int rval;
	struct qla_hw_data *ha = vha->hw;

	if (qla2x00_isp_reg_stat(ha)) {
		ql_log(ql_log_info, vha, 0x8042,
		    "PCI/Register disconnect, exiting.\n");
		return FAILED;
	}

	ret = fc_block_scsi_eh(cmd);
	if (ret != 0)
		return ret;

	sp = scsi_cmd_priv(cmd);

	if (sp->fcport && sp->fcport->deleted)
		return SUCCESS;

	/* Return if the command has already finished. */
	if (sp_get(sp))
		return SUCCESS;

	id = cmd->device->id;
	lun = cmd->device->lun;

	ql_dbg(ql_dbg_taskm, vha, 0x8002,
	    "Aborting from RISC nexus=%ld:%d:%llu sp=%p cmd=%p handle=%x\n",
	    vha->host_no, id, lun, sp, cmd, sp->handle);

	rval = ha->isp_ops->abort_command(sp);
	ql_dbg(ql_dbg_taskm, vha, 0x8003,
	       "Abort command mbx cmd=%p, rval=%x.\n", cmd, rval);

	switch (rval) {
	case QLA_SUCCESS:
		/*
		 * The command has been aborted. That means that the firmware
		 * won't report a completion.
		 */
		sp->done(sp, DID_ABORT << 16);
		ret = SUCCESS;
		break;
	case QLA_FUNCTION_PARAMETER_ERROR: {
		/* Wait for the command completion. */
		uint32_t ratov = ha->r_a_tov/10;
		uint32_t ratov_j = msecs_to_jiffies(4 * ratov * 1000);

		WARN_ON_ONCE(sp->comp);
		sp->comp = &comp;
		if (!wait_for_completion_timeout(&comp, ratov_j)) {
			ql_dbg(ql_dbg_taskm, vha, 0xffff,
			    "%s: Abort wait timer (4 * R_A_TOV[%d]) expired\n",
			    __func__, ha->r_a_tov);
			ret = FAILED;
		} else {
			ret = SUCCESS;
		}
		break;
	}
	default:
		/*
		 * Either abort failed or abort and completion raced. Let
		 * the SCSI core retry the abort in the former case.
		 */
		ret = FAILED;
		break;
	}

	sp->comp = NULL;
	atomic_dec(&sp->ref_count);
	ql_log(ql_log_info, vha, 0x801c,
	    "Abort command issued nexus=%ld:%d:%llu -- %x.\n",
	    vha->host_no, id, lun, ret);

	return ret;
}

/*
 * Returns: QLA_SUCCESS or QLA_FUNCTION_FAILED.
 */
int
qla2x00_eh_wait_for_pending_commands(scsi_qla_host_t *vha, unsigned int t,
	uint64_t l, enum nexus_wait_type type)
{
	int cnt, match, status;
	unsigned long flags;
	struct qla_hw_data *ha = vha->hw;
	struct req_que *req;
	srb_t *sp;
	struct scsi_cmnd *cmd;

	status = QLA_SUCCESS;

	spin_lock_irqsave(&ha->hardware_lock, flags);
	req = vha->req;
	for (cnt = 1; status == QLA_SUCCESS &&
		cnt < req->num_outstanding_cmds; cnt++) {
		sp = req->outstanding_cmds[cnt];
		if (!sp)
			continue;
		if (sp->type != SRB_SCSI_CMD)
			continue;
		if (vha->vp_idx != sp->vha->vp_idx)
			continue;
		match = 0;
		cmd = GET_CMD_SP(sp);
		switch (type) {
		case WAIT_HOST:
			match = 1;
			break;
		case WAIT_TARGET:
			match = cmd->device->id == t;
			break;
		case WAIT_LUN:
			match = (cmd->device->id == t &&
				cmd->device->lun == l);
			break;
		}
		if (!match)
			continue;

		spin_unlock_irqrestore(&ha->hardware_lock, flags);
		status = qla2x00_eh_wait_on_command(cmd);
		spin_lock_irqsave(&ha->hardware_lock, flags);
	}
	spin_unlock_irqrestore(&ha->hardware_lock, flags);

	return status;
}

static char *reset_errors[] = {
	"HBA not online",
	"HBA not ready",
	"Task management failed",
	"Waiting for command completions",
};

static int
__qla2xxx_eh_generic_reset(char *name, enum nexus_wait_type type,
    struct scsi_cmnd *cmd, int (*do_reset)(struct fc_port *, uint64_t, int))
{
	scsi_qla_host_t *vha = shost_priv(cmd->device->host);
	fc_port_t *fcport = (struct fc_port *) cmd->device->hostdata;
	int err;

	if (!fcport) {
		return FAILED;
	}

	err = fc_block_scsi_eh(cmd);
	if (err != 0)
		return err;

	if (fcport->deleted)
		return SUCCESS;

	ql_log(ql_log_info, vha, 0x8009,
	    "%s RESET ISSUED nexus=%ld:%d:%llu cmd=%p.\n", name, vha->host_no,
	    cmd->device->id, cmd->device->lun, cmd);

	err = 0;
	if (qla2x00_wait_for_hba_online(vha) != QLA_SUCCESS) {
		ql_log(ql_log_warn, vha, 0x800a,
		    "Wait for hba online failed for cmd=%p.\n", cmd);
		goto eh_reset_failed;
	}
	err = 2;
	if (do_reset(fcport, cmd->device->lun, 1)
		!= QLA_SUCCESS) {
		ql_log(ql_log_warn, vha, 0x800c,
		    "do_reset failed for cmd=%p.\n", cmd);
		goto eh_reset_failed;
	}
	err = 3;
	if (qla2x00_eh_wait_for_pending_commands(vha, cmd->device->id,
	    cmd->device->lun, type) != QLA_SUCCESS) {
		ql_log(ql_log_warn, vha, 0x800d,
		    "wait for pending cmds failed for cmd=%p.\n", cmd);
		goto eh_reset_failed;
	}

	ql_log(ql_log_info, vha, 0x800e,
	    "%s RESET SUCCEEDED nexus:%ld:%d:%llu cmd=%p.\n", name,
	    vha->host_no, cmd->device->id, cmd->device->lun, cmd);

	return SUCCESS;

eh_reset_failed:
	ql_log(ql_log_info, vha, 0x800f,
	    "%s RESET FAILED: %s nexus=%ld:%d:%llu cmd=%p.\n", name,
	    reset_errors[err], vha->host_no, cmd->device->id, cmd->device->lun,
	    cmd);
	return FAILED;
}

static int
qla2xxx_eh_device_reset(struct scsi_cmnd *cmd)
{
	scsi_qla_host_t *vha = shost_priv(cmd->device->host);
	struct qla_hw_data *ha = vha->hw;

	if (qla2x00_isp_reg_stat(ha)) {
		ql_log(ql_log_info, vha, 0x803e,
		    "PCI/Register disconnect, exiting.\n");
		return FAILED;
	}

	return __qla2xxx_eh_generic_reset("DEVICE", WAIT_LUN, cmd,
	    ha->isp_ops->lun_reset);
}

static int
qla2xxx_eh_target_reset(struct scsi_cmnd *cmd)
{
	scsi_qla_host_t *vha = shost_priv(cmd->device->host);
	struct qla_hw_data *ha = vha->hw;

	if (qla2x00_isp_reg_stat(ha)) {
		ql_log(ql_log_info, vha, 0x803f,
		    "PCI/Register disconnect, exiting.\n");
		return FAILED;
	}

	return __qla2xxx_eh_generic_reset("TARGET", WAIT_TARGET, cmd,
	    ha->isp_ops->target_reset);
}

/**************************************************************************
* qla2xxx_eh_bus_reset
*
* Description:
*    The bus reset function will reset the bus and abort any executing
*    commands.
*
* Input:
*    cmd = Linux SCSI command packet of the command that cause the
*          bus reset.
*
* Returns:
*    SUCCESS/FAILURE (defined as macro in scsi.h).
*
**************************************************************************/
static int
qla2xxx_eh_bus_reset(struct scsi_cmnd *cmd)
{
	scsi_qla_host_t *vha = shost_priv(cmd->device->host);
	fc_port_t *fcport = (struct fc_port *) cmd->device->hostdata;
	int ret = FAILED;
	unsigned int id;
	uint64_t lun;
	struct qla_hw_data *ha = vha->hw;

	if (qla2x00_isp_reg_stat(ha)) {
		ql_log(ql_log_info, vha, 0x8040,
		    "PCI/Register disconnect, exiting.\n");
		return FAILED;
	}

	id = cmd->device->id;
	lun = cmd->device->lun;

	if (!fcport) {
		return ret;
	}

	ret = fc_block_scsi_eh(cmd);
	if (ret != 0)
		return ret;
	ret = FAILED;

	if (qla2x00_chip_is_down(vha))
		return ret;

	ql_log(ql_log_info, vha, 0x8012,
	    "BUS RESET ISSUED nexus=%ld:%d:%llu.\n", vha->host_no, id, lun);

	if (qla2x00_wait_for_hba_online(vha) != QLA_SUCCESS) {
		ql_log(ql_log_fatal, vha, 0x8013,
		    "Wait for hba online failed board disabled.\n");
		goto eh_bus_reset_done;
	}

	if (qla2x00_loop_reset(vha) == QLA_SUCCESS)
		ret = SUCCESS;

	if (ret == FAILED)
		goto eh_bus_reset_done;

	/* Flush outstanding commands. */
	if (qla2x00_eh_wait_for_pending_commands(vha, 0, 0, WAIT_HOST) !=
	    QLA_SUCCESS) {
		ql_log(ql_log_warn, vha, 0x8014,
		    "Wait for pending commands failed.\n");
		ret = FAILED;
	}

eh_bus_reset_done:
	ql_log(ql_log_warn, vha, 0x802b,
	    "BUS RESET %s nexus=%ld:%d:%llu.\n",
	    (ret == FAILED) ? "FAILED" : "SUCCEEDED", vha->host_no, id, lun);

	return ret;
}

/**************************************************************************
* qla2xxx_eh_host_reset
*
* Description:
*    The reset function will reset the Adapter.
*
* Input:
*      cmd = Linux SCSI command packet of the command that cause the
*            adapter reset.
*
* Returns:
*      Either SUCCESS or FAILED.
*
* Note:
**************************************************************************/
static int
qla2xxx_eh_host_reset(struct scsi_cmnd *cmd)
{
	scsi_qla_host_t *vha = shost_priv(cmd->device->host);
	struct qla_hw_data *ha = vha->hw;
	int ret = FAILED;
	unsigned int id;
	uint64_t lun;
	scsi_qla_host_t *base_vha = pci_get_drvdata(ha->pdev);

	if (qla2x00_isp_reg_stat(ha)) {
		ql_log(ql_log_info, vha, 0x8041,
		    "PCI/Register disconnect, exiting.\n");
		schedule_work(&ha->board_disable);
		return SUCCESS;
	}

	id = cmd->device->id;
	lun = cmd->device->lun;

	ql_log(ql_log_info, vha, 0x8018,
	    "ADAPTER RESET ISSUED nexus=%ld:%d:%llu.\n", vha->host_no, id, lun);

	/*
	 * No point in issuing another reset if one is active.  Also do not
	 * attempt a reset if we are updating flash.
	 */
	if (qla2x00_reset_active(vha) || ha->optrom_state != QLA_SWAITING)
		goto eh_host_reset_lock;

	if (vha != base_vha) {
		if (qla2x00_vp_abort_isp(vha))
			goto eh_host_reset_lock;
	} else {
		if (IS_P3P_TYPE(vha->hw)) {
			if (!qla82xx_fcoe_ctx_reset(vha)) {
				/* Ctx reset success */
				ret = SUCCESS;
				goto eh_host_reset_lock;
			}
			/* fall thru if ctx reset failed */
		}
		if (ha->wq)
			flush_workqueue(ha->wq);

		set_bit(ABORT_ISP_ACTIVE, &base_vha->dpc_flags);
		if (ha->isp_ops->abort_isp(base_vha)) {
			clear_bit(ABORT_ISP_ACTIVE, &base_vha->dpc_flags);
			/* failed. schedule dpc to try */
			set_bit(ISP_ABORT_NEEDED, &base_vha->dpc_flags);

			if (qla2x00_wait_for_hba_online(vha) != QLA_SUCCESS) {
				ql_log(ql_log_warn, vha, 0x802a,
				    "wait for hba online failed.\n");
				goto eh_host_reset_lock;
			}
		}
		clear_bit(ABORT_ISP_ACTIVE, &base_vha->dpc_flags);
	}

	/* Waiting for command to be returned to OS.*/
	if (qla2x00_eh_wait_for_pending_commands(vha, 0, 0, WAIT_HOST) ==
		QLA_SUCCESS)
		ret = SUCCESS;

eh_host_reset_lock:
	ql_log(ql_log_info, vha, 0x8017,
	    "ADAPTER RESET %s nexus=%ld:%d:%llu.\n",
	    (ret == FAILED) ? "FAILED" : "SUCCEEDED", vha->host_no, id, lun);

	return ret;
}

/*
* qla2x00_loop_reset
*      Issue loop reset.
*
* Input:
*      ha = adapter block pointer.
*
* Returns:
*      0 = success
*/
int
qla2x00_loop_reset(scsi_qla_host_t *vha)
{
	int ret;
	struct fc_port *fcport;
	struct qla_hw_data *ha = vha->hw;

	if (IS_QLAFX00(ha)) {
		return qlafx00_loop_reset(vha);
	}

	if (ql2xtargetreset == 1 && ha->flags.enable_target_reset) {
		list_for_each_entry(fcport, &vha->vp_fcports, list) {
			if (fcport->port_type != FCT_TARGET)
				continue;

			ret = ha->isp_ops->target_reset(fcport, 0, 0);
			if (ret != QLA_SUCCESS) {
				ql_dbg(ql_dbg_taskm, vha, 0x802c,
				    "Bus Reset failed: Reset=%d "
				    "d_id=%x.\n", ret, fcport->d_id.b24);
			}
		}
	}


	if (ha->flags.enable_lip_full_login && !IS_CNA_CAPABLE(ha)) {
		atomic_set(&vha->loop_state, LOOP_DOWN);
		atomic_set(&vha->loop_down_timer, LOOP_DOWN_TIME);
		qla2x00_mark_all_devices_lost(vha, 0);
		ret = qla2x00_full_login_lip(vha);
		if (ret != QLA_SUCCESS) {
			ql_dbg(ql_dbg_taskm, vha, 0x802d,
			    "full_login_lip=%d.\n", ret);
		}
	}

	if (ha->flags.enable_lip_reset) {
		ret = qla2x00_lip_reset(vha);
		if (ret != QLA_SUCCESS)
			ql_dbg(ql_dbg_taskm, vha, 0x802e,
			    "lip_reset failed (%d).\n", ret);
	}

	/* Issue marker command only when we are going to start the I/O */
	vha->marker_needed = 1;

	return QLA_SUCCESS;
}

static void qla2x00_abort_srb(struct qla_qpair *qp, srb_t *sp, const int res,
			      unsigned long *flags)
	__releases(qp->qp_lock_ptr)
	__acquires(qp->qp_lock_ptr)
{
	DECLARE_COMPLETION_ONSTACK(comp);
	scsi_qla_host_t *vha = qp->vha;
	struct qla_hw_data *ha = vha->hw;
	int rval;

	if (sp_get(sp))
		return;

	if (sp->type == SRB_NVME_CMD || sp->type == SRB_NVME_LS ||
	    (sp->type == SRB_SCSI_CMD && !ha->flags.eeh_busy &&
	     !test_bit(ABORT_ISP_ACTIVE, &vha->dpc_flags) &&
	     !qla2x00_isp_reg_stat(ha))) {
		sp->comp = &comp;
		spin_unlock_irqrestore(qp->qp_lock_ptr, *flags);
		rval = ha->isp_ops->abort_command(sp);

		switch (rval) {
		case QLA_SUCCESS:
			sp->done(sp, res);
			break;
		case QLA_FUNCTION_PARAMETER_ERROR:
			wait_for_completion(&comp);
			break;
		}

		spin_lock_irqsave(qp->qp_lock_ptr, *flags);
		sp->comp = NULL;
	}

	atomic_dec(&sp->ref_count);
}

static void
__qla2x00_abort_all_cmds(struct qla_qpair *qp, int res)
{
	int cnt;
	unsigned long flags;
	srb_t *sp;
	scsi_qla_host_t *vha = qp->vha;
	struct qla_hw_data *ha = vha->hw;
	struct req_que *req;
	struct qla_tgt *tgt = vha->vha_tgt.qla_tgt;
	struct qla_tgt_cmd *cmd;

	if (!ha->req_q_map)
		return;
	spin_lock_irqsave(qp->qp_lock_ptr, flags);
	req = qp->req;
	for (cnt = 1; cnt < req->num_outstanding_cmds; cnt++) {
		sp = req->outstanding_cmds[cnt];
		if (sp) {
			req->outstanding_cmds[cnt] = NULL;
			switch (sp->cmd_type) {
			case TYPE_SRB:
				qla2x00_abort_srb(qp, sp, res, &flags);
				break;
			case TYPE_TGT_CMD:
				if (!vha->hw->tgt.tgt_ops || !tgt ||
				    qla_ini_mode_enabled(vha)) {
					ql_dbg(ql_dbg_tgt_mgt, vha, 0xf003,
					    "HOST-ABORT-HNDLR: dpc_flags=%lx. Target mode disabled\n",
					    vha->dpc_flags);
					continue;
				}
				cmd = (struct qla_tgt_cmd *)sp;
				cmd->aborted = 1;
				break;
			case TYPE_TGT_TMCMD:
				/* Skip task management functions. */
				break;
			default:
				break;
			}
		}
	}
	spin_unlock_irqrestore(qp->qp_lock_ptr, flags);
}

void
qla2x00_abort_all_cmds(scsi_qla_host_t *vha, int res)
{
	int que;
	struct qla_hw_data *ha = vha->hw;

	/* Continue only if initialization complete. */
	if (!ha->base_qpair)
		return;
	__qla2x00_abort_all_cmds(ha->base_qpair, res);

	if (!ha->queue_pair_map)
		return;
	for (que = 0; que < ha->max_qpairs; que++) {
		if (!ha->queue_pair_map[que])
			continue;

		__qla2x00_abort_all_cmds(ha->queue_pair_map[que], res);
	}
}

static int
qla2xxx_slave_alloc(struct scsi_device *sdev)
{
	struct fc_rport *rport = starget_to_rport(scsi_target(sdev));

	if (!rport || fc_remote_port_chkready(rport))
		return -ENXIO;

	sdev->hostdata = *(fc_port_t **)rport->dd_data;

	return 0;
}

static int
qla2xxx_slave_configure(struct scsi_device *sdev)
{
	scsi_qla_host_t *vha = shost_priv(sdev->host);
	struct req_que *req = vha->req;

	if (IS_T10_PI_CAPABLE(vha->hw))
		blk_queue_update_dma_alignment(sdev->request_queue, 0x7);

	scsi_change_queue_depth(sdev, req->max_q_depth);
	return 0;
}

static void
qla2xxx_slave_destroy(struct scsi_device *sdev)
{
	sdev->hostdata = NULL;
}

/**
 * qla2x00_config_dma_addressing() - Configure OS DMA addressing method.
 * @ha: HA context
 *
 * At exit, the @ha's flags.enable_64bit_addressing set to indicated
 * supported addressing method.
 */
static void
qla2x00_config_dma_addressing(struct qla_hw_data *ha)
{
	/* Assume a 32bit DMA mask. */
	ha->flags.enable_64bit_addressing = 0;

	if (!dma_set_mask(&ha->pdev->dev, DMA_BIT_MASK(64))) {
		/* Any upper-dword bits set? */
		if (MSD(dma_get_required_mask(&ha->pdev->dev)) &&
		    !pci_set_consistent_dma_mask(ha->pdev, DMA_BIT_MASK(64))) {
			/* Ok, a 64bit DMA mask is applicable. */
			ha->flags.enable_64bit_addressing = 1;
			ha->isp_ops->calc_req_entries = qla2x00_calc_iocbs_64;
			ha->isp_ops->build_iocbs = qla2x00_build_scsi_iocbs_64;
			return;
		}
	}

	dma_set_mask(&ha->pdev->dev, DMA_BIT_MASK(32));
	pci_set_consistent_dma_mask(ha->pdev, DMA_BIT_MASK(32));
}

static void
qla2x00_enable_intrs(struct qla_hw_data *ha)
{
	unsigned long flags = 0;
	struct device_reg_2xxx __iomem *reg = &ha->iobase->isp;

	spin_lock_irqsave(&ha->hardware_lock, flags);
	ha->interrupts_on = 1;
	/* enable risc and host interrupts */
	WRT_REG_WORD(&reg->ictrl, ICR_EN_INT | ICR_EN_RISC);
	RD_REG_WORD(&reg->ictrl);
	spin_unlock_irqrestore(&ha->hardware_lock, flags);

}

static void
qla2x00_disable_intrs(struct qla_hw_data *ha)
{
	unsigned long flags = 0;
	struct device_reg_2xxx __iomem *reg = &ha->iobase->isp;

	spin_lock_irqsave(&ha->hardware_lock, flags);
	ha->interrupts_on = 0;
	/* disable risc and host interrupts */
	WRT_REG_WORD(&reg->ictrl, 0);
	RD_REG_WORD(&reg->ictrl);
	spin_unlock_irqrestore(&ha->hardware_lock, flags);
}

static void
qla24xx_enable_intrs(struct qla_hw_data *ha)
{
	unsigned long flags = 0;
	struct device_reg_24xx __iomem *reg = &ha->iobase->isp24;

	spin_lock_irqsave(&ha->hardware_lock, flags);
	ha->interrupts_on = 1;
	WRT_REG_DWORD(&reg->ictrl, ICRX_EN_RISC_INT);
	RD_REG_DWORD(&reg->ictrl);
	spin_unlock_irqrestore(&ha->hardware_lock, flags);
}

static void
qla24xx_disable_intrs(struct qla_hw_data *ha)
{
	unsigned long flags = 0;
	struct device_reg_24xx __iomem *reg = &ha->iobase->isp24;

	if (IS_NOPOLLING_TYPE(ha))
		return;
	spin_lock_irqsave(&ha->hardware_lock, flags);
	ha->interrupts_on = 0;
	WRT_REG_DWORD(&reg->ictrl, 0);
	RD_REG_DWORD(&reg->ictrl);
	spin_unlock_irqrestore(&ha->hardware_lock, flags);
}

static int
qla2x00_iospace_config(struct qla_hw_data *ha)
{
	resource_size_t pio;
	uint16_t msix;

	if (pci_request_selected_regions(ha->pdev, ha->bars,
	    QLA2XXX_DRIVER_NAME)) {
		ql_log_pci(ql_log_fatal, ha->pdev, 0x0011,
		    "Failed to reserve PIO/MMIO regions (%s), aborting.\n",
		    pci_name(ha->pdev));
		goto iospace_error_exit;
	}
	if (!(ha->bars & 1))
		goto skip_pio;

	/* We only need PIO for Flash operations on ISP2312 v2 chips. */
	pio = pci_resource_start(ha->pdev, 0);
	if (pci_resource_flags(ha->pdev, 0) & IORESOURCE_IO) {
		if (pci_resource_len(ha->pdev, 0) < MIN_IOBASE_LEN) {
			ql_log_pci(ql_log_warn, ha->pdev, 0x0012,
			    "Invalid pci I/O region size (%s).\n",
			    pci_name(ha->pdev));
			pio = 0;
		}
	} else {
		ql_log_pci(ql_log_warn, ha->pdev, 0x0013,
		    "Region #0 no a PIO resource (%s).\n",
		    pci_name(ha->pdev));
		pio = 0;
	}
	ha->pio_address = pio;
	ql_dbg_pci(ql_dbg_init, ha->pdev, 0x0014,
	    "PIO address=%llu.\n",
	    (unsigned long long)ha->pio_address);

skip_pio:
	/* Use MMIO operations for all accesses. */
	if (!(pci_resource_flags(ha->pdev, 1) & IORESOURCE_MEM)) {
		ql_log_pci(ql_log_fatal, ha->pdev, 0x0015,
		    "Region #1 not an MMIO resource (%s), aborting.\n",
		    pci_name(ha->pdev));
		goto iospace_error_exit;
	}
	if (pci_resource_len(ha->pdev, 1) < MIN_IOBASE_LEN) {
		ql_log_pci(ql_log_fatal, ha->pdev, 0x0016,
		    "Invalid PCI mem region size (%s), aborting.\n",
		    pci_name(ha->pdev));
		goto iospace_error_exit;
	}

	ha->iobase = ioremap(pci_resource_start(ha->pdev, 1), MIN_IOBASE_LEN);
	if (!ha->iobase) {
		ql_log_pci(ql_log_fatal, ha->pdev, 0x0017,
		    "Cannot remap MMIO (%s), aborting.\n",
		    pci_name(ha->pdev));
		goto iospace_error_exit;
	}

	/* Determine queue resources */
	ha->max_req_queues = ha->max_rsp_queues = 1;
	ha->msix_count = QLA_BASE_VECTORS;
	if (!ql2xmqsupport || !ql2xnvmeenable ||
	    (!IS_QLA25XX(ha) && !IS_QLA81XX(ha)))
		goto mqiobase_exit;

	ha->mqiobase = ioremap(pci_resource_start(ha->pdev, 3),
			pci_resource_len(ha->pdev, 3));
	if (ha->mqiobase) {
		ql_dbg_pci(ql_dbg_init, ha->pdev, 0x0018,
		    "MQIO Base=%p.\n", ha->mqiobase);
		/* Read MSIX vector size of the board */
		pci_read_config_word(ha->pdev, QLA_PCI_MSIX_CONTROL, &msix);
		ha->msix_count = msix + 1;
		/* Max queues are bounded by available msix vectors */
		/* MB interrupt uses 1 vector */
		ha->max_req_queues = ha->msix_count - 1;
		ha->max_rsp_queues = ha->max_req_queues;
		/* Queue pairs is the max value minus the base queue pair */
		ha->max_qpairs = ha->max_rsp_queues - 1;
		ql_dbg_pci(ql_dbg_init, ha->pdev, 0x0188,
		    "Max no of queues pairs: %d.\n", ha->max_qpairs);

		ql_log_pci(ql_log_info, ha->pdev, 0x001a,
		    "MSI-X vector count: %d.\n", ha->msix_count);
	} else
		ql_log_pci(ql_log_info, ha->pdev, 0x001b,
		    "BAR 3 not enabled.\n");

mqiobase_exit:
	ql_dbg_pci(ql_dbg_init, ha->pdev, 0x001c,
	    "MSIX Count: %d.\n", ha->msix_count);
	return (0);

iospace_error_exit:
	return (-ENOMEM);
}


static int
qla83xx_iospace_config(struct qla_hw_data *ha)
{
	uint16_t msix;

	if (pci_request_selected_regions(ha->pdev, ha->bars,
	    QLA2XXX_DRIVER_NAME)) {
		ql_log_pci(ql_log_fatal, ha->pdev, 0x0117,
		    "Failed to reserve PIO/MMIO regions (%s), aborting.\n",
		    pci_name(ha->pdev));

		goto iospace_error_exit;
	}

	/* Use MMIO operations for all accesses. */
	if (!(pci_resource_flags(ha->pdev, 0) & IORESOURCE_MEM)) {
		ql_log_pci(ql_log_warn, ha->pdev, 0x0118,
		    "Invalid pci I/O region size (%s).\n",
		    pci_name(ha->pdev));
		goto iospace_error_exit;
	}
	if (pci_resource_len(ha->pdev, 0) < MIN_IOBASE_LEN) {
		ql_log_pci(ql_log_warn, ha->pdev, 0x0119,
		    "Invalid PCI mem region size (%s), aborting\n",
			pci_name(ha->pdev));
		goto iospace_error_exit;
	}

	ha->iobase = ioremap(pci_resource_start(ha->pdev, 0), MIN_IOBASE_LEN);
	if (!ha->iobase) {
		ql_log_pci(ql_log_fatal, ha->pdev, 0x011a,
		    "Cannot remap MMIO (%s), aborting.\n",
		    pci_name(ha->pdev));
		goto iospace_error_exit;
	}

	/* 64bit PCI BAR - BAR2 will correspoond to region 4 */
	/* 83XX 26XX always use MQ type access for queues
	 * - mbar 2, a.k.a region 4 */
	ha->max_req_queues = ha->max_rsp_queues = 1;
	ha->msix_count = QLA_BASE_VECTORS;
	ha->mqiobase = ioremap(pci_resource_start(ha->pdev, 4),
			pci_resource_len(ha->pdev, 4));

	if (!ha->mqiobase) {
		ql_log_pci(ql_log_fatal, ha->pdev, 0x011d,
		    "BAR2/region4 not enabled\n");
		goto mqiobase_exit;
	}

	ha->msixbase = ioremap(pci_resource_start(ha->pdev, 2),
			pci_resource_len(ha->pdev, 2));
	if (ha->msixbase) {
		/* Read MSIX vector size of the board */
		pci_read_config_word(ha->pdev,
		    QLA_83XX_PCI_MSIX_CONTROL, &msix);
		ha->msix_count = (msix & PCI_MSIX_FLAGS_QSIZE)  + 1;
		/*
		 * By default, driver uses at least two msix vectors
		 * (default & rspq)
		 */
		if (ql2xmqsupport || ql2xnvmeenable) {
			/* MB interrupt uses 1 vector */
			ha->max_req_queues = ha->msix_count - 1;

			/* ATIOQ needs 1 vector. That's 1 less QPair */
			if (QLA_TGT_MODE_ENABLED())
				ha->max_req_queues--;

			ha->max_rsp_queues = ha->max_req_queues;

			/* Queue pairs is the max value minus
			 * the base queue pair */
			ha->max_qpairs = ha->max_req_queues - 1;
			ql_dbg_pci(ql_dbg_init, ha->pdev, 0x00e3,
			    "Max no of queues pairs: %d.\n", ha->max_qpairs);
		}
		ql_log_pci(ql_log_info, ha->pdev, 0x011c,
		    "MSI-X vector count: %d.\n", ha->msix_count);
	} else
		ql_log_pci(ql_log_info, ha->pdev, 0x011e,
		    "BAR 1 not enabled.\n");

mqiobase_exit:
	ql_dbg_pci(ql_dbg_init, ha->pdev, 0x011f,
	    "MSIX Count: %d.\n", ha->msix_count);
	return 0;

iospace_error_exit:
	return -ENOMEM;
}

static struct isp_operations qla2100_isp_ops = {
	.pci_config		= qla2100_pci_config,
	.reset_chip		= qla2x00_reset_chip,
	.chip_diag		= qla2x00_chip_diag,
	.config_rings		= qla2x00_config_rings,
	.reset_adapter		= qla2x00_reset_adapter,
	.nvram_config		= qla2x00_nvram_config,
	.update_fw_options	= qla2x00_update_fw_options,
	.load_risc		= qla2x00_load_risc,
	.pci_info_str		= qla2x00_pci_info_str,
	.fw_version_str		= qla2x00_fw_version_str,
	.intr_handler		= qla2100_intr_handler,
	.enable_intrs		= qla2x00_enable_intrs,
	.disable_intrs		= qla2x00_disable_intrs,
	.abort_command		= qla2x00_abort_command,
	.target_reset		= qla2x00_abort_target,
	.lun_reset		= qla2x00_lun_reset,
	.fabric_login		= qla2x00_login_fabric,
	.fabric_logout		= qla2x00_fabric_logout,
	.calc_req_entries	= qla2x00_calc_iocbs_32,
	.build_iocbs		= qla2x00_build_scsi_iocbs_32,
	.prep_ms_iocb		= qla2x00_prep_ms_iocb,
	.prep_ms_fdmi_iocb	= qla2x00_prep_ms_fdmi_iocb,
	.read_nvram		= qla2x00_read_nvram_data,
	.write_nvram		= qla2x00_write_nvram_data,
	.fw_dump		= qla2100_fw_dump,
	.beacon_on		= NULL,
	.beacon_off		= NULL,
	.beacon_blink		= NULL,
	.read_optrom		= qla2x00_read_optrom_data,
	.write_optrom		= qla2x00_write_optrom_data,
	.get_flash_version	= qla2x00_get_flash_version,
	.start_scsi		= qla2x00_start_scsi,
	.start_scsi_mq          = NULL,
	.abort_isp		= qla2x00_abort_isp,
	.iospace_config     	= qla2x00_iospace_config,
	.initialize_adapter	= qla2x00_initialize_adapter,
};

static struct isp_operations qla2300_isp_ops = {
	.pci_config		= qla2300_pci_config,
	.reset_chip		= qla2x00_reset_chip,
	.chip_diag		= qla2x00_chip_diag,
	.config_rings		= qla2x00_config_rings,
	.reset_adapter		= qla2x00_reset_adapter,
	.nvram_config		= qla2x00_nvram_config,
	.update_fw_options	= qla2x00_update_fw_options,
	.load_risc		= qla2x00_load_risc,
	.pci_info_str		= qla2x00_pci_info_str,
	.fw_version_str		= qla2x00_fw_version_str,
	.intr_handler		= qla2300_intr_handler,
	.enable_intrs		= qla2x00_enable_intrs,
	.disable_intrs		= qla2x00_disable_intrs,
	.abort_command		= qla2x00_abort_command,
	.target_reset		= qla2x00_abort_target,
	.lun_reset		= qla2x00_lun_reset,
	.fabric_login		= qla2x00_login_fabric,
	.fabric_logout		= qla2x00_fabric_logout,
	.calc_req_entries	= qla2x00_calc_iocbs_32,
	.build_iocbs		= qla2x00_build_scsi_iocbs_32,
	.prep_ms_iocb		= qla2x00_prep_ms_iocb,
	.prep_ms_fdmi_iocb	= qla2x00_prep_ms_fdmi_iocb,
	.read_nvram		= qla2x00_read_nvram_data,
	.write_nvram		= qla2x00_write_nvram_data,
	.fw_dump		= qla2300_fw_dump,
	.beacon_on		= qla2x00_beacon_on,
	.beacon_off		= qla2x00_beacon_off,
	.beacon_blink		= qla2x00_beacon_blink,
	.read_optrom		= qla2x00_read_optrom_data,
	.write_optrom		= qla2x00_write_optrom_data,
	.get_flash_version	= qla2x00_get_flash_version,
	.start_scsi		= qla2x00_start_scsi,
	.start_scsi_mq          = NULL,
	.abort_isp		= qla2x00_abort_isp,
	.iospace_config		= qla2x00_iospace_config,
	.initialize_adapter	= qla2x00_initialize_adapter,
};

static struct isp_operations qla24xx_isp_ops = {
	.pci_config		= qla24xx_pci_config,
	.reset_chip		= qla24xx_reset_chip,
	.chip_diag		= qla24xx_chip_diag,
	.config_rings		= qla24xx_config_rings,
	.reset_adapter		= qla24xx_reset_adapter,
	.nvram_config		= qla24xx_nvram_config,
	.update_fw_options	= qla24xx_update_fw_options,
	.load_risc		= qla24xx_load_risc,
	.pci_info_str		= qla24xx_pci_info_str,
	.fw_version_str		= qla24xx_fw_version_str,
	.intr_handler		= qla24xx_intr_handler,
	.enable_intrs		= qla24xx_enable_intrs,
	.disable_intrs		= qla24xx_disable_intrs,
	.abort_command		= qla24xx_abort_command,
	.target_reset		= qla24xx_abort_target,
	.lun_reset		= qla24xx_lun_reset,
	.fabric_login		= qla24xx_login_fabric,
	.fabric_logout		= qla24xx_fabric_logout,
	.calc_req_entries	= NULL,
	.build_iocbs		= NULL,
	.prep_ms_iocb		= qla24xx_prep_ms_iocb,
	.prep_ms_fdmi_iocb	= qla24xx_prep_ms_fdmi_iocb,
	.read_nvram		= qla24xx_read_nvram_data,
	.write_nvram		= qla24xx_write_nvram_data,
	.fw_dump		= qla24xx_fw_dump,
	.beacon_on		= qla24xx_beacon_on,
	.beacon_off		= qla24xx_beacon_off,
	.beacon_blink		= qla24xx_beacon_blink,
	.read_optrom		= qla24xx_read_optrom_data,
	.write_optrom		= qla24xx_write_optrom_data,
	.get_flash_version	= qla24xx_get_flash_version,
	.start_scsi		= qla24xx_start_scsi,
	.start_scsi_mq          = NULL,
	.abort_isp		= qla2x00_abort_isp,
	.iospace_config		= qla2x00_iospace_config,
	.initialize_adapter	= qla2x00_initialize_adapter,
};

static struct isp_operations qla25xx_isp_ops = {
	.pci_config		= qla25xx_pci_config,
	.reset_chip		= qla24xx_reset_chip,
	.chip_diag		= qla24xx_chip_diag,
	.config_rings		= qla24xx_config_rings,
	.reset_adapter		= qla24xx_reset_adapter,
	.nvram_config		= qla24xx_nvram_config,
	.update_fw_options	= qla24xx_update_fw_options,
	.load_risc		= qla24xx_load_risc,
	.pci_info_str		= qla24xx_pci_info_str,
	.fw_version_str		= qla24xx_fw_version_str,
	.intr_handler		= qla24xx_intr_handler,
	.enable_intrs		= qla24xx_enable_intrs,
	.disable_intrs		= qla24xx_disable_intrs,
	.abort_command		= qla24xx_abort_command,
	.target_reset		= qla24xx_abort_target,
	.lun_reset		= qla24xx_lun_reset,
	.fabric_login		= qla24xx_login_fabric,
	.fabric_logout		= qla24xx_fabric_logout,
	.calc_req_entries	= NULL,
	.build_iocbs		= NULL,
	.prep_ms_iocb		= qla24xx_prep_ms_iocb,
	.prep_ms_fdmi_iocb	= qla24xx_prep_ms_fdmi_iocb,
	.read_nvram		= qla25xx_read_nvram_data,
	.write_nvram		= qla25xx_write_nvram_data,
	.fw_dump		= qla25xx_fw_dump,
	.beacon_on		= qla24xx_beacon_on,
	.beacon_off		= qla24xx_beacon_off,
	.beacon_blink		= qla24xx_beacon_blink,
	.read_optrom		= qla25xx_read_optrom_data,
	.write_optrom		= qla24xx_write_optrom_data,
	.get_flash_version	= qla24xx_get_flash_version,
	.start_scsi		= qla24xx_dif_start_scsi,
	.start_scsi_mq          = qla2xxx_dif_start_scsi_mq,
	.abort_isp		= qla2x00_abort_isp,
	.iospace_config		= qla2x00_iospace_config,
	.initialize_adapter	= qla2x00_initialize_adapter,
};

static struct isp_operations qla81xx_isp_ops = {
	.pci_config		= qla25xx_pci_config,
	.reset_chip		= qla24xx_reset_chip,
	.chip_diag		= qla24xx_chip_diag,
	.config_rings		= qla24xx_config_rings,
	.reset_adapter		= qla24xx_reset_adapter,
	.nvram_config		= qla81xx_nvram_config,
	.update_fw_options	= qla81xx_update_fw_options,
	.load_risc		= qla81xx_load_risc,
	.pci_info_str		= qla24xx_pci_info_str,
	.fw_version_str		= qla24xx_fw_version_str,
	.intr_handler		= qla24xx_intr_handler,
	.enable_intrs		= qla24xx_enable_intrs,
	.disable_intrs		= qla24xx_disable_intrs,
	.abort_command		= qla24xx_abort_command,
	.target_reset		= qla24xx_abort_target,
	.lun_reset		= qla24xx_lun_reset,
	.fabric_login		= qla24xx_login_fabric,
	.fabric_logout		= qla24xx_fabric_logout,
	.calc_req_entries	= NULL,
	.build_iocbs		= NULL,
	.prep_ms_iocb		= qla24xx_prep_ms_iocb,
	.prep_ms_fdmi_iocb	= qla24xx_prep_ms_fdmi_iocb,
	.read_nvram		= NULL,
	.write_nvram		= NULL,
	.fw_dump		= qla81xx_fw_dump,
	.beacon_on		= qla24xx_beacon_on,
	.beacon_off		= qla24xx_beacon_off,
	.beacon_blink		= qla83xx_beacon_blink,
	.read_optrom		= qla25xx_read_optrom_data,
	.write_optrom		= qla24xx_write_optrom_data,
	.get_flash_version	= qla24xx_get_flash_version,
	.start_scsi		= qla24xx_dif_start_scsi,
	.start_scsi_mq          = qla2xxx_dif_start_scsi_mq,
	.abort_isp		= qla2x00_abort_isp,
	.iospace_config		= qla2x00_iospace_config,
	.initialize_adapter	= qla2x00_initialize_adapter,
};

static struct isp_operations qla82xx_isp_ops = {
	.pci_config		= qla82xx_pci_config,
	.reset_chip		= qla82xx_reset_chip,
	.chip_diag		= qla24xx_chip_diag,
	.config_rings		= qla82xx_config_rings,
	.reset_adapter		= qla24xx_reset_adapter,
	.nvram_config		= qla81xx_nvram_config,
	.update_fw_options	= qla24xx_update_fw_options,
	.load_risc		= qla82xx_load_risc,
	.pci_info_str		= qla24xx_pci_info_str,
	.fw_version_str		= qla24xx_fw_version_str,
	.intr_handler		= qla82xx_intr_handler,
	.enable_intrs		= qla82xx_enable_intrs,
	.disable_intrs		= qla82xx_disable_intrs,
	.abort_command		= qla24xx_abort_command,
	.target_reset		= qla24xx_abort_target,
	.lun_reset		= qla24xx_lun_reset,
	.fabric_login		= qla24xx_login_fabric,
	.fabric_logout		= qla24xx_fabric_logout,
	.calc_req_entries	= NULL,
	.build_iocbs		= NULL,
	.prep_ms_iocb		= qla24xx_prep_ms_iocb,
	.prep_ms_fdmi_iocb	= qla24xx_prep_ms_fdmi_iocb,
	.read_nvram		= qla24xx_read_nvram_data,
	.write_nvram		= qla24xx_write_nvram_data,
	.fw_dump		= qla82xx_fw_dump,
	.beacon_on		= qla82xx_beacon_on,
	.beacon_off		= qla82xx_beacon_off,
	.beacon_blink		= NULL,
	.read_optrom		= qla82xx_read_optrom_data,
	.write_optrom		= qla82xx_write_optrom_data,
	.get_flash_version	= qla82xx_get_flash_version,
	.start_scsi             = qla82xx_start_scsi,
	.start_scsi_mq          = NULL,
	.abort_isp		= qla82xx_abort_isp,
	.iospace_config     	= qla82xx_iospace_config,
	.initialize_adapter	= qla2x00_initialize_adapter,
};

static struct isp_operations qla8044_isp_ops = {
	.pci_config		= qla82xx_pci_config,
	.reset_chip		= qla82xx_reset_chip,
	.chip_diag		= qla24xx_chip_diag,
	.config_rings		= qla82xx_config_rings,
	.reset_adapter		= qla24xx_reset_adapter,
	.nvram_config		= qla81xx_nvram_config,
	.update_fw_options	= qla24xx_update_fw_options,
	.load_risc		= qla82xx_load_risc,
	.pci_info_str		= qla24xx_pci_info_str,
	.fw_version_str		= qla24xx_fw_version_str,
	.intr_handler		= qla8044_intr_handler,
	.enable_intrs		= qla82xx_enable_intrs,
	.disable_intrs		= qla82xx_disable_intrs,
	.abort_command		= qla24xx_abort_command,
	.target_reset		= qla24xx_abort_target,
	.lun_reset		= qla24xx_lun_reset,
	.fabric_login		= qla24xx_login_fabric,
	.fabric_logout		= qla24xx_fabric_logout,
	.calc_req_entries	= NULL,
	.build_iocbs		= NULL,
	.prep_ms_iocb		= qla24xx_prep_ms_iocb,
	.prep_ms_fdmi_iocb	= qla24xx_prep_ms_fdmi_iocb,
	.read_nvram		= NULL,
	.write_nvram		= NULL,
	.fw_dump		= qla8044_fw_dump,
	.beacon_on		= qla82xx_beacon_on,
	.beacon_off		= qla82xx_beacon_off,
	.beacon_blink		= NULL,
	.read_optrom		= qla8044_read_optrom_data,
	.write_optrom		= qla8044_write_optrom_data,
	.get_flash_version	= qla82xx_get_flash_version,
	.start_scsi             = qla82xx_start_scsi,
	.start_scsi_mq          = NULL,
	.abort_isp		= qla8044_abort_isp,
	.iospace_config		= qla82xx_iospace_config,
	.initialize_adapter	= qla2x00_initialize_adapter,
};

static struct isp_operations qla83xx_isp_ops = {
	.pci_config		= qla25xx_pci_config,
	.reset_chip		= qla24xx_reset_chip,
	.chip_diag		= qla24xx_chip_diag,
	.config_rings		= qla24xx_config_rings,
	.reset_adapter		= qla24xx_reset_adapter,
	.nvram_config		= qla81xx_nvram_config,
	.update_fw_options	= qla81xx_update_fw_options,
	.load_risc		= qla81xx_load_risc,
	.pci_info_str		= qla24xx_pci_info_str,
	.fw_version_str		= qla24xx_fw_version_str,
	.intr_handler		= qla24xx_intr_handler,
	.enable_intrs		= qla24xx_enable_intrs,
	.disable_intrs		= qla24xx_disable_intrs,
	.abort_command		= qla24xx_abort_command,
	.target_reset		= qla24xx_abort_target,
	.lun_reset		= qla24xx_lun_reset,
	.fabric_login		= qla24xx_login_fabric,
	.fabric_logout		= qla24xx_fabric_logout,
	.calc_req_entries	= NULL,
	.build_iocbs		= NULL,
	.prep_ms_iocb		= qla24xx_prep_ms_iocb,
	.prep_ms_fdmi_iocb	= qla24xx_prep_ms_fdmi_iocb,
	.read_nvram		= NULL,
	.write_nvram		= NULL,
	.fw_dump		= qla83xx_fw_dump,
	.beacon_on		= qla24xx_beacon_on,
	.beacon_off		= qla24xx_beacon_off,
	.beacon_blink		= qla83xx_beacon_blink,
	.read_optrom		= qla25xx_read_optrom_data,
	.write_optrom		= qla24xx_write_optrom_data,
	.get_flash_version	= qla24xx_get_flash_version,
	.start_scsi		= qla24xx_dif_start_scsi,
	.start_scsi_mq          = qla2xxx_dif_start_scsi_mq,
	.abort_isp		= qla2x00_abort_isp,
	.iospace_config		= qla83xx_iospace_config,
	.initialize_adapter	= qla2x00_initialize_adapter,
};

static struct isp_operations qlafx00_isp_ops = {
	.pci_config		= qlafx00_pci_config,
	.reset_chip		= qlafx00_soft_reset,
	.chip_diag		= qlafx00_chip_diag,
	.config_rings		= qlafx00_config_rings,
	.reset_adapter		= qlafx00_soft_reset,
	.nvram_config		= NULL,
	.update_fw_options	= NULL,
	.load_risc		= NULL,
	.pci_info_str		= qlafx00_pci_info_str,
	.fw_version_str		= qlafx00_fw_version_str,
	.intr_handler		= qlafx00_intr_handler,
	.enable_intrs		= qlafx00_enable_intrs,
	.disable_intrs		= qlafx00_disable_intrs,
	.abort_command		= qla24xx_async_abort_command,
	.target_reset		= qlafx00_abort_target,
	.lun_reset		= qlafx00_lun_reset,
	.fabric_login		= NULL,
	.fabric_logout		= NULL,
	.calc_req_entries	= NULL,
	.build_iocbs		= NULL,
	.prep_ms_iocb		= qla24xx_prep_ms_iocb,
	.prep_ms_fdmi_iocb	= qla24xx_prep_ms_fdmi_iocb,
	.read_nvram		= qla24xx_read_nvram_data,
	.write_nvram		= qla24xx_write_nvram_data,
	.fw_dump		= NULL,
	.beacon_on		= qla24xx_beacon_on,
	.beacon_off		= qla24xx_beacon_off,
	.beacon_blink		= NULL,
	.read_optrom		= qla24xx_read_optrom_data,
	.write_optrom		= qla24xx_write_optrom_data,
	.get_flash_version	= qla24xx_get_flash_version,
	.start_scsi		= qlafx00_start_scsi,
	.start_scsi_mq          = NULL,
	.abort_isp		= qlafx00_abort_isp,
	.iospace_config		= qlafx00_iospace_config,
	.initialize_adapter	= qlafx00_initialize_adapter,
};

static struct isp_operations qla27xx_isp_ops = {
	.pci_config		= qla25xx_pci_config,
	.reset_chip		= qla24xx_reset_chip,
	.chip_diag		= qla24xx_chip_diag,
	.config_rings		= qla24xx_config_rings,
	.reset_adapter		= qla24xx_reset_adapter,
	.nvram_config		= qla81xx_nvram_config,
	.update_fw_options	= qla24xx_update_fw_options,
	.load_risc		= qla81xx_load_risc,
	.pci_info_str		= qla24xx_pci_info_str,
	.fw_version_str		= qla24xx_fw_version_str,
	.intr_handler		= qla24xx_intr_handler,
	.enable_intrs		= qla24xx_enable_intrs,
	.disable_intrs		= qla24xx_disable_intrs,
	.abort_command		= qla24xx_abort_command,
	.target_reset		= qla24xx_abort_target,
	.lun_reset		= qla24xx_lun_reset,
	.fabric_login		= qla24xx_login_fabric,
	.fabric_logout		= qla24xx_fabric_logout,
	.calc_req_entries	= NULL,
	.build_iocbs		= NULL,
	.prep_ms_iocb		= qla24xx_prep_ms_iocb,
	.prep_ms_fdmi_iocb	= qla24xx_prep_ms_fdmi_iocb,
	.read_nvram		= NULL,
	.write_nvram		= NULL,
	.fw_dump		= qla27xx_fwdump,
	.beacon_on		= qla24xx_beacon_on,
	.beacon_off		= qla24xx_beacon_off,
	.beacon_blink		= qla83xx_beacon_blink,
	.read_optrom		= qla25xx_read_optrom_data,
	.write_optrom		= qla24xx_write_optrom_data,
	.get_flash_version	= qla24xx_get_flash_version,
	.start_scsi		= qla24xx_dif_start_scsi,
	.start_scsi_mq          = qla2xxx_dif_start_scsi_mq,
	.abort_isp		= qla2x00_abort_isp,
	.iospace_config		= qla83xx_iospace_config,
	.initialize_adapter	= qla2x00_initialize_adapter,
};

static inline void
qla2x00_set_isp_flags(struct qla_hw_data *ha)
{
	ha->device_type = DT_EXTENDED_IDS;
	switch (ha->pdev->device) {
	case PCI_DEVICE_ID_QLOGIC_ISP2100:
		ha->isp_type |= DT_ISP2100;
		ha->device_type &= ~DT_EXTENDED_IDS;
		ha->fw_srisc_address = RISC_START_ADDRESS_2100;
		break;
	case PCI_DEVICE_ID_QLOGIC_ISP2200:
		ha->isp_type |= DT_ISP2200;
		ha->device_type &= ~DT_EXTENDED_IDS;
		ha->fw_srisc_address = RISC_START_ADDRESS_2100;
		break;
	case PCI_DEVICE_ID_QLOGIC_ISP2300:
		ha->isp_type |= DT_ISP2300;
		ha->device_type |= DT_ZIO_SUPPORTED;
		ha->fw_srisc_address = RISC_START_ADDRESS_2300;
		break;
	case PCI_DEVICE_ID_QLOGIC_ISP2312:
		ha->isp_type |= DT_ISP2312;
		ha->device_type |= DT_ZIO_SUPPORTED;
		ha->fw_srisc_address = RISC_START_ADDRESS_2300;
		break;
	case PCI_DEVICE_ID_QLOGIC_ISP2322:
		ha->isp_type |= DT_ISP2322;
		ha->device_type |= DT_ZIO_SUPPORTED;
		if (ha->pdev->subsystem_vendor == 0x1028 &&
		    ha->pdev->subsystem_device == 0x0170)
			ha->device_type |= DT_OEM_001;
		ha->fw_srisc_address = RISC_START_ADDRESS_2300;
		break;
	case PCI_DEVICE_ID_QLOGIC_ISP6312:
		ha->isp_type |= DT_ISP6312;
		ha->fw_srisc_address = RISC_START_ADDRESS_2300;
		break;
	case PCI_DEVICE_ID_QLOGIC_ISP6322:
		ha->isp_type |= DT_ISP6322;
		ha->fw_srisc_address = RISC_START_ADDRESS_2300;
		break;
	case PCI_DEVICE_ID_QLOGIC_ISP2422:
		ha->isp_type |= DT_ISP2422;
		ha->device_type |= DT_ZIO_SUPPORTED;
		ha->device_type |= DT_FWI2;
		ha->device_type |= DT_IIDMA;
		ha->fw_srisc_address = RISC_START_ADDRESS_2400;
		break;
	case PCI_DEVICE_ID_QLOGIC_ISP2432:
		ha->isp_type |= DT_ISP2432;
		ha->device_type |= DT_ZIO_SUPPORTED;
		ha->device_type |= DT_FWI2;
		ha->device_type |= DT_IIDMA;
		ha->fw_srisc_address = RISC_START_ADDRESS_2400;
		break;
	case PCI_DEVICE_ID_QLOGIC_ISP8432:
		ha->isp_type |= DT_ISP8432;
		ha->device_type |= DT_ZIO_SUPPORTED;
		ha->device_type |= DT_FWI2;
		ha->device_type |= DT_IIDMA;
		ha->fw_srisc_address = RISC_START_ADDRESS_2400;
		break;
	case PCI_DEVICE_ID_QLOGIC_ISP5422:
		ha->isp_type |= DT_ISP5422;
		ha->device_type |= DT_FWI2;
		ha->fw_srisc_address = RISC_START_ADDRESS_2400;
		break;
	case PCI_DEVICE_ID_QLOGIC_ISP5432:
		ha->isp_type |= DT_ISP5432;
		ha->device_type |= DT_FWI2;
		ha->fw_srisc_address = RISC_START_ADDRESS_2400;
		break;
	case PCI_DEVICE_ID_QLOGIC_ISP2532:
		ha->isp_type |= DT_ISP2532;
		ha->device_type |= DT_ZIO_SUPPORTED;
		ha->device_type |= DT_FWI2;
		ha->device_type |= DT_IIDMA;
		ha->fw_srisc_address = RISC_START_ADDRESS_2400;
		break;
	case PCI_DEVICE_ID_QLOGIC_ISP8001:
		ha->isp_type |= DT_ISP8001;
		ha->device_type |= DT_ZIO_SUPPORTED;
		ha->device_type |= DT_FWI2;
		ha->device_type |= DT_IIDMA;
		ha->fw_srisc_address = RISC_START_ADDRESS_2400;
		break;
	case PCI_DEVICE_ID_QLOGIC_ISP8021:
		ha->isp_type |= DT_ISP8021;
		ha->device_type |= DT_ZIO_SUPPORTED;
		ha->device_type |= DT_FWI2;
		ha->fw_srisc_address = RISC_START_ADDRESS_2400;
		/* Initialize 82XX ISP flags */
		qla82xx_init_flags(ha);
		break;
	 case PCI_DEVICE_ID_QLOGIC_ISP8044:
		ha->isp_type |= DT_ISP8044;
		ha->device_type |= DT_ZIO_SUPPORTED;
		ha->device_type |= DT_FWI2;
		ha->fw_srisc_address = RISC_START_ADDRESS_2400;
		/* Initialize 82XX ISP flags */
		qla82xx_init_flags(ha);
		break;
	case PCI_DEVICE_ID_QLOGIC_ISP2031:
		ha->isp_type |= DT_ISP2031;
		ha->device_type |= DT_ZIO_SUPPORTED;
		ha->device_type |= DT_FWI2;
		ha->device_type |= DT_IIDMA;
		ha->device_type |= DT_T10_PI;
		ha->fw_srisc_address = RISC_START_ADDRESS_2400;
		break;
	case PCI_DEVICE_ID_QLOGIC_ISP8031:
		ha->isp_type |= DT_ISP8031;
		ha->device_type |= DT_ZIO_SUPPORTED;
		ha->device_type |= DT_FWI2;
		ha->device_type |= DT_IIDMA;
		ha->device_type |= DT_T10_PI;
		ha->fw_srisc_address = RISC_START_ADDRESS_2400;
		break;
	case PCI_DEVICE_ID_QLOGIC_ISPF001:
		ha->isp_type |= DT_ISPFX00;
		break;
	case PCI_DEVICE_ID_QLOGIC_ISP2071:
		ha->isp_type |= DT_ISP2071;
		ha->device_type |= DT_ZIO_SUPPORTED;
		ha->device_type |= DT_FWI2;
		ha->device_type |= DT_IIDMA;
		ha->device_type |= DT_T10_PI;
		ha->fw_srisc_address = RISC_START_ADDRESS_2400;
		break;
	case PCI_DEVICE_ID_QLOGIC_ISP2271:
		ha->isp_type |= DT_ISP2271;
		ha->device_type |= DT_ZIO_SUPPORTED;
		ha->device_type |= DT_FWI2;
		ha->device_type |= DT_IIDMA;
		ha->device_type |= DT_T10_PI;
		ha->fw_srisc_address = RISC_START_ADDRESS_2400;
		break;
	case PCI_DEVICE_ID_QLOGIC_ISP2261:
		ha->isp_type |= DT_ISP2261;
		ha->device_type |= DT_ZIO_SUPPORTED;
		ha->device_type |= DT_FWI2;
		ha->device_type |= DT_IIDMA;
		ha->device_type |= DT_T10_PI;
		ha->fw_srisc_address = RISC_START_ADDRESS_2400;
		break;
	case PCI_DEVICE_ID_QLOGIC_ISP2081:
	case PCI_DEVICE_ID_QLOGIC_ISP2089:
		ha->isp_type |= DT_ISP2081;
		ha->device_type |= DT_ZIO_SUPPORTED;
		ha->device_type |= DT_FWI2;
		ha->device_type |= DT_IIDMA;
		ha->device_type |= DT_T10_PI;
		ha->fw_srisc_address = RISC_START_ADDRESS_2400;
		break;
	case PCI_DEVICE_ID_QLOGIC_ISP2281:
	case PCI_DEVICE_ID_QLOGIC_ISP2289:
		ha->isp_type |= DT_ISP2281;
		ha->device_type |= DT_ZIO_SUPPORTED;
		ha->device_type |= DT_FWI2;
		ha->device_type |= DT_IIDMA;
		ha->device_type |= DT_T10_PI;
		ha->fw_srisc_address = RISC_START_ADDRESS_2400;
		break;
	}

	if (IS_QLA82XX(ha))
		ha->port_no = ha->portnum & 1;
	else {
		/* Get adapter physical port no from interrupt pin register. */
		pci_read_config_byte(ha->pdev, PCI_INTERRUPT_PIN, &ha->port_no);
		if (IS_QLA25XX(ha) || IS_QLA2031(ha) ||
		    IS_QLA27XX(ha) || IS_QLA28XX(ha))
			ha->port_no--;
		else
			ha->port_no = !(ha->port_no & 1);
	}

	ql_dbg_pci(ql_dbg_init, ha->pdev, 0x000b,
	    "device_type=0x%x port=%d fw_srisc_address=0x%x.\n",
	    ha->device_type, ha->port_no, ha->fw_srisc_address);
}

static void
qla2xxx_scan_start(struct Scsi_Host *shost)
{
	scsi_qla_host_t *vha = shost_priv(shost);

	if (vha->hw->flags.running_gold_fw)
		return;

	set_bit(LOOP_RESYNC_NEEDED, &vha->dpc_flags);
	set_bit(LOCAL_LOOP_UPDATE, &vha->dpc_flags);
	set_bit(RSCN_UPDATE, &vha->dpc_flags);
	set_bit(NPIV_CONFIG_NEEDED, &vha->dpc_flags);
}

static int
qla2xxx_scan_finished(struct Scsi_Host *shost, unsigned long time)
{
	scsi_qla_host_t *vha = shost_priv(shost);

	if (test_bit(UNLOADING, &vha->dpc_flags))
		return 1;
	if (!vha->host)
		return 1;
	if (time > vha->hw->loop_reset_delay * HZ)
		return 1;

	return atomic_read(&vha->loop_state) == LOOP_READY;
}

static void qla2x00_iocb_work_fn(struct work_struct *work)
{
	struct scsi_qla_host *vha = container_of(work,
		struct scsi_qla_host, iocb_work);
	struct qla_hw_data *ha = vha->hw;
	struct scsi_qla_host *base_vha = pci_get_drvdata(ha->pdev);
	int i = 2;
	unsigned long flags;

	if (test_bit(UNLOADING, &base_vha->dpc_flags))
		return;

	while (!list_empty(&vha->work_list) && i > 0) {
		qla2x00_do_work(vha);
		i--;
	}

	spin_lock_irqsave(&vha->work_lock, flags);
	clear_bit(IOCB_WORK_ACTIVE, &vha->dpc_flags);
	spin_unlock_irqrestore(&vha->work_lock, flags);
}

/*
 * PCI driver interface
 */
static int
qla2x00_probe_one(struct pci_dev *pdev, const struct pci_device_id *id)
{
	int	ret = -ENODEV;
	struct Scsi_Host *host;
	scsi_qla_host_t *base_vha = NULL;
	struct qla_hw_data *ha;
	char pci_info[30];
	char fw_str[30], wq_name[30];
	struct scsi_host_template *sht;
	int bars, mem_only = 0;
	uint16_t req_length = 0, rsp_length = 0;
	struct req_que *req = NULL;
	struct rsp_que *rsp = NULL;
	int i;

	bars = pci_select_bars(pdev, IORESOURCE_MEM | IORESOURCE_IO);
	sht = &qla2xxx_driver_template;
	if (pdev->device == PCI_DEVICE_ID_QLOGIC_ISP2422 ||
	    pdev->device == PCI_DEVICE_ID_QLOGIC_ISP2432 ||
	    pdev->device == PCI_DEVICE_ID_QLOGIC_ISP8432 ||
	    pdev->device == PCI_DEVICE_ID_QLOGIC_ISP5422 ||
	    pdev->device == PCI_DEVICE_ID_QLOGIC_ISP5432 ||
	    pdev->device == PCI_DEVICE_ID_QLOGIC_ISP2532 ||
	    pdev->device == PCI_DEVICE_ID_QLOGIC_ISP8001 ||
	    pdev->device == PCI_DEVICE_ID_QLOGIC_ISP8021 ||
	    pdev->device == PCI_DEVICE_ID_QLOGIC_ISP2031 ||
	    pdev->device == PCI_DEVICE_ID_QLOGIC_ISP8031 ||
	    pdev->device == PCI_DEVICE_ID_QLOGIC_ISPF001 ||
	    pdev->device == PCI_DEVICE_ID_QLOGIC_ISP8044 ||
	    pdev->device == PCI_DEVICE_ID_QLOGIC_ISP2071 ||
	    pdev->device == PCI_DEVICE_ID_QLOGIC_ISP2271 ||
	    pdev->device == PCI_DEVICE_ID_QLOGIC_ISP2261 ||
	    pdev->device == PCI_DEVICE_ID_QLOGIC_ISP2081 ||
	    pdev->device == PCI_DEVICE_ID_QLOGIC_ISP2281 ||
	    pdev->device == PCI_DEVICE_ID_QLOGIC_ISP2089 ||
	    pdev->device == PCI_DEVICE_ID_QLOGIC_ISP2289) {
		bars = pci_select_bars(pdev, IORESOURCE_MEM);
		mem_only = 1;
		ql_dbg_pci(ql_dbg_init, pdev, 0x0007,
		    "Mem only adapter.\n");
	}
	ql_dbg_pci(ql_dbg_init, pdev, 0x0008,
	    "Bars=%d.\n", bars);

	if (mem_only) {
		if (pci_enable_device_mem(pdev))
			return ret;
	} else {
		if (pci_enable_device(pdev))
			return ret;
	}

	/* This may fail but that's ok */
	pci_enable_pcie_error_reporting(pdev);

	/* Turn off T10-DIF when FC-NVMe is enabled */
	if (ql2xnvmeenable)
		ql2xenabledif = 0;

	ha = kzalloc(sizeof(struct qla_hw_data), GFP_KERNEL);
	if (!ha) {
		ql_log_pci(ql_log_fatal, pdev, 0x0009,
		    "Unable to allocate memory for ha.\n");
		goto disable_device;
	}
	ql_dbg_pci(ql_dbg_init, pdev, 0x000a,
	    "Memory allocated for ha=%p.\n", ha);
	ha->pdev = pdev;
	INIT_LIST_HEAD(&ha->tgt.q_full_list);
	spin_lock_init(&ha->tgt.q_full_lock);
	spin_lock_init(&ha->tgt.sess_lock);
	spin_lock_init(&ha->tgt.atio_lock);

	atomic_set(&ha->nvme_active_aen_cnt, 0);

	/* Clear our data area */
	ha->bars = bars;
	ha->mem_only = mem_only;
	spin_lock_init(&ha->hardware_lock);
	spin_lock_init(&ha->vport_slock);
	mutex_init(&ha->selflogin_lock);
	mutex_init(&ha->optrom_mutex);

	/* Set ISP-type information. */
	qla2x00_set_isp_flags(ha);

	/* Set EEH reset type to fundamental if required by hba */
	if (IS_QLA24XX(ha) || IS_QLA25XX(ha) || IS_QLA81XX(ha) ||
	    IS_QLA83XX(ha) || IS_QLA27XX(ha) || IS_QLA28XX(ha))
		pdev->needs_freset = 1;

	ha->prev_topology = 0;
	ha->init_cb_size = sizeof(init_cb_t);
	ha->link_data_rate = PORT_SPEED_UNKNOWN;
	ha->optrom_size = OPTROM_SIZE_2300;
	ha->max_exchg = FW_MAX_EXCHANGES_CNT;
	atomic_set(&ha->num_pend_mbx_stage1, 0);
	atomic_set(&ha->num_pend_mbx_stage2, 0);
	atomic_set(&ha->num_pend_mbx_stage3, 0);
	atomic_set(&ha->zio_threshold, DEFAULT_ZIO_THRESHOLD);
	ha->last_zio_threshold = DEFAULT_ZIO_THRESHOLD;

	/* Assign ISP specific operations. */
	if (IS_QLA2100(ha)) {
		ha->max_fibre_devices = MAX_FIBRE_DEVICES_2100;
		ha->mbx_count = MAILBOX_REGISTER_COUNT_2100;
		req_length = REQUEST_ENTRY_CNT_2100;
		rsp_length = RESPONSE_ENTRY_CNT_2100;
		ha->max_loop_id = SNS_LAST_LOOP_ID_2100;
		ha->gid_list_info_size = 4;
		ha->flash_conf_off = ~0;
		ha->flash_data_off = ~0;
		ha->nvram_conf_off = ~0;
		ha->nvram_data_off = ~0;
		ha->isp_ops = &qla2100_isp_ops;
	} else if (IS_QLA2200(ha)) {
		ha->max_fibre_devices = MAX_FIBRE_DEVICES_2100;
		ha->mbx_count = MAILBOX_REGISTER_COUNT_2200;
		req_length = REQUEST_ENTRY_CNT_2200;
		rsp_length = RESPONSE_ENTRY_CNT_2100;
		ha->max_loop_id = SNS_LAST_LOOP_ID_2100;
		ha->gid_list_info_size = 4;
		ha->flash_conf_off = ~0;
		ha->flash_data_off = ~0;
		ha->nvram_conf_off = ~0;
		ha->nvram_data_off = ~0;
		ha->isp_ops = &qla2100_isp_ops;
	} else if (IS_QLA23XX(ha)) {
		ha->max_fibre_devices = MAX_FIBRE_DEVICES_2100;
		ha->mbx_count = MAILBOX_REGISTER_COUNT;
		req_length = REQUEST_ENTRY_CNT_2200;
		rsp_length = RESPONSE_ENTRY_CNT_2300;
		ha->max_loop_id = SNS_LAST_LOOP_ID_2300;
		ha->gid_list_info_size = 6;
		if (IS_QLA2322(ha) || IS_QLA6322(ha))
			ha->optrom_size = OPTROM_SIZE_2322;
		ha->flash_conf_off = ~0;
		ha->flash_data_off = ~0;
		ha->nvram_conf_off = ~0;
		ha->nvram_data_off = ~0;
		ha->isp_ops = &qla2300_isp_ops;
	} else if (IS_QLA24XX_TYPE(ha)) {
		ha->max_fibre_devices = MAX_FIBRE_DEVICES_2400;
		ha->mbx_count = MAILBOX_REGISTER_COUNT;
		req_length = REQUEST_ENTRY_CNT_24XX;
		rsp_length = RESPONSE_ENTRY_CNT_2300;
		ha->tgt.atio_q_length = ATIO_ENTRY_CNT_24XX;
		ha->max_loop_id = SNS_LAST_LOOP_ID_2300;
		ha->init_cb_size = sizeof(struct mid_init_cb_24xx);
		ha->gid_list_info_size = 8;
		ha->optrom_size = OPTROM_SIZE_24XX;
		ha->nvram_npiv_size = QLA_MAX_VPORTS_QLA24XX;
		ha->isp_ops = &qla24xx_isp_ops;
		ha->flash_conf_off = FARX_ACCESS_FLASH_CONF;
		ha->flash_data_off = FARX_ACCESS_FLASH_DATA;
		ha->nvram_conf_off = FARX_ACCESS_NVRAM_CONF;
		ha->nvram_data_off = FARX_ACCESS_NVRAM_DATA;
	} else if (IS_QLA25XX(ha)) {
		ha->max_fibre_devices = MAX_FIBRE_DEVICES_2400;
		ha->mbx_count = MAILBOX_REGISTER_COUNT;
		req_length = REQUEST_ENTRY_CNT_24XX;
		rsp_length = RESPONSE_ENTRY_CNT_2300;
		ha->tgt.atio_q_length = ATIO_ENTRY_CNT_24XX;
		ha->max_loop_id = SNS_LAST_LOOP_ID_2300;
		ha->init_cb_size = sizeof(struct mid_init_cb_24xx);
		ha->gid_list_info_size = 8;
		ha->optrom_size = OPTROM_SIZE_25XX;
		ha->nvram_npiv_size = QLA_MAX_VPORTS_QLA25XX;
		ha->isp_ops = &qla25xx_isp_ops;
		ha->flash_conf_off = FARX_ACCESS_FLASH_CONF;
		ha->flash_data_off = FARX_ACCESS_FLASH_DATA;
		ha->nvram_conf_off = FARX_ACCESS_NVRAM_CONF;
		ha->nvram_data_off = FARX_ACCESS_NVRAM_DATA;
	} else if (IS_QLA81XX(ha)) {
		ha->max_fibre_devices = MAX_FIBRE_DEVICES_2400;
		ha->mbx_count = MAILBOX_REGISTER_COUNT;
		req_length = REQUEST_ENTRY_CNT_24XX;
		rsp_length = RESPONSE_ENTRY_CNT_2300;
		ha->tgt.atio_q_length = ATIO_ENTRY_CNT_24XX;
		ha->max_loop_id = SNS_LAST_LOOP_ID_2300;
		ha->init_cb_size = sizeof(struct mid_init_cb_81xx);
		ha->gid_list_info_size = 8;
		ha->optrom_size = OPTROM_SIZE_81XX;
		ha->nvram_npiv_size = QLA_MAX_VPORTS_QLA25XX;
		ha->isp_ops = &qla81xx_isp_ops;
		ha->flash_conf_off = FARX_ACCESS_FLASH_CONF_81XX;
		ha->flash_data_off = FARX_ACCESS_FLASH_DATA_81XX;
		ha->nvram_conf_off = ~0;
		ha->nvram_data_off = ~0;
	} else if (IS_QLA82XX(ha)) {
		ha->max_fibre_devices = MAX_FIBRE_DEVICES_2400;
		ha->mbx_count = MAILBOX_REGISTER_COUNT;
		req_length = REQUEST_ENTRY_CNT_82XX;
		rsp_length = RESPONSE_ENTRY_CNT_82XX;
		ha->max_loop_id = SNS_LAST_LOOP_ID_2300;
		ha->init_cb_size = sizeof(struct mid_init_cb_81xx);
		ha->gid_list_info_size = 8;
		ha->optrom_size = OPTROM_SIZE_82XX;
		ha->nvram_npiv_size = QLA_MAX_VPORTS_QLA25XX;
		ha->isp_ops = &qla82xx_isp_ops;
		ha->flash_conf_off = FARX_ACCESS_FLASH_CONF;
		ha->flash_data_off = FARX_ACCESS_FLASH_DATA;
		ha->nvram_conf_off = FARX_ACCESS_NVRAM_CONF;
		ha->nvram_data_off = FARX_ACCESS_NVRAM_DATA;
	} else if (IS_QLA8044(ha)) {
		ha->max_fibre_devices = MAX_FIBRE_DEVICES_2400;
		ha->mbx_count = MAILBOX_REGISTER_COUNT;
		req_length = REQUEST_ENTRY_CNT_82XX;
		rsp_length = RESPONSE_ENTRY_CNT_82XX;
		ha->max_loop_id = SNS_LAST_LOOP_ID_2300;
		ha->init_cb_size = sizeof(struct mid_init_cb_81xx);
		ha->gid_list_info_size = 8;
		ha->optrom_size = OPTROM_SIZE_83XX;
		ha->nvram_npiv_size = QLA_MAX_VPORTS_QLA25XX;
		ha->isp_ops = &qla8044_isp_ops;
		ha->flash_conf_off = FARX_ACCESS_FLASH_CONF;
		ha->flash_data_off = FARX_ACCESS_FLASH_DATA;
		ha->nvram_conf_off = FARX_ACCESS_NVRAM_CONF;
		ha->nvram_data_off = FARX_ACCESS_NVRAM_DATA;
	} else if (IS_QLA83XX(ha)) {
		ha->portnum = PCI_FUNC(ha->pdev->devfn);
		ha->max_fibre_devices = MAX_FIBRE_DEVICES_2400;
		ha->mbx_count = MAILBOX_REGISTER_COUNT;
		req_length = REQUEST_ENTRY_CNT_83XX;
		rsp_length = RESPONSE_ENTRY_CNT_83XX;
		ha->tgt.atio_q_length = ATIO_ENTRY_CNT_24XX;
		ha->max_loop_id = SNS_LAST_LOOP_ID_2300;
		ha->init_cb_size = sizeof(struct mid_init_cb_81xx);
		ha->gid_list_info_size = 8;
		ha->optrom_size = OPTROM_SIZE_83XX;
		ha->nvram_npiv_size = QLA_MAX_VPORTS_QLA25XX;
		ha->isp_ops = &qla83xx_isp_ops;
		ha->flash_conf_off = FARX_ACCESS_FLASH_CONF_81XX;
		ha->flash_data_off = FARX_ACCESS_FLASH_DATA_81XX;
		ha->nvram_conf_off = ~0;
		ha->nvram_data_off = ~0;
	}  else if (IS_QLAFX00(ha)) {
		ha->max_fibre_devices = MAX_FIBRE_DEVICES_FX00;
		ha->mbx_count = MAILBOX_REGISTER_COUNT_FX00;
		ha->aen_mbx_count = AEN_MAILBOX_REGISTER_COUNT_FX00;
		req_length = REQUEST_ENTRY_CNT_FX00;
		rsp_length = RESPONSE_ENTRY_CNT_FX00;
		ha->isp_ops = &qlafx00_isp_ops;
		ha->port_down_retry_count = 30; /* default value */
		ha->mr.fw_hbt_cnt = QLAFX00_HEARTBEAT_INTERVAL;
		ha->mr.fw_reset_timer_tick = QLAFX00_RESET_INTERVAL;
		ha->mr.fw_critemp_timer_tick = QLAFX00_CRITEMP_INTERVAL;
		ha->mr.fw_hbt_en = 1;
		ha->mr.host_info_resend = false;
		ha->mr.hinfo_resend_timer_tick = QLAFX00_HINFO_RESEND_INTERVAL;
	} else if (IS_QLA27XX(ha)) {
		ha->portnum = PCI_FUNC(ha->pdev->devfn);
		ha->max_fibre_devices = MAX_FIBRE_DEVICES_2400;
		ha->mbx_count = MAILBOX_REGISTER_COUNT;
		req_length = REQUEST_ENTRY_CNT_83XX;
		rsp_length = RESPONSE_ENTRY_CNT_83XX;
		ha->tgt.atio_q_length = ATIO_ENTRY_CNT_24XX;
		ha->max_loop_id = SNS_LAST_LOOP_ID_2300;
		ha->init_cb_size = sizeof(struct mid_init_cb_81xx);
		ha->gid_list_info_size = 8;
		ha->optrom_size = OPTROM_SIZE_83XX;
		ha->nvram_npiv_size = QLA_MAX_VPORTS_QLA25XX;
		ha->isp_ops = &qla27xx_isp_ops;
		ha->flash_conf_off = FARX_ACCESS_FLASH_CONF_81XX;
		ha->flash_data_off = FARX_ACCESS_FLASH_DATA_81XX;
		ha->nvram_conf_off = ~0;
		ha->nvram_data_off = ~0;
	} else if (IS_QLA28XX(ha)) {
		ha->portnum = PCI_FUNC(ha->pdev->devfn);
		ha->max_fibre_devices = MAX_FIBRE_DEVICES_2400;
		ha->mbx_count = MAILBOX_REGISTER_COUNT;
		req_length = REQUEST_ENTRY_CNT_24XX;
		rsp_length = RESPONSE_ENTRY_CNT_2300;
		ha->tgt.atio_q_length = ATIO_ENTRY_CNT_24XX;
		ha->max_loop_id = SNS_LAST_LOOP_ID_2300;
		ha->init_cb_size = sizeof(struct mid_init_cb_81xx);
		ha->gid_list_info_size = 8;
		ha->optrom_size = OPTROM_SIZE_28XX;
		ha->nvram_npiv_size = QLA_MAX_VPORTS_QLA25XX;
		ha->isp_ops = &qla27xx_isp_ops;
		ha->flash_conf_off = FARX_ACCESS_FLASH_CONF_28XX;
		ha->flash_data_off = FARX_ACCESS_FLASH_DATA_28XX;
		ha->nvram_conf_off = ~0;
		ha->nvram_data_off = ~0;
	}

	ql_dbg_pci(ql_dbg_init, pdev, 0x001e,
	    "mbx_count=%d, req_length=%d, "
	    "rsp_length=%d, max_loop_id=%d, init_cb_size=%d, "
	    "gid_list_info_size=%d, optrom_size=%d, nvram_npiv_size=%d, "
	    "max_fibre_devices=%d.\n",
	    ha->mbx_count, req_length, rsp_length, ha->max_loop_id,
	    ha->init_cb_size, ha->gid_list_info_size, ha->optrom_size,
	    ha->nvram_npiv_size, ha->max_fibre_devices);
	ql_dbg_pci(ql_dbg_init, pdev, 0x001f,
	    "isp_ops=%p, flash_conf_off=%d, "
	    "flash_data_off=%d, nvram_conf_off=%d, nvram_data_off=%d.\n",
	    ha->isp_ops, ha->flash_conf_off, ha->flash_data_off,
	    ha->nvram_conf_off, ha->nvram_data_off);

	/* Configure PCI I/O space */
	ret = ha->isp_ops->iospace_config(ha);
	if (ret)
		goto iospace_config_failed;

	ql_log_pci(ql_log_info, pdev, 0x001d,
	    "Found an ISP%04X irq %d iobase 0x%p.\n",
	    pdev->device, pdev->irq, ha->iobase);
	mutex_init(&ha->vport_lock);
	mutex_init(&ha->mq_lock);
	init_completion(&ha->mbx_cmd_comp);
	complete(&ha->mbx_cmd_comp);
	init_completion(&ha->mbx_intr_comp);
	init_completion(&ha->dcbx_comp);
	init_completion(&ha->lb_portup_comp);

	set_bit(0, (unsigned long *) ha->vp_idx_map);

	qla2x00_config_dma_addressing(ha);
	ql_dbg_pci(ql_dbg_init, pdev, 0x0020,
	    "64 Bit addressing is %s.\n",
	    ha->flags.enable_64bit_addressing ? "enable" :
	    "disable");
	ret = qla2x00_mem_alloc(ha, req_length, rsp_length, &req, &rsp);
	if (ret) {
		ql_log_pci(ql_log_fatal, pdev, 0x0031,
		    "Failed to allocate memory for adapter, aborting.\n");

		goto probe_hw_failed;
	}

	req->max_q_depth = MAX_Q_DEPTH;
	if (ql2xmaxqdepth != 0 && ql2xmaxqdepth <= 0xffffU)
		req->max_q_depth = ql2xmaxqdepth;


	base_vha = qla2x00_create_host(sht, ha);
	if (!base_vha) {
		ret = -ENOMEM;
		goto probe_hw_failed;
	}

	pci_set_drvdata(pdev, base_vha);
	set_bit(PFLG_DRIVER_PROBING, &base_vha->pci_flags);

	host = base_vha->host;
	base_vha->req = req;
	if (IS_QLA2XXX_MIDTYPE(ha))
		base_vha->mgmt_svr_loop_id =
			qla2x00_reserve_mgmt_server_loop_id(base_vha);
	else
		base_vha->mgmt_svr_loop_id = MANAGEMENT_SERVER +
						base_vha->vp_idx;

	/* Setup fcport template structure. */
	ha->mr.fcport.vha = base_vha;
	ha->mr.fcport.port_type = FCT_UNKNOWN;
	ha->mr.fcport.loop_id = FC_NO_LOOP_ID;
	qla2x00_set_fcport_state(&ha->mr.fcport, FCS_UNCONFIGURED);
	ha->mr.fcport.supported_classes = FC_COS_UNSPECIFIED;
	ha->mr.fcport.scan_state = 1;

	/* Set the SG table size based on ISP type */
	if (!IS_FWI2_CAPABLE(ha)) {
		if (IS_QLA2100(ha))
			host->sg_tablesize = 32;
	} else {
		if (!IS_QLA82XX(ha))
			host->sg_tablesize = QLA_SG_ALL;
	}
	host->max_id = ha->max_fibre_devices;
	host->cmd_per_lun = 3;
	host->unique_id = host->host_no;
	if (IS_T10_PI_CAPABLE(ha) && ql2xenabledif)
		host->max_cmd_len = 32;
	else
		host->max_cmd_len = MAX_CMDSZ;
	host->max_channel = MAX_BUSES - 1;
	/* Older HBAs support only 16-bit LUNs */
	if (!IS_QLAFX00(ha) && !IS_FWI2_CAPABLE(ha) &&
	    ql2xmaxlun > 0xffff)
		host->max_lun = 0xffff;
	else
		host->max_lun = ql2xmaxlun;
	host->transportt = qla2xxx_transport_template;
	sht->vendor_id = (SCSI_NL_VID_TYPE_PCI | PCI_VENDOR_ID_QLOGIC);

	ql_dbg(ql_dbg_init, base_vha, 0x0033,
	    "max_id=%d this_id=%d "
	    "cmd_per_len=%d unique_id=%d max_cmd_len=%d max_channel=%d "
	    "max_lun=%llu transportt=%p, vendor_id=%llu.\n", host->max_id,
	    host->this_id, host->cmd_per_lun, host->unique_id,
	    host->max_cmd_len, host->max_channel, host->max_lun,
	    host->transportt, sht->vendor_id);

	INIT_WORK(&base_vha->iocb_work, qla2x00_iocb_work_fn);

	/* Set up the irqs */
	ret = qla2x00_request_irqs(ha, rsp);
	if (ret)
		goto probe_failed;

	/* Alloc arrays of request and response ring ptrs */
	ret = qla2x00_alloc_queues(ha, req, rsp);
	if (ret) {
		ql_log(ql_log_fatal, base_vha, 0x003d,
		    "Failed to allocate memory for queue pointers..."
		    "aborting.\n");
		ret = -ENODEV;
		goto probe_failed;
	}

	if (ha->mqenable) {
		/* number of hardware queues supported by blk/scsi-mq*/
		host->nr_hw_queues = ha->max_qpairs;

		ql_dbg(ql_dbg_init, base_vha, 0x0192,
			"blk/scsi-mq enabled, HW queues = %d.\n", host->nr_hw_queues);
	} else {
		if (ql2xnvmeenable) {
			host->nr_hw_queues = ha->max_qpairs;
			ql_dbg(ql_dbg_init, base_vha, 0x0194,
			    "FC-NVMe support is enabled, HW queues=%d\n",
			    host->nr_hw_queues);
		} else {
			ql_dbg(ql_dbg_init, base_vha, 0x0193,
			    "blk/scsi-mq disabled.\n");
		}
	}

	qlt_probe_one_stage1(base_vha, ha);

	pci_save_state(pdev);

	/* Assign back pointers */
	rsp->req = req;
	req->rsp = rsp;

	if (IS_QLAFX00(ha)) {
		ha->rsp_q_map[0] = rsp;
		ha->req_q_map[0] = req;
		set_bit(0, ha->req_qid_map);
		set_bit(0, ha->rsp_qid_map);
	}

	/* FWI2-capable only. */
	req->req_q_in = &ha->iobase->isp24.req_q_in;
	req->req_q_out = &ha->iobase->isp24.req_q_out;
	rsp->rsp_q_in = &ha->iobase->isp24.rsp_q_in;
	rsp->rsp_q_out = &ha->iobase->isp24.rsp_q_out;
	if (ha->mqenable || IS_QLA83XX(ha) || IS_QLA27XX(ha) ||
	    IS_QLA28XX(ha)) {
		req->req_q_in = &ha->mqiobase->isp25mq.req_q_in;
		req->req_q_out = &ha->mqiobase->isp25mq.req_q_out;
		rsp->rsp_q_in = &ha->mqiobase->isp25mq.rsp_q_in;
		rsp->rsp_q_out =  &ha->mqiobase->isp25mq.rsp_q_out;
	}

	if (IS_QLAFX00(ha)) {
		req->req_q_in = &ha->iobase->ispfx00.req_q_in;
		req->req_q_out = &ha->iobase->ispfx00.req_q_out;
		rsp->rsp_q_in = &ha->iobase->ispfx00.rsp_q_in;
		rsp->rsp_q_out = &ha->iobase->ispfx00.rsp_q_out;
	}

	if (IS_P3P_TYPE(ha)) {
		req->req_q_out = &ha->iobase->isp82.req_q_out[0];
		rsp->rsp_q_in = &ha->iobase->isp82.rsp_q_in[0];
		rsp->rsp_q_out = &ha->iobase->isp82.rsp_q_out[0];
	}

	ql_dbg(ql_dbg_multiq, base_vha, 0xc009,
	    "rsp_q_map=%p req_q_map=%p rsp->req=%p req->rsp=%p.\n",
	    ha->rsp_q_map, ha->req_q_map, rsp->req, req->rsp);
	ql_dbg(ql_dbg_multiq, base_vha, 0xc00a,
	    "req->req_q_in=%p req->req_q_out=%p "
	    "rsp->rsp_q_in=%p rsp->rsp_q_out=%p.\n",
	    req->req_q_in, req->req_q_out,
	    rsp->rsp_q_in, rsp->rsp_q_out);
	ql_dbg(ql_dbg_init, base_vha, 0x003e,
	    "rsp_q_map=%p req_q_map=%p rsp->req=%p req->rsp=%p.\n",
	    ha->rsp_q_map, ha->req_q_map, rsp->req, req->rsp);
	ql_dbg(ql_dbg_init, base_vha, 0x003f,
	    "req->req_q_in=%p req->req_q_out=%p rsp->rsp_q_in=%p rsp->rsp_q_out=%p.\n",
	    req->req_q_in, req->req_q_out, rsp->rsp_q_in, rsp->rsp_q_out);

	ha->wq = alloc_workqueue("qla2xxx_wq", 0, 0);

	if (ha->isp_ops->initialize_adapter(base_vha)) {
		ql_log(ql_log_fatal, base_vha, 0x00d6,
		    "Failed to initialize adapter - Adapter flags %x.\n",
		    base_vha->device_flags);

		if (IS_QLA82XX(ha)) {
			qla82xx_idc_lock(ha);
			qla82xx_wr_32(ha, QLA82XX_CRB_DEV_STATE,
				QLA8XXX_DEV_FAILED);
			qla82xx_idc_unlock(ha);
			ql_log(ql_log_fatal, base_vha, 0x00d7,
			    "HW State: FAILED.\n");
		} else if (IS_QLA8044(ha)) {
			qla8044_idc_lock(ha);
			qla8044_wr_direct(base_vha,
				QLA8044_CRB_DEV_STATE_INDEX,
				QLA8XXX_DEV_FAILED);
			qla8044_idc_unlock(ha);
			ql_log(ql_log_fatal, base_vha, 0x0150,
			    "HW State: FAILED.\n");
		}

		ret = -ENODEV;
		goto probe_failed;
	}

	if (IS_QLAFX00(ha))
		host->can_queue = QLAFX00_MAX_CANQUEUE;
	else
		host->can_queue = req->num_outstanding_cmds - 10;

	ql_dbg(ql_dbg_init, base_vha, 0x0032,
	    "can_queue=%d, req=%p, mgmt_svr_loop_id=%d, sg_tablesize=%d.\n",
	    host->can_queue, base_vha->req,
	    base_vha->mgmt_svr_loop_id, host->sg_tablesize);

	if (ha->mqenable) {
		bool startit = false;

		if (QLA_TGT_MODE_ENABLED())
			startit = false;

		if (ql2x_ini_mode == QLA2XXX_INI_MODE_ENABLED)
			startit = true;

		/* Create start of day qpairs for Block MQ */
		for (i = 0; i < ha->max_qpairs; i++)
			qla2xxx_create_qpair(base_vha, 5, 0, startit);
	}

	if (ha->flags.running_gold_fw)
		goto skip_dpc;

	/*
	 * Startup the kernel thread for this host adapter
	 */
	ha->dpc_thread = kthread_create(qla2x00_do_dpc, ha,
	    "%s_dpc", base_vha->host_str);
	if (IS_ERR(ha->dpc_thread)) {
		ql_log(ql_log_fatal, base_vha, 0x00ed,
		    "Failed to start DPC thread.\n");
		ret = PTR_ERR(ha->dpc_thread);
		ha->dpc_thread = NULL;
		goto probe_failed;
	}
	ql_dbg(ql_dbg_init, base_vha, 0x00ee,
	    "DPC thread started successfully.\n");

	/*
	 * If we're not coming up in initiator mode, we might sit for
	 * a while without waking up the dpc thread, which leads to a
	 * stuck process warning.  So just kick the dpc once here and
	 * let the kthread start (and go back to sleep in qla2x00_do_dpc).
	 */
	qla2xxx_wake_dpc(base_vha);

	INIT_WORK(&ha->board_disable, qla2x00_disable_board_on_pci_error);

	if (IS_QLA8031(ha) || IS_MCTP_CAPABLE(ha)) {
		sprintf(wq_name, "qla2xxx_%lu_dpc_lp_wq", base_vha->host_no);
		ha->dpc_lp_wq = create_singlethread_workqueue(wq_name);
		INIT_WORK(&ha->idc_aen, qla83xx_service_idc_aen);

		sprintf(wq_name, "qla2xxx_%lu_dpc_hp_wq", base_vha->host_no);
		ha->dpc_hp_wq = create_singlethread_workqueue(wq_name);
		INIT_WORK(&ha->nic_core_reset, qla83xx_nic_core_reset_work);
		INIT_WORK(&ha->idc_state_handler,
		    qla83xx_idc_state_handler_work);
		INIT_WORK(&ha->nic_core_unrecoverable,
		    qla83xx_nic_core_unrecoverable_work);
	}

skip_dpc:
	list_add_tail(&base_vha->list, &ha->vp_list);
	base_vha->host->irq = ha->pdev->irq;

	/* Initialized the timer */
	qla2x00_start_timer(base_vha, WATCH_INTERVAL);
	ql_dbg(ql_dbg_init, base_vha, 0x00ef,
	    "Started qla2x00_timer with "
	    "interval=%d.\n", WATCH_INTERVAL);
	ql_dbg(ql_dbg_init, base_vha, 0x00f0,
	    "Detected hba at address=%p.\n",
	    ha);

	if (IS_T10_PI_CAPABLE(ha) && ql2xenabledif) {
		if (ha->fw_attributes & BIT_4) {
			int prot = 0, guard;

			base_vha->flags.difdix_supported = 1;
			ql_dbg(ql_dbg_init, base_vha, 0x00f1,
			    "Registering for DIF/DIX type 1 and 3 protection.\n");
			if (ql2xenabledif == 1)
				prot = SHOST_DIX_TYPE0_PROTECTION;
			if (ql2xprotmask)
				scsi_host_set_prot(host, ql2xprotmask);
			else
				scsi_host_set_prot(host,
				    prot | SHOST_DIF_TYPE1_PROTECTION
				    | SHOST_DIF_TYPE2_PROTECTION
				    | SHOST_DIF_TYPE3_PROTECTION
				    | SHOST_DIX_TYPE1_PROTECTION
				    | SHOST_DIX_TYPE2_PROTECTION
				    | SHOST_DIX_TYPE3_PROTECTION);

			guard = SHOST_DIX_GUARD_CRC;

			if (IS_PI_IPGUARD_CAPABLE(ha) &&
			    (ql2xenabledif > 1 || IS_PI_DIFB_DIX0_CAPABLE(ha)))
				guard |= SHOST_DIX_GUARD_IP;

			if (ql2xprotguard)
				scsi_host_set_guard(host, ql2xprotguard);
			else
				scsi_host_set_guard(host, guard);
		} else
			base_vha->flags.difdix_supported = 0;
	}

	ha->isp_ops->enable_intrs(ha);

	if (IS_QLAFX00(ha)) {
		ret = qlafx00_fx_disc(base_vha,
			&base_vha->hw->mr.fcport, FXDISC_GET_CONFIG_INFO);
		host->sg_tablesize = (ha->mr.extended_io_enabled) ?
		    QLA_SG_ALL : 128;
	}

	ret = scsi_add_host(host, &pdev->dev);
	if (ret)
		goto probe_failed;

	base_vha->flags.init_done = 1;
	base_vha->flags.online = 1;
	ha->prev_minidump_failed = 0;

	ql_dbg(ql_dbg_init, base_vha, 0x00f2,
	    "Init done and hba is online.\n");

	if (qla_ini_mode_enabled(base_vha) ||
		qla_dual_mode_enabled(base_vha))
		scsi_scan_host(host);
	else
		ql_dbg(ql_dbg_init, base_vha, 0x0122,
			"skipping scsi_scan_host() for non-initiator port\n");

	qla2x00_alloc_sysfs_attr(base_vha);

	if (IS_QLAFX00(ha)) {
		ret = qlafx00_fx_disc(base_vha,
			&base_vha->hw->mr.fcport, FXDISC_GET_PORT_INFO);

		/* Register system information */
		ret =  qlafx00_fx_disc(base_vha,
			&base_vha->hw->mr.fcport, FXDISC_REG_HOST_INFO);
	}

	qla2x00_init_host_attr(base_vha);

	qla2x00_dfs_setup(base_vha);

	ql_log(ql_log_info, base_vha, 0x00fb,
	    "QLogic %s - %s.\n", ha->model_number, ha->model_desc);
	ql_log(ql_log_info, base_vha, 0x00fc,
	    "ISP%04X: %s @ %s hdma%c host#=%ld fw=%s.\n",
	    pdev->device, ha->isp_ops->pci_info_str(base_vha, pci_info,
						       sizeof(pci_info)),
	    pci_name(pdev), ha->flags.enable_64bit_addressing ? '+' : '-',
	    base_vha->host_no,
	    ha->isp_ops->fw_version_str(base_vha, fw_str, sizeof(fw_str)));

	qlt_add_target(ha, base_vha);

	clear_bit(PFLG_DRIVER_PROBING, &base_vha->pci_flags);

	if (test_bit(UNLOADING, &base_vha->dpc_flags))
		return -ENODEV;

	if (ha->flags.detected_lr_sfp) {
		ql_log(ql_log_info, base_vha, 0xffff,
		    "Reset chip to pick up LR SFP setting\n");
		set_bit(ISP_ABORT_NEEDED, &base_vha->dpc_flags);
		qla2xxx_wake_dpc(base_vha);
	}

	return 0;

probe_failed:
	if (base_vha->gnl.l) {
		dma_free_coherent(&ha->pdev->dev, base_vha->gnl.size,
				base_vha->gnl.l, base_vha->gnl.ldma);
		base_vha->gnl.l = NULL;
	}

	if (base_vha->timer_active)
		qla2x00_stop_timer(base_vha);
	base_vha->flags.online = 0;
	if (ha->dpc_thread) {
		struct task_struct *t = ha->dpc_thread;

		ha->dpc_thread = NULL;
		kthread_stop(t);
	}

	qla2x00_free_device(base_vha);
	scsi_host_put(base_vha->host);
	/*
	 * Need to NULL out local req/rsp after
	 * qla2x00_free_device => qla2x00_free_queues frees
	 * what these are pointing to. Or else we'll
	 * fall over below in qla2x00_free_req/rsp_que.
	 */
	req = NULL;
	rsp = NULL;

probe_hw_failed:
	qla2x00_mem_free(ha);
	qla2x00_free_req_que(ha, req);
	qla2x00_free_rsp_que(ha, rsp);
	qla2x00_clear_drv_active(ha);

iospace_config_failed:
	if (IS_P3P_TYPE(ha)) {
		if (!ha->nx_pcibase)
			iounmap((device_reg_t *)ha->nx_pcibase);
		if (!ql2xdbwr)
			iounmap((device_reg_t *)ha->nxdb_wr_ptr);
	} else {
		if (ha->iobase)
			iounmap(ha->iobase);
		if (ha->cregbase)
			iounmap(ha->cregbase);
	}
	pci_release_selected_regions(ha->pdev, ha->bars);
	kfree(ha);

disable_device:
	pci_disable_device(pdev);
	return ret;
}

static void
qla2x00_shutdown(struct pci_dev *pdev)
{
	scsi_qla_host_t *vha;
	struct qla_hw_data  *ha;

	vha = pci_get_drvdata(pdev);
	ha = vha->hw;

	ql_log(ql_log_info, vha, 0xfffa,
		"Adapter shutdown\n");

	/*
	 * Prevent future board_disable and wait
	 * until any pending board_disable has completed.
	 */
	set_bit(PFLG_DRIVER_REMOVING, &vha->pci_flags);
	cancel_work_sync(&ha->board_disable);

	if (!atomic_read(&pdev->enable_cnt))
		return;

	/* Notify ISPFX00 firmware */
	if (IS_QLAFX00(ha))
		qlafx00_driver_shutdown(vha, 20);

	/* Turn-off FCE trace */
	if (ha->flags.fce_enabled) {
		qla2x00_disable_fce_trace(vha, NULL, NULL);
		ha->flags.fce_enabled = 0;
	}

	/* Turn-off EFT trace */
	if (ha->eft)
		qla2x00_disable_eft_trace(vha);

	if (IS_QLA25XX(ha) ||  IS_QLA2031(ha) || IS_QLA27XX(ha) ||
	    IS_QLA28XX(ha)) {
		if (ha->flags.fw_started)
			qla2x00_abort_isp_cleanup(vha);
	} else {
		/* Stop currently executing firmware. */
		qla2x00_try_to_stop_firmware(vha);
	}

	/* Turn adapter off line */
	vha->flags.online = 0;

	/* turn-off interrupts on the card */
	if (ha->interrupts_on) {
		vha->flags.init_done = 0;
		ha->isp_ops->disable_intrs(ha);
	}

	qla2x00_free_irqs(vha);

	qla2x00_free_fw_dump(ha);

	pci_disable_device(pdev);
	ql_log(ql_log_info, vha, 0xfffe,
		"Adapter shutdown successfully.\n");
}

/* Deletes all the virtual ports for a given ha */
static void
qla2x00_delete_all_vps(struct qla_hw_data *ha, scsi_qla_host_t *base_vha)
{
	scsi_qla_host_t *vha;
	unsigned long flags;

	mutex_lock(&ha->vport_lock);
	while (ha->cur_vport_count) {
		spin_lock_irqsave(&ha->vport_slock, flags);

		BUG_ON(base_vha->list.next == &ha->vp_list);
		/* This assumes first entry in ha->vp_list is always base vha */
		vha = list_first_entry(&base_vha->list, scsi_qla_host_t, list);
		scsi_host_get(vha->host);

		spin_unlock_irqrestore(&ha->vport_slock, flags);
		mutex_unlock(&ha->vport_lock);

		qla_nvme_delete(vha);

		fc_vport_terminate(vha->fc_vport);
		scsi_host_put(vha->host);

		mutex_lock(&ha->vport_lock);
	}
	mutex_unlock(&ha->vport_lock);
}

/* Stops all deferred work threads */
static void
qla2x00_destroy_deferred_work(struct qla_hw_data *ha)
{
	/* Cancel all work and destroy DPC workqueues */
	if (ha->dpc_lp_wq) {
		cancel_work_sync(&ha->idc_aen);
		destroy_workqueue(ha->dpc_lp_wq);
		ha->dpc_lp_wq = NULL;
	}

	if (ha->dpc_hp_wq) {
		cancel_work_sync(&ha->nic_core_reset);
		cancel_work_sync(&ha->idc_state_handler);
		cancel_work_sync(&ha->nic_core_unrecoverable);
		destroy_workqueue(ha->dpc_hp_wq);
		ha->dpc_hp_wq = NULL;
	}

	/* Kill the kernel thread for this host */
	if (ha->dpc_thread) {
		struct task_struct *t = ha->dpc_thread;

		/*
		 * qla2xxx_wake_dpc checks for ->dpc_thread
		 * so we need to zero it out.
		 */
		ha->dpc_thread = NULL;
		kthread_stop(t);
	}
}

static void
qla2x00_unmap_iobases(struct qla_hw_data *ha)
{
	if (IS_QLA82XX(ha)) {

		iounmap((device_reg_t *)ha->nx_pcibase);
		if (!ql2xdbwr)
			iounmap((device_reg_t *)ha->nxdb_wr_ptr);
	} else {
		if (ha->iobase)
			iounmap(ha->iobase);

		if (ha->cregbase)
			iounmap(ha->cregbase);

		if (ha->mqiobase)
			iounmap(ha->mqiobase);

		if ((IS_QLA83XX(ha) || IS_QLA27XX(ha) || IS_QLA28XX(ha)) &&
		    ha->msixbase)
			iounmap(ha->msixbase);
	}
}

static void
qla2x00_clear_drv_active(struct qla_hw_data *ha)
{
	if (IS_QLA8044(ha)) {
		qla8044_idc_lock(ha);
		qla8044_clear_drv_active(ha);
		qla8044_idc_unlock(ha);
	} else if (IS_QLA82XX(ha)) {
		qla82xx_idc_lock(ha);
		qla82xx_clear_drv_active(ha);
		qla82xx_idc_unlock(ha);
	}
}

static void
qla2x00_remove_one(struct pci_dev *pdev)
{
	scsi_qla_host_t *base_vha;
	struct qla_hw_data  *ha;

	base_vha = pci_get_drvdata(pdev);
	ha = base_vha->hw;
	ql_log(ql_log_info, base_vha, 0xb079,
	    "Removing driver\n");

	/* Indicate device removal to prevent future board_disable and wait
	 * until any pending board_disable has completed. */
	set_bit(PFLG_DRIVER_REMOVING, &base_vha->pci_flags);
	cancel_work_sync(&ha->board_disable);

	/*
	 * If the PCI device is disabled then there was a PCI-disconnect and
	 * qla2x00_disable_board_on_pci_error has taken care of most of the
	 * resources.
	 */
	if (!atomic_read(&pdev->enable_cnt)) {
		dma_free_coherent(&ha->pdev->dev, base_vha->gnl.size,
		    base_vha->gnl.l, base_vha->gnl.ldma);
		base_vha->gnl.l = NULL;
		scsi_host_put(base_vha->host);
		kfree(ha);
		pci_set_drvdata(pdev, NULL);
		return;
	}
	qla2x00_wait_for_hba_ready(base_vha);

	if (IS_QLA25XX(ha) || IS_QLA2031(ha) || IS_QLA27XX(ha) ||
	    IS_QLA28XX(ha)) {
		if (ha->flags.fw_started)
			qla2x00_abort_isp_cleanup(base_vha);
	} else if (!IS_QLAFX00(ha)) {
		if (IS_QLA8031(ha)) {
			ql_dbg(ql_dbg_p3p, base_vha, 0xb07e,
			    "Clearing fcoe driver presence.\n");
			if (qla83xx_clear_drv_presence(base_vha) != QLA_SUCCESS)
				ql_dbg(ql_dbg_p3p, base_vha, 0xb079,
				    "Error while clearing DRV-Presence.\n");
		}

		qla2x00_try_to_stop_firmware(base_vha);
	}

	qla2x00_wait_for_sess_deletion(base_vha);

	/*
	 * if UNLOAD flag is already set, then continue unload,
	 * where it was set first.
	 */
	if (test_bit(UNLOADING, &base_vha->dpc_flags))
		return;

	set_bit(UNLOADING, &base_vha->dpc_flags);

	qla_nvme_delete(base_vha);

	dma_free_coherent(&ha->pdev->dev,
		base_vha->gnl.size, base_vha->gnl.l, base_vha->gnl.ldma);

	base_vha->gnl.l = NULL;

	vfree(base_vha->scan.l);

	if (IS_QLAFX00(ha))
		qlafx00_driver_shutdown(base_vha, 20);

	qla2x00_delete_all_vps(ha, base_vha);

	qla2x00_dfs_remove(base_vha);

	qla84xx_put_chip(base_vha);

	/* Disable timer */
	if (base_vha->timer_active)
		qla2x00_stop_timer(base_vha);

	base_vha->flags.online = 0;

	/* free DMA memory */
	if (ha->exlogin_buf)
		qla2x00_free_exlogin_buffer(ha);

	/* free DMA memory */
	if (ha->exchoffld_buf)
		qla2x00_free_exchoffld_buffer(ha);

	qla2x00_destroy_deferred_work(ha);

	qlt_remove_target(ha, base_vha);

	qla2x00_free_sysfs_attr(base_vha, true);

	fc_remove_host(base_vha->host);
	qlt_remove_target_resources(ha);

	scsi_remove_host(base_vha->host);

	qla2x00_free_device(base_vha);

	qla2x00_clear_drv_active(ha);

	scsi_host_put(base_vha->host);

	qla2x00_unmap_iobases(ha);

	pci_release_selected_regions(ha->pdev, ha->bars);
	kfree(ha);

	pci_disable_pcie_error_reporting(pdev);

	pci_disable_device(pdev);
}

static void
qla2x00_free_device(scsi_qla_host_t *vha)
{
	struct qla_hw_data *ha = vha->hw;

	qla2x00_abort_all_cmds(vha, DID_NO_CONNECT << 16);

	/* Disable timer */
	if (vha->timer_active)
		qla2x00_stop_timer(vha);

	qla25xx_delete_queues(vha);
	vha->flags.online = 0;

	/* turn-off interrupts on the card */
	if (ha->interrupts_on) {
		vha->flags.init_done = 0;
		ha->isp_ops->disable_intrs(ha);
	}

	qla2x00_free_fcports(vha);

	qla2x00_free_irqs(vha);

	/* Flush the work queue and remove it */
	if (ha->wq) {
		flush_workqueue(ha->wq);
		destroy_workqueue(ha->wq);
		ha->wq = NULL;
	}


	qla2x00_mem_free(ha);

	qla82xx_md_free(vha);

	qla2x00_free_queues(ha);
}

void qla2x00_free_fcports(struct scsi_qla_host *vha)
{
	fc_port_t *fcport, *tfcport;

	list_for_each_entry_safe(fcport, tfcport, &vha->vp_fcports, list)
		qla2x00_free_fcport(fcport);
}

static inline void
qla2x00_schedule_rport_del(struct scsi_qla_host *vha, fc_port_t *fcport,
    int defer)
{
	struct fc_rport *rport;
	scsi_qla_host_t *base_vha;
	unsigned long flags;

	if (!fcport->rport)
		return;

	rport = fcport->rport;
	if (defer) {
		base_vha = pci_get_drvdata(vha->hw->pdev);
		spin_lock_irqsave(vha->host->host_lock, flags);
		fcport->drport = rport;
		spin_unlock_irqrestore(vha->host->host_lock, flags);
		qlt_do_generation_tick(vha, &base_vha->total_fcport_update_gen);
		set_bit(FCPORT_UPDATE_NEEDED, &base_vha->dpc_flags);
		qla2xxx_wake_dpc(base_vha);
	} else {
		int now;

		if (rport) {
			ql_dbg(ql_dbg_disc, fcport->vha, 0x2109,
			    "%s %8phN. rport %p roles %x\n",
			    __func__, fcport->port_name, rport,
			    rport->roles);
			fc_remote_port_delete(rport);
		}
		qlt_do_generation_tick(vha, &now);
	}
}

/*
 * qla2x00_mark_device_lost Updates fcport state when device goes offline.
 *
 * Input: ha = adapter block pointer.  fcport = port structure pointer.
 *
 * Return: None.
 *
 * Context:
 */
void qla2x00_mark_device_lost(scsi_qla_host_t *vha, fc_port_t *fcport,
    int do_login, int defer)
{
	if (IS_QLAFX00(vha->hw)) {
		qla2x00_set_fcport_state(fcport, FCS_DEVICE_LOST);
		qla2x00_schedule_rport_del(vha, fcport, defer);
		return;
	}

	if (atomic_read(&fcport->state) == FCS_ONLINE &&
	    vha->vp_idx == fcport->vha->vp_idx) {
		qla2x00_set_fcport_state(fcport, FCS_DEVICE_LOST);
		qla2x00_schedule_rport_del(vha, fcport, defer);
	}
	/*
	 * We may need to retry the login, so don't change the state of the
	 * port but do the retries.
	 */
	if (atomic_read(&fcport->state) != FCS_DEVICE_DEAD)
		qla2x00_set_fcport_state(fcport, FCS_DEVICE_LOST);

	if (!do_login)
		return;

	set_bit(RELOGIN_NEEDED, &vha->dpc_flags);
}

/*
 * qla2x00_mark_all_devices_lost
 *	Updates fcport state when device goes offline.
 *
 * Input:
 *	ha = adapter block pointer.
 *	fcport = port structure pointer.
 *
 * Return:
 *	None.
 *
 * Context:
 */
void
qla2x00_mark_all_devices_lost(scsi_qla_host_t *vha, int defer)
{
	fc_port_t *fcport;

	ql_dbg(ql_dbg_disc, vha, 0x20f1,
	    "Mark all dev lost\n");

	list_for_each_entry(fcport, &vha->vp_fcports, list) {
		fcport->scan_state = 0;
		qlt_schedule_sess_for_deletion(fcport);

		if (vha->vp_idx != 0 && vha->vp_idx != fcport->vha->vp_idx)
			continue;

		/*
		 * No point in marking the device as lost, if the device is
		 * already DEAD.
		 */
		if (atomic_read(&fcport->state) == FCS_DEVICE_DEAD)
			continue;
		if (atomic_read(&fcport->state) == FCS_ONLINE) {
			qla2x00_set_fcport_state(fcport, FCS_DEVICE_LOST);
			if (defer)
				qla2x00_schedule_rport_del(vha, fcport, defer);
			else if (vha->vp_idx == fcport->vha->vp_idx)
				qla2x00_schedule_rport_del(vha, fcport, defer);
		}
	}
}

static void qla2x00_set_reserved_loop_ids(struct qla_hw_data *ha)
{
	int i;

	if (IS_FWI2_CAPABLE(ha))
		return;

	for (i = 0; i < SNS_FIRST_LOOP_ID; i++)
		set_bit(i, ha->loop_id_map);
	set_bit(MANAGEMENT_SERVER, ha->loop_id_map);
	set_bit(BROADCAST, ha->loop_id_map);
}

/*
* qla2x00_mem_alloc
*      Allocates adapter memory.
*
* Returns:
*      0  = success.
*      !0  = failure.
*/
static int
qla2x00_mem_alloc(struct qla_hw_data *ha, uint16_t req_len, uint16_t rsp_len,
	struct req_que **req, struct rsp_que **rsp)
{
	char	name[16];

	ha->init_cb = dma_alloc_coherent(&ha->pdev->dev, ha->init_cb_size,
		&ha->init_cb_dma, GFP_KERNEL);
	if (!ha->init_cb)
		goto fail;

	if (qlt_mem_alloc(ha) < 0)
		goto fail_free_init_cb;

	ha->gid_list = dma_alloc_coherent(&ha->pdev->dev,
		qla2x00_gid_list_size(ha), &ha->gid_list_dma, GFP_KERNEL);
	if (!ha->gid_list)
		goto fail_free_tgt_mem;

	ha->srb_mempool = mempool_create_slab_pool(SRB_MIN_REQ, srb_cachep);
	if (!ha->srb_mempool)
		goto fail_free_gid_list;

	if (IS_P3P_TYPE(ha)) {
		/* Allocate cache for CT6 Ctx. */
		if (!ctx_cachep) {
			ctx_cachep = kmem_cache_create("qla2xxx_ctx",
				sizeof(struct ct6_dsd), 0,
				SLAB_HWCACHE_ALIGN, NULL);
			if (!ctx_cachep)
				goto fail_free_srb_mempool;
		}
		ha->ctx_mempool = mempool_create_slab_pool(SRB_MIN_REQ,
			ctx_cachep);
		if (!ha->ctx_mempool)
			goto fail_free_srb_mempool;
		ql_dbg_pci(ql_dbg_init, ha->pdev, 0x0021,
		    "ctx_cachep=%p ctx_mempool=%p.\n",
		    ctx_cachep, ha->ctx_mempool);
	}

	/* Get memory for cached NVRAM */
	ha->nvram = kzalloc(MAX_NVRAM_SIZE, GFP_KERNEL);
	if (!ha->nvram)
		goto fail_free_ctx_mempool;

	snprintf(name, sizeof(name), "%s_%d", QLA2XXX_DRIVER_NAME,
		ha->pdev->device);
	ha->s_dma_pool = dma_pool_create(name, &ha->pdev->dev,
		DMA_POOL_SIZE, 8, 0);
	if (!ha->s_dma_pool)
		goto fail_free_nvram;

	ql_dbg_pci(ql_dbg_init, ha->pdev, 0x0022,
	    "init_cb=%p gid_list=%p, srb_mempool=%p s_dma_pool=%p.\n",
	    ha->init_cb, ha->gid_list, ha->srb_mempool, ha->s_dma_pool);

	if (IS_P3P_TYPE(ha) || ql2xenabledif) {
		ha->dl_dma_pool = dma_pool_create(name, &ha->pdev->dev,
			DSD_LIST_DMA_POOL_SIZE, 8, 0);
		if (!ha->dl_dma_pool) {
			ql_log_pci(ql_log_fatal, ha->pdev, 0x0023,
			    "Failed to allocate memory for dl_dma_pool.\n");
			goto fail_s_dma_pool;
		}

		ha->fcp_cmnd_dma_pool = dma_pool_create(name, &ha->pdev->dev,
			FCP_CMND_DMA_POOL_SIZE, 8, 0);
		if (!ha->fcp_cmnd_dma_pool) {
			ql_log_pci(ql_log_fatal, ha->pdev, 0x0024,
			    "Failed to allocate memory for fcp_cmnd_dma_pool.\n");
			goto fail_dl_dma_pool;
		}

		if (ql2xenabledif) {
			u64 bufsize = DIF_BUNDLING_DMA_POOL_SIZE;
			struct dsd_dma *dsd, *nxt;
			uint i;
			/* Creata a DMA pool of buffers for DIF bundling */
			ha->dif_bundl_pool = dma_pool_create(name,
			    &ha->pdev->dev, DIF_BUNDLING_DMA_POOL_SIZE, 8, 0);
			if (!ha->dif_bundl_pool) {
				ql_dbg_pci(ql_dbg_init, ha->pdev, 0x0024,
				    "%s: failed create dif_bundl_pool\n",
				    __func__);
				goto fail_dif_bundl_dma_pool;
			}

			INIT_LIST_HEAD(&ha->pool.good.head);
			INIT_LIST_HEAD(&ha->pool.unusable.head);
			ha->pool.good.count = 0;
			ha->pool.unusable.count = 0;
			for (i = 0; i < 128; i++) {
				dsd = kzalloc(sizeof(*dsd), GFP_ATOMIC);
				if (!dsd) {
					ql_dbg_pci(ql_dbg_init, ha->pdev,
					    0xe0ee, "%s: failed alloc dsd\n",
					    __func__);
					return 1;
				}
				ha->dif_bundle_kallocs++;

				dsd->dsd_addr = dma_pool_alloc(
				    ha->dif_bundl_pool, GFP_ATOMIC,
				    &dsd->dsd_list_dma);
				if (!dsd->dsd_addr) {
					ql_dbg_pci(ql_dbg_init, ha->pdev,
					    0xe0ee,
					    "%s: failed alloc ->dsd_addr\n",
					    __func__);
					kfree(dsd);
					ha->dif_bundle_kallocs--;
					continue;
				}
				ha->dif_bundle_dma_allocs++;

				/*
				 * if DMA buffer crosses 4G boundary,
				 * put it on bad list
				 */
				if (MSD(dsd->dsd_list_dma) ^
				    MSD(dsd->dsd_list_dma + bufsize)) {
					list_add_tail(&dsd->list,
					    &ha->pool.unusable.head);
					ha->pool.unusable.count++;
				} else {
					list_add_tail(&dsd->list,
					    &ha->pool.good.head);
					ha->pool.good.count++;
				}
			}

			/* return the good ones back to the pool */
			list_for_each_entry_safe(dsd, nxt,
			    &ha->pool.good.head, list) {
				list_del(&dsd->list);
				dma_pool_free(ha->dif_bundl_pool,
				    dsd->dsd_addr, dsd->dsd_list_dma);
				ha->dif_bundle_dma_allocs--;
				kfree(dsd);
				ha->dif_bundle_kallocs--;
			}

			ql_dbg_pci(ql_dbg_init, ha->pdev, 0x0024,
			    "%s: dif dma pool (good=%u unusable=%u)\n",
			    __func__, ha->pool.good.count,
			    ha->pool.unusable.count);
		}

		ql_dbg_pci(ql_dbg_init, ha->pdev, 0x0025,
		    "dl_dma_pool=%p fcp_cmnd_dma_pool=%p dif_bundl_pool=%p.\n",
		    ha->dl_dma_pool, ha->fcp_cmnd_dma_pool,
		    ha->dif_bundl_pool);
	}

	/* Allocate memory for SNS commands */
	if (IS_QLA2100(ha) || IS_QLA2200(ha)) {
	/* Get consistent memory allocated for SNS commands */
		ha->sns_cmd = dma_alloc_coherent(&ha->pdev->dev,
		sizeof(struct sns_cmd_pkt), &ha->sns_cmd_dma, GFP_KERNEL);
		if (!ha->sns_cmd)
			goto fail_dma_pool;
		ql_dbg_pci(ql_dbg_init, ha->pdev, 0x0026,
		    "sns_cmd: %p.\n", ha->sns_cmd);
	} else {
	/* Get consistent memory allocated for MS IOCB */
		ha->ms_iocb = dma_pool_alloc(ha->s_dma_pool, GFP_KERNEL,
			&ha->ms_iocb_dma);
		if (!ha->ms_iocb)
			goto fail_dma_pool;
	/* Get consistent memory allocated for CT SNS commands */
		ha->ct_sns = dma_alloc_coherent(&ha->pdev->dev,
			sizeof(struct ct_sns_pkt), &ha->ct_sns_dma, GFP_KERNEL);
		if (!ha->ct_sns)
			goto fail_free_ms_iocb;
		ql_dbg_pci(ql_dbg_init, ha->pdev, 0x0027,
		    "ms_iocb=%p ct_sns=%p.\n",
		    ha->ms_iocb, ha->ct_sns);
	}

	/* Allocate memory for request ring */
	*req = kzalloc(sizeof(struct req_que), GFP_KERNEL);
	if (!*req) {
		ql_log_pci(ql_log_fatal, ha->pdev, 0x0028,
		    "Failed to allocate memory for req.\n");
		goto fail_req;
	}
	(*req)->length = req_len;
	(*req)->ring = dma_alloc_coherent(&ha->pdev->dev,
		((*req)->length + 1) * sizeof(request_t),
		&(*req)->dma, GFP_KERNEL);
	if (!(*req)->ring) {
		ql_log_pci(ql_log_fatal, ha->pdev, 0x0029,
		    "Failed to allocate memory for req_ring.\n");
		goto fail_req_ring;
	}
	/* Allocate memory for response ring */
	*rsp = kzalloc(sizeof(struct rsp_que), GFP_KERNEL);
	if (!*rsp) {
		ql_log_pci(ql_log_fatal, ha->pdev, 0x002a,
		    "Failed to allocate memory for rsp.\n");
		goto fail_rsp;
	}
	(*rsp)->hw = ha;
	(*rsp)->length = rsp_len;
	(*rsp)->ring = dma_alloc_coherent(&ha->pdev->dev,
		((*rsp)->length + 1) * sizeof(response_t),
		&(*rsp)->dma, GFP_KERNEL);
	if (!(*rsp)->ring) {
		ql_log_pci(ql_log_fatal, ha->pdev, 0x002b,
		    "Failed to allocate memory for rsp_ring.\n");
		goto fail_rsp_ring;
	}
	(*req)->rsp = *rsp;
	(*rsp)->req = *req;
	ql_dbg_pci(ql_dbg_init, ha->pdev, 0x002c,
	    "req=%p req->length=%d req->ring=%p rsp=%p "
	    "rsp->length=%d rsp->ring=%p.\n",
	    *req, (*req)->length, (*req)->ring, *rsp, (*rsp)->length,
	    (*rsp)->ring);
	/* Allocate memory for NVRAM data for vports */
	if (ha->nvram_npiv_size) {
		ha->npiv_info = kcalloc(ha->nvram_npiv_size,
					sizeof(struct qla_npiv_entry),
					GFP_KERNEL);
		if (!ha->npiv_info) {
			ql_log_pci(ql_log_fatal, ha->pdev, 0x002d,
			    "Failed to allocate memory for npiv_info.\n");
			goto fail_npiv_info;
		}
	} else
		ha->npiv_info = NULL;

	/* Get consistent memory allocated for EX-INIT-CB. */
	if (IS_CNA_CAPABLE(ha) || IS_QLA2031(ha) || IS_QLA27XX(ha) ||
	    IS_QLA28XX(ha)) {
		ha->ex_init_cb = dma_pool_alloc(ha->s_dma_pool, GFP_KERNEL,
		    &ha->ex_init_cb_dma);
		if (!ha->ex_init_cb)
			goto fail_ex_init_cb;
		ql_dbg_pci(ql_dbg_init, ha->pdev, 0x002e,
		    "ex_init_cb=%p.\n", ha->ex_init_cb);
	}

	INIT_LIST_HEAD(&ha->gbl_dsd_list);

	/* Get consistent memory allocated for Async Port-Database. */
	if (!IS_FWI2_CAPABLE(ha)) {
		ha->async_pd = dma_pool_alloc(ha->s_dma_pool, GFP_KERNEL,
			&ha->async_pd_dma);
		if (!ha->async_pd)
			goto fail_async_pd;
		ql_dbg_pci(ql_dbg_init, ha->pdev, 0x002f,
		    "async_pd=%p.\n", ha->async_pd);
	}

	INIT_LIST_HEAD(&ha->vp_list);

	/* Allocate memory for our loop_id bitmap */
	ha->loop_id_map = kcalloc(BITS_TO_LONGS(LOOPID_MAP_SIZE),
				  sizeof(long),
				  GFP_KERNEL);
	if (!ha->loop_id_map)
		goto fail_loop_id_map;
	else {
		qla2x00_set_reserved_loop_ids(ha);
		ql_dbg_pci(ql_dbg_init, ha->pdev, 0x0123,
		    "loop_id_map=%p.\n", ha->loop_id_map);
	}

	ha->sfp_data = dma_alloc_coherent(&ha->pdev->dev,
	    SFP_DEV_SIZE, &ha->sfp_data_dma, GFP_KERNEL);
	if (!ha->sfp_data) {
		ql_dbg_pci(ql_dbg_init, ha->pdev, 0x011b,
		    "Unable to allocate memory for SFP read-data.\n");
		goto fail_sfp_data;
	}

	ha->flt = dma_alloc_coherent(&ha->pdev->dev,
	    sizeof(struct qla_flt_header) + FLT_REGIONS_SIZE, &ha->flt_dma,
	    GFP_KERNEL);
	if (!ha->flt) {
		ql_dbg_pci(ql_dbg_init, ha->pdev, 0x011b,
		    "Unable to allocate memory for FLT.\n");
		goto fail_flt_buffer;
	}

	return 0;

fail_flt_buffer:
	dma_free_coherent(&ha->pdev->dev, SFP_DEV_SIZE,
	    ha->sfp_data, ha->sfp_data_dma);
fail_sfp_data:
	kfree(ha->loop_id_map);
fail_loop_id_map:
	dma_pool_free(ha->s_dma_pool, ha->async_pd, ha->async_pd_dma);
fail_async_pd:
	dma_pool_free(ha->s_dma_pool, ha->ex_init_cb, ha->ex_init_cb_dma);
fail_ex_init_cb:
	kfree(ha->npiv_info);
fail_npiv_info:
	dma_free_coherent(&ha->pdev->dev, ((*rsp)->length + 1) *
		sizeof(response_t), (*rsp)->ring, (*rsp)->dma);
	(*rsp)->ring = NULL;
	(*rsp)->dma = 0;
fail_rsp_ring:
	kfree(*rsp);
	*rsp = NULL;
fail_rsp:
	dma_free_coherent(&ha->pdev->dev, ((*req)->length + 1) *
		sizeof(request_t), (*req)->ring, (*req)->dma);
	(*req)->ring = NULL;
	(*req)->dma = 0;
fail_req_ring:
	kfree(*req);
	*req = NULL;
fail_req:
	dma_free_coherent(&ha->pdev->dev, sizeof(struct ct_sns_pkt),
		ha->ct_sns, ha->ct_sns_dma);
	ha->ct_sns = NULL;
	ha->ct_sns_dma = 0;
fail_free_ms_iocb:
	dma_pool_free(ha->s_dma_pool, ha->ms_iocb, ha->ms_iocb_dma);
	ha->ms_iocb = NULL;
	ha->ms_iocb_dma = 0;

	if (ha->sns_cmd)
		dma_free_coherent(&ha->pdev->dev, sizeof(struct sns_cmd_pkt),
		    ha->sns_cmd, ha->sns_cmd_dma);
fail_dma_pool:
	if (ql2xenabledif) {
		struct dsd_dma *dsd, *nxt;

		list_for_each_entry_safe(dsd, nxt, &ha->pool.unusable.head,
		    list) {
			list_del(&dsd->list);
			dma_pool_free(ha->dif_bundl_pool, dsd->dsd_addr,
			    dsd->dsd_list_dma);
			ha->dif_bundle_dma_allocs--;
			kfree(dsd);
			ha->dif_bundle_kallocs--;
			ha->pool.unusable.count--;
		}
		dma_pool_destroy(ha->dif_bundl_pool);
		ha->dif_bundl_pool = NULL;
	}

fail_dif_bundl_dma_pool:
	if (IS_QLA82XX(ha) || ql2xenabledif) {
		dma_pool_destroy(ha->fcp_cmnd_dma_pool);
		ha->fcp_cmnd_dma_pool = NULL;
	}
fail_dl_dma_pool:
	if (IS_QLA82XX(ha) || ql2xenabledif) {
		dma_pool_destroy(ha->dl_dma_pool);
		ha->dl_dma_pool = NULL;
	}
fail_s_dma_pool:
	dma_pool_destroy(ha->s_dma_pool);
	ha->s_dma_pool = NULL;
fail_free_nvram:
	kfree(ha->nvram);
	ha->nvram = NULL;
fail_free_ctx_mempool:
	mempool_destroy(ha->ctx_mempool);
	ha->ctx_mempool = NULL;
fail_free_srb_mempool:
	mempool_destroy(ha->srb_mempool);
	ha->srb_mempool = NULL;
fail_free_gid_list:
	dma_free_coherent(&ha->pdev->dev, qla2x00_gid_list_size(ha),
	ha->gid_list,
	ha->gid_list_dma);
	ha->gid_list = NULL;
	ha->gid_list_dma = 0;
fail_free_tgt_mem:
	qlt_mem_free(ha);
fail_free_init_cb:
	dma_free_coherent(&ha->pdev->dev, ha->init_cb_size, ha->init_cb,
	ha->init_cb_dma);
	ha->init_cb = NULL;
	ha->init_cb_dma = 0;
fail:
	ql_log(ql_log_fatal, NULL, 0x0030,
	    "Memory allocation failure.\n");
	return -ENOMEM;
}

int
qla2x00_set_exlogins_buffer(scsi_qla_host_t *vha)
{
	int rval;
	uint16_t	size, max_cnt, temp;
	struct qla_hw_data *ha = vha->hw;

	/* Return if we don't need to alloacate any extended logins */
	if (!ql2xexlogins)
		return QLA_SUCCESS;

	if (!IS_EXLOGIN_OFFLD_CAPABLE(ha))
		return QLA_SUCCESS;

	ql_log(ql_log_info, vha, 0xd021, "EXLOGIN count: %d.\n", ql2xexlogins);
	max_cnt = 0;
	rval = qla_get_exlogin_status(vha, &size, &max_cnt);
	if (rval != QLA_SUCCESS) {
		ql_log_pci(ql_log_fatal, ha->pdev, 0xd029,
		    "Failed to get exlogin status.\n");
		return rval;
	}

	temp = (ql2xexlogins > max_cnt) ? max_cnt : ql2xexlogins;
	temp *= size;

	if (temp != ha->exlogin_size) {
		qla2x00_free_exlogin_buffer(ha);
		ha->exlogin_size = temp;

		ql_log(ql_log_info, vha, 0xd024,
		    "EXLOGIN: max_logins=%d, portdb=0x%x, total=%d.\n",
		    max_cnt, size, temp);

		ql_log(ql_log_info, vha, 0xd025,
		    "EXLOGIN: requested size=0x%x\n", ha->exlogin_size);

		/* Get consistent memory for extended logins */
		ha->exlogin_buf = dma_alloc_coherent(&ha->pdev->dev,
			ha->exlogin_size, &ha->exlogin_buf_dma, GFP_KERNEL);
		if (!ha->exlogin_buf) {
			ql_log_pci(ql_log_fatal, ha->pdev, 0xd02a,
		    "Failed to allocate memory for exlogin_buf_dma.\n");
			return -ENOMEM;
		}
	}

	/* Now configure the dma buffer */
	rval = qla_set_exlogin_mem_cfg(vha, ha->exlogin_buf_dma);
	if (rval) {
		ql_log(ql_log_fatal, vha, 0xd033,
		    "Setup extended login buffer  ****FAILED****.\n");
		qla2x00_free_exlogin_buffer(ha);
	}

	return rval;
}

/*
* qla2x00_free_exlogin_buffer
*
* Input:
*	ha = adapter block pointer
*/
void
qla2x00_free_exlogin_buffer(struct qla_hw_data *ha)
{
	if (ha->exlogin_buf) {
		dma_free_coherent(&ha->pdev->dev, ha->exlogin_size,
		    ha->exlogin_buf, ha->exlogin_buf_dma);
		ha->exlogin_buf = NULL;
		ha->exlogin_size = 0;
	}
}

static void
qla2x00_number_of_exch(scsi_qla_host_t *vha, u32 *ret_cnt, u16 max_cnt)
{
	u32 temp;
	struct init_cb_81xx *icb = (struct init_cb_81xx *)&vha->hw->init_cb;
	*ret_cnt = FW_DEF_EXCHANGES_CNT;

	if (max_cnt > vha->hw->max_exchg)
		max_cnt = vha->hw->max_exchg;

	if (qla_ini_mode_enabled(vha)) {
		if (vha->ql2xiniexchg > max_cnt)
			vha->ql2xiniexchg = max_cnt;

		if (vha->ql2xiniexchg > FW_DEF_EXCHANGES_CNT)
			*ret_cnt = vha->ql2xiniexchg;

	} else if (qla_tgt_mode_enabled(vha)) {
		if (vha->ql2xexchoffld > max_cnt) {
			vha->ql2xexchoffld = max_cnt;
			icb->exchange_count = cpu_to_le16(vha->ql2xexchoffld);
		}

		if (vha->ql2xexchoffld > FW_DEF_EXCHANGES_CNT)
			*ret_cnt = vha->ql2xexchoffld;
	} else if (qla_dual_mode_enabled(vha)) {
		temp = vha->ql2xiniexchg + vha->ql2xexchoffld;
		if (temp > max_cnt) {
			vha->ql2xiniexchg -= (temp - max_cnt)/2;
			vha->ql2xexchoffld -= (((temp - max_cnt)/2) + 1);
			temp = max_cnt;
			icb->exchange_count = cpu_to_le16(vha->ql2xexchoffld);
		}

		if (temp > FW_DEF_EXCHANGES_CNT)
			*ret_cnt = temp;
	}
}

int
qla2x00_set_exchoffld_buffer(scsi_qla_host_t *vha)
{
	int rval;
	u16	size, max_cnt;
	u32 actual_cnt, totsz;
	struct qla_hw_data *ha = vha->hw;

	if (!ha->flags.exchoffld_enabled)
		return QLA_SUCCESS;

	if (!IS_EXCHG_OFFLD_CAPABLE(ha))
		return QLA_SUCCESS;

	max_cnt = 0;
	rval = qla_get_exchoffld_status(vha, &size, &max_cnt);
	if (rval != QLA_SUCCESS) {
		ql_log_pci(ql_log_fatal, ha->pdev, 0xd012,
		    "Failed to get exlogin status.\n");
		return rval;
	}

	qla2x00_number_of_exch(vha, &actual_cnt, max_cnt);
	ql_log(ql_log_info, vha, 0xd014,
	    "Actual exchange offload count: %d.\n", actual_cnt);

	totsz = actual_cnt * size;

	if (totsz != ha->exchoffld_size) {
		qla2x00_free_exchoffld_buffer(ha);
		if (actual_cnt <= FW_DEF_EXCHANGES_CNT) {
			ha->exchoffld_size = 0;
			ha->flags.exchoffld_enabled = 0;
			return QLA_SUCCESS;
		}

		ha->exchoffld_size = totsz;

		ql_log(ql_log_info, vha, 0xd016,
		    "Exchange offload: max_count=%d, actual count=%d entry sz=0x%x, total sz=0x%x\n",
		    max_cnt, actual_cnt, size, totsz);

		ql_log(ql_log_info, vha, 0xd017,
		    "Exchange Buffers requested size = 0x%x\n",
		    ha->exchoffld_size);

		/* Get consistent memory for extended logins */
		ha->exchoffld_buf = dma_alloc_coherent(&ha->pdev->dev,
			ha->exchoffld_size, &ha->exchoffld_buf_dma, GFP_KERNEL);
		if (!ha->exchoffld_buf) {
			ql_log_pci(ql_log_fatal, ha->pdev, 0xd013,
			"Failed to allocate memory for Exchange Offload.\n");

			if (ha->max_exchg >
			    (FW_DEF_EXCHANGES_CNT + REDUCE_EXCHANGES_CNT)) {
				ha->max_exchg -= REDUCE_EXCHANGES_CNT;
			} else if (ha->max_exchg >
			    (FW_DEF_EXCHANGES_CNT + 512)) {
				ha->max_exchg -= 512;
			} else {
				ha->flags.exchoffld_enabled = 0;
				ql_log_pci(ql_log_fatal, ha->pdev, 0xd013,
				    "Disabling Exchange offload due to lack of memory\n");
			}
			ha->exchoffld_size = 0;

			return -ENOMEM;
		}
	} else if (!ha->exchoffld_buf || (actual_cnt <= FW_DEF_EXCHANGES_CNT)) {
		/* pathological case */
		qla2x00_free_exchoffld_buffer(ha);
		ha->exchoffld_size = 0;
		ha->flags.exchoffld_enabled = 0;
		ql_log(ql_log_info, vha, 0xd016,
		    "Exchange offload not enable: offld size=%d, actual count=%d entry sz=0x%x, total sz=0x%x.\n",
		    ha->exchoffld_size, actual_cnt, size, totsz);
		return 0;
	}

	/* Now configure the dma buffer */
	rval = qla_set_exchoffld_mem_cfg(vha);
	if (rval) {
		ql_log(ql_log_fatal, vha, 0xd02e,
		    "Setup exchange offload buffer ****FAILED****.\n");
		qla2x00_free_exchoffld_buffer(ha);
	} else {
		/* re-adjust number of target exchange */
		struct init_cb_81xx *icb = (struct init_cb_81xx *)ha->init_cb;

		if (qla_ini_mode_enabled(vha))
			icb->exchange_count = 0;
		else
			icb->exchange_count = cpu_to_le16(vha->ql2xexchoffld);
	}

	return rval;
}

/*
* qla2x00_free_exchoffld_buffer
*
* Input:
*	ha = adapter block pointer
*/
void
qla2x00_free_exchoffld_buffer(struct qla_hw_data *ha)
{
	if (ha->exchoffld_buf) {
		dma_free_coherent(&ha->pdev->dev, ha->exchoffld_size,
		    ha->exchoffld_buf, ha->exchoffld_buf_dma);
		ha->exchoffld_buf = NULL;
		ha->exchoffld_size = 0;
	}
}

/*
* qla2x00_free_fw_dump
*	Frees fw dump stuff.
*
* Input:
*	ha = adapter block pointer
*/
static void
qla2x00_free_fw_dump(struct qla_hw_data *ha)
{
	struct fwdt *fwdt = ha->fwdt;
	uint j;

	if (ha->fce)
		dma_free_coherent(&ha->pdev->dev,
		    FCE_SIZE, ha->fce, ha->fce_dma);

	if (ha->eft)
		dma_free_coherent(&ha->pdev->dev,
		    EFT_SIZE, ha->eft, ha->eft_dma);

	if (ha->fw_dump)
		vfree(ha->fw_dump);

	ha->fce = NULL;
	ha->fce_dma = 0;
	ha->eft = NULL;
	ha->eft_dma = 0;
	ha->fw_dumped = 0;
	ha->fw_dump_cap_flags = 0;
	ha->fw_dump_reading = 0;
	ha->fw_dump = NULL;
	ha->fw_dump_len = 0;

	for (j = 0; j < 2; j++, fwdt++) {
		if (fwdt->template)
			vfree(fwdt->template);
		fwdt->template = NULL;
		fwdt->length = 0;
	}
}

/*
* qla2x00_mem_free
*      Frees all adapter allocated memory.
*
* Input:
*      ha = adapter block pointer.
*/
static void
qla2x00_mem_free(struct qla_hw_data *ha)
{
	qla2x00_free_fw_dump(ha);

	if (ha->mctp_dump)
		dma_free_coherent(&ha->pdev->dev, MCTP_DUMP_SIZE, ha->mctp_dump,
		    ha->mctp_dump_dma);
	ha->mctp_dump = NULL;

	mempool_destroy(ha->srb_mempool);
	ha->srb_mempool = NULL;

	if (ha->dcbx_tlv)
		dma_free_coherent(&ha->pdev->dev, DCBX_TLV_DATA_SIZE,
		    ha->dcbx_tlv, ha->dcbx_tlv_dma);
	ha->dcbx_tlv = NULL;

	if (ha->xgmac_data)
		dma_free_coherent(&ha->pdev->dev, XGMAC_DATA_SIZE,
		    ha->xgmac_data, ha->xgmac_data_dma);
	ha->xgmac_data = NULL;

	if (ha->sns_cmd)
		dma_free_coherent(&ha->pdev->dev, sizeof(struct sns_cmd_pkt),
		ha->sns_cmd, ha->sns_cmd_dma);
	ha->sns_cmd = NULL;
	ha->sns_cmd_dma = 0;

	if (ha->ct_sns)
		dma_free_coherent(&ha->pdev->dev, sizeof(struct ct_sns_pkt),
		ha->ct_sns, ha->ct_sns_dma);
	ha->ct_sns = NULL;
	ha->ct_sns_dma = 0;

	if (ha->sfp_data)
		dma_free_coherent(&ha->pdev->dev, SFP_DEV_SIZE, ha->sfp_data,
		    ha->sfp_data_dma);
	ha->sfp_data = NULL;

	if (ha->flt)
		dma_free_coherent(&ha->pdev->dev, SFP_DEV_SIZE,
		    ha->flt, ha->flt_dma);
	ha->flt = NULL;
	ha->flt_dma = 0;

	if (ha->ms_iocb)
		dma_pool_free(ha->s_dma_pool, ha->ms_iocb, ha->ms_iocb_dma);
	ha->ms_iocb = NULL;
	ha->ms_iocb_dma = 0;

	if (ha->ex_init_cb)
		dma_pool_free(ha->s_dma_pool,
			ha->ex_init_cb, ha->ex_init_cb_dma);
	ha->ex_init_cb = NULL;
	ha->ex_init_cb_dma = 0;

	if (ha->async_pd)
		dma_pool_free(ha->s_dma_pool, ha->async_pd, ha->async_pd_dma);
	ha->async_pd = NULL;
	ha->async_pd_dma = 0;

	dma_pool_destroy(ha->s_dma_pool);
	ha->s_dma_pool = NULL;

	if (ha->gid_list)
		dma_free_coherent(&ha->pdev->dev, qla2x00_gid_list_size(ha),
		ha->gid_list, ha->gid_list_dma);
	ha->gid_list = NULL;
	ha->gid_list_dma = 0;

	if (IS_QLA82XX(ha)) {
		if (!list_empty(&ha->gbl_dsd_list)) {
			struct dsd_dma *dsd_ptr, *tdsd_ptr;

			/* clean up allocated prev pool */
			list_for_each_entry_safe(dsd_ptr,
				tdsd_ptr, &ha->gbl_dsd_list, list) {
				dma_pool_free(ha->dl_dma_pool,
				dsd_ptr->dsd_addr, dsd_ptr->dsd_list_dma);
				list_del(&dsd_ptr->list);
				kfree(dsd_ptr);
			}
		}
	}

	dma_pool_destroy(ha->dl_dma_pool);
	ha->dl_dma_pool = NULL;

	dma_pool_destroy(ha->fcp_cmnd_dma_pool);
	ha->fcp_cmnd_dma_pool = NULL;

	mempool_destroy(ha->ctx_mempool);
	ha->ctx_mempool = NULL;

	if (ql2xenabledif && ha->dif_bundl_pool) {
		struct dsd_dma *dsd, *nxt;

		list_for_each_entry_safe(dsd, nxt, &ha->pool.unusable.head,
					 list) {
			list_del(&dsd->list);
			dma_pool_free(ha->dif_bundl_pool, dsd->dsd_addr,
				      dsd->dsd_list_dma);
			ha->dif_bundle_dma_allocs--;
			kfree(dsd);
			ha->dif_bundle_kallocs--;
			ha->pool.unusable.count--;
		}
		list_for_each_entry_safe(dsd, nxt, &ha->pool.good.head, list) {
			list_del(&dsd->list);
			dma_pool_free(ha->dif_bundl_pool, dsd->dsd_addr,
				      dsd->dsd_list_dma);
			ha->dif_bundle_dma_allocs--;
			kfree(dsd);
			ha->dif_bundle_kallocs--;
		}
	}

	dma_pool_destroy(ha->dif_bundl_pool);
	ha->dif_bundl_pool = NULL;

	qlt_mem_free(ha);

	if (ha->init_cb)
		dma_free_coherent(&ha->pdev->dev, ha->init_cb_size,
			ha->init_cb, ha->init_cb_dma);
	ha->init_cb = NULL;
	ha->init_cb_dma = 0;

	vfree(ha->optrom_buffer);
	ha->optrom_buffer = NULL;
	kfree(ha->nvram);
	ha->nvram = NULL;
	kfree(ha->npiv_info);
	ha->npiv_info = NULL;
	kfree(ha->swl);
	ha->swl = NULL;
	kfree(ha->loop_id_map);
	ha->loop_id_map = NULL;
}

struct scsi_qla_host *qla2x00_create_host(struct scsi_host_template *sht,
						struct qla_hw_data *ha)
{
	struct Scsi_Host *host;
	struct scsi_qla_host *vha = NULL;

	host = scsi_host_alloc(sht, sizeof(scsi_qla_host_t));
	if (!host) {
		ql_log_pci(ql_log_fatal, ha->pdev, 0x0107,
		    "Failed to allocate host from the scsi layer, aborting.\n");
		return NULL;
	}

	/* Clear our data area */
	vha = shost_priv(host);
	memset(vha, 0, sizeof(scsi_qla_host_t));

	vha->host = host;
	vha->host_no = host->host_no;
	vha->hw = ha;

	vha->qlini_mode = ql2x_ini_mode;
	vha->ql2xexchoffld = ql2xexchoffld;
	vha->ql2xiniexchg = ql2xiniexchg;

	INIT_LIST_HEAD(&vha->vp_fcports);
	INIT_LIST_HEAD(&vha->work_list);
	INIT_LIST_HEAD(&vha->list);
	INIT_LIST_HEAD(&vha->qla_cmd_list);
	INIT_LIST_HEAD(&vha->qla_sess_op_cmd_list);
	INIT_LIST_HEAD(&vha->logo_list);
	INIT_LIST_HEAD(&vha->plogi_ack_list);
	INIT_LIST_HEAD(&vha->qp_list);
	INIT_LIST_HEAD(&vha->gnl.fcports);
	INIT_LIST_HEAD(&vha->gpnid_list);
	INIT_WORK(&vha->iocb_work, qla2x00_iocb_work_fn);

	spin_lock_init(&vha->work_lock);
	spin_lock_init(&vha->cmd_list_lock);
	init_waitqueue_head(&vha->fcport_waitQ);
	init_waitqueue_head(&vha->vref_waitq);

	vha->gnl.size = sizeof(struct get_name_list_extended) *
			(ha->max_loop_id + 1);
	vha->gnl.l = dma_alloc_coherent(&ha->pdev->dev,
	    vha->gnl.size, &vha->gnl.ldma, GFP_KERNEL);
	if (!vha->gnl.l) {
		ql_log(ql_log_fatal, vha, 0xd04a,
		    "Alloc failed for name list.\n");
		scsi_host_put(vha->host);
		return NULL;
	}

	/* todo: what about ext login? */
	vha->scan.size = ha->max_fibre_devices * sizeof(struct fab_scan_rp);
	vha->scan.l = vmalloc(vha->scan.size);
	if (!vha->scan.l) {
		ql_log(ql_log_fatal, vha, 0xd04a,
		    "Alloc failed for scan database.\n");
		dma_free_coherent(&ha->pdev->dev, vha->gnl.size,
		    vha->gnl.l, vha->gnl.ldma);
<<<<<<< HEAD
		vha->gnl.l = NULL;
		scsi_remove_host(vha->host);
=======
		scsi_host_put(vha->host);
>>>>>>> 182747f8
		return NULL;
	}
	INIT_DELAYED_WORK(&vha->scan.scan_work, qla_scan_work_fn);

	sprintf(vha->host_str, "%s_%ld", QLA2XXX_DRIVER_NAME, vha->host_no);
	ql_dbg(ql_dbg_init, vha, 0x0041,
	    "Allocated the host=%p hw=%p vha=%p dev_name=%s",
	    vha->host, vha->hw, vha,
	    dev_name(&(ha->pdev->dev)));

	return vha;
}

struct qla_work_evt *
qla2x00_alloc_work(struct scsi_qla_host *vha, enum qla_work_type type)
{
	struct qla_work_evt *e;
	uint8_t bail;

	QLA_VHA_MARK_BUSY(vha, bail);
	if (bail)
		return NULL;

	e = kzalloc(sizeof(struct qla_work_evt), GFP_ATOMIC);
	if (!e) {
		QLA_VHA_MARK_NOT_BUSY(vha);
		return NULL;
	}

	INIT_LIST_HEAD(&e->list);
	e->type = type;
	e->flags = QLA_EVT_FLAG_FREE;
	return e;
}

int
qla2x00_post_work(struct scsi_qla_host *vha, struct qla_work_evt *e)
{
	unsigned long flags;
	bool q = false;

	spin_lock_irqsave(&vha->work_lock, flags);
	list_add_tail(&e->list, &vha->work_list);

	if (!test_and_set_bit(IOCB_WORK_ACTIVE, &vha->dpc_flags))
		q = true;

	spin_unlock_irqrestore(&vha->work_lock, flags);

	if (q)
		queue_work(vha->hw->wq, &vha->iocb_work);

	return QLA_SUCCESS;
}

int
qla2x00_post_aen_work(struct scsi_qla_host *vha, enum fc_host_event_code code,
    u32 data)
{
	struct qla_work_evt *e;

	e = qla2x00_alloc_work(vha, QLA_EVT_AEN);
	if (!e)
		return QLA_FUNCTION_FAILED;

	e->u.aen.code = code;
	e->u.aen.data = data;
	return qla2x00_post_work(vha, e);
}

int
qla2x00_post_idc_ack_work(struct scsi_qla_host *vha, uint16_t *mb)
{
	struct qla_work_evt *e;

	e = qla2x00_alloc_work(vha, QLA_EVT_IDC_ACK);
	if (!e)
		return QLA_FUNCTION_FAILED;

	memcpy(e->u.idc_ack.mb, mb, QLA_IDC_ACK_REGS * sizeof(uint16_t));
	return qla2x00_post_work(vha, e);
}

#define qla2x00_post_async_work(name, type)	\
int qla2x00_post_async_##name##_work(		\
    struct scsi_qla_host *vha,			\
    fc_port_t *fcport, uint16_t *data)		\
{						\
	struct qla_work_evt *e;			\
						\
	e = qla2x00_alloc_work(vha, type);	\
	if (!e)					\
		return QLA_FUNCTION_FAILED;	\
						\
	e->u.logio.fcport = fcport;		\
	if (data) {				\
		e->u.logio.data[0] = data[0];	\
		e->u.logio.data[1] = data[1];	\
	}					\
	fcport->flags |= FCF_ASYNC_ACTIVE;	\
	return qla2x00_post_work(vha, e);	\
}

qla2x00_post_async_work(login, QLA_EVT_ASYNC_LOGIN);
qla2x00_post_async_work(logout, QLA_EVT_ASYNC_LOGOUT);
qla2x00_post_async_work(logout_done, QLA_EVT_ASYNC_LOGOUT_DONE);
qla2x00_post_async_work(adisc, QLA_EVT_ASYNC_ADISC);
qla2x00_post_async_work(prlo, QLA_EVT_ASYNC_PRLO);
qla2x00_post_async_work(prlo_done, QLA_EVT_ASYNC_PRLO_DONE);

int
qla2x00_post_uevent_work(struct scsi_qla_host *vha, u32 code)
{
	struct qla_work_evt *e;

	e = qla2x00_alloc_work(vha, QLA_EVT_UEVENT);
	if (!e)
		return QLA_FUNCTION_FAILED;

	e->u.uevent.code = code;
	return qla2x00_post_work(vha, e);
}

static void
qla2x00_uevent_emit(struct scsi_qla_host *vha, u32 code)
{
	char event_string[40];
	char *envp[] = { event_string, NULL };

	switch (code) {
	case QLA_UEVENT_CODE_FW_DUMP:
		snprintf(event_string, sizeof(event_string), "FW_DUMP=%ld",
		    vha->host_no);
		break;
	default:
		/* do nothing */
		break;
	}
	kobject_uevent_env(&vha->hw->pdev->dev.kobj, KOBJ_CHANGE, envp);
}

int
qlafx00_post_aenfx_work(struct scsi_qla_host *vha,  uint32_t evtcode,
			uint32_t *data, int cnt)
{
	struct qla_work_evt *e;

	e = qla2x00_alloc_work(vha, QLA_EVT_AENFX);
	if (!e)
		return QLA_FUNCTION_FAILED;

	e->u.aenfx.evtcode = evtcode;
	e->u.aenfx.count = cnt;
	memcpy(e->u.aenfx.mbx, data, sizeof(*data) * cnt);
	return qla2x00_post_work(vha, e);
}

void qla24xx_sched_upd_fcport(fc_port_t *fcport)
{
	unsigned long flags;

	if (IS_SW_RESV_ADDR(fcport->d_id))
		return;

	spin_lock_irqsave(&fcport->vha->work_lock, flags);
	if (fcport->disc_state == DSC_UPD_FCPORT) {
		spin_unlock_irqrestore(&fcport->vha->work_lock, flags);
		return;
	}
	fcport->jiffies_at_registration = jiffies;
	fcport->sec_since_registration = 0;
	fcport->next_disc_state = DSC_DELETED;
	fcport->disc_state = DSC_UPD_FCPORT;
	spin_unlock_irqrestore(&fcport->vha->work_lock, flags);

	queue_work(system_unbound_wq, &fcport->reg_work);
}

static
void qla24xx_create_new_sess(struct scsi_qla_host *vha, struct qla_work_evt *e)
{
	unsigned long flags;
	fc_port_t *fcport =  NULL, *tfcp;
	struct qlt_plogi_ack_t *pla =
	    (struct qlt_plogi_ack_t *)e->u.new_sess.pla;
	uint8_t free_fcport = 0;

	ql_dbg(ql_dbg_disc, vha, 0xffff,
	    "%s %d %8phC enter\n",
	    __func__, __LINE__, e->u.new_sess.port_name);

	spin_lock_irqsave(&vha->hw->tgt.sess_lock, flags);
	fcport = qla2x00_find_fcport_by_wwpn(vha, e->u.new_sess.port_name, 1);
	if (fcport) {
		fcport->d_id = e->u.new_sess.id;
		if (pla) {
			fcport->fw_login_state = DSC_LS_PLOGI_PEND;
			memcpy(fcport->node_name,
			    pla->iocb.u.isp24.u.plogi.node_name,
			    WWN_SIZE);
			qlt_plogi_ack_link(vha, pla, fcport, QLT_PLOGI_LINK_SAME_WWN);
			/* we took an extra ref_count to prevent PLOGI ACK when
			 * fcport/sess has not been created.
			 */
			pla->ref_count--;
		}
	} else {
		spin_unlock_irqrestore(&vha->hw->tgt.sess_lock, flags);
		fcport = qla2x00_alloc_fcport(vha, GFP_KERNEL);
		if (fcport) {
			fcport->d_id = e->u.new_sess.id;
			fcport->flags |= FCF_FABRIC_DEVICE;
			fcport->fw_login_state = DSC_LS_PLOGI_PEND;
			if (e->u.new_sess.fc4_type == FS_FC4TYPE_FCP)
				fcport->fc4_type = FC4_TYPE_FCP_SCSI;

			if (e->u.new_sess.fc4_type == FS_FC4TYPE_NVME) {
				fcport->fc4_type = FC4_TYPE_OTHER;
				fcport->fc4f_nvme = FC4_TYPE_NVME;
			}

			memcpy(fcport->port_name, e->u.new_sess.port_name,
			    WWN_SIZE);
		} else {
			ql_dbg(ql_dbg_disc, vha, 0xffff,
				   "%s %8phC mem alloc fail.\n",
				   __func__, e->u.new_sess.port_name);

			if (pla) {
				list_del(&pla->list);
				kmem_cache_free(qla_tgt_plogi_cachep, pla);
			}
			return;
		}

		spin_lock_irqsave(&vha->hw->tgt.sess_lock, flags);
		/* search again to make sure no one else got ahead */
		tfcp = qla2x00_find_fcport_by_wwpn(vha,
		    e->u.new_sess.port_name, 1);
		if (tfcp) {
			/* should rarily happen */
			ql_dbg(ql_dbg_disc, vha, 0xffff,
			    "%s %8phC found existing fcport b4 add. DS %d LS %d\n",
			    __func__, tfcp->port_name, tfcp->disc_state,
			    tfcp->fw_login_state);

			free_fcport = 1;
		} else {
			list_add_tail(&fcport->list, &vha->vp_fcports);

		}
		if (pla) {
			qlt_plogi_ack_link(vha, pla, fcport,
			    QLT_PLOGI_LINK_SAME_WWN);
			pla->ref_count--;
		}
	}
	spin_unlock_irqrestore(&vha->hw->tgt.sess_lock, flags);

	if (fcport) {
		fcport->id_changed = 1;
		fcport->scan_state = QLA_FCPORT_FOUND;
		fcport->chip_reset = vha->hw->base_qpair->chip_reset;
		memcpy(fcport->node_name, e->u.new_sess.node_name, WWN_SIZE);

		if (pla) {
			if (pla->iocb.u.isp24.status_subcode == ELS_PRLI) {
				u16 wd3_lo;

				fcport->fw_login_state = DSC_LS_PRLI_PEND;
				fcport->local = 0;
				fcport->loop_id =
					le16_to_cpu(
					    pla->iocb.u.isp24.nport_handle);
				fcport->fw_login_state = DSC_LS_PRLI_PEND;
				wd3_lo =
				    le16_to_cpu(
					pla->iocb.u.isp24.u.prli.wd3_lo);

				if (wd3_lo & BIT_7)
					fcport->conf_compl_supported = 1;

				if ((wd3_lo & BIT_4) == 0)
					fcport->port_type = FCT_INITIATOR;
				else
					fcport->port_type = FCT_TARGET;
			}
			qlt_plogi_ack_unref(vha, pla);
		} else {
			fc_port_t *dfcp = NULL;

			spin_lock_irqsave(&vha->hw->tgt.sess_lock, flags);
			tfcp = qla2x00_find_fcport_by_nportid(vha,
			    &e->u.new_sess.id, 1);
			if (tfcp && (tfcp != fcport)) {
				/*
				 * We have a conflict fcport with same NportID.
				 */
				ql_dbg(ql_dbg_disc, vha, 0xffff,
				    "%s %8phC found conflict b4 add. DS %d LS %d\n",
				    __func__, tfcp->port_name, tfcp->disc_state,
				    tfcp->fw_login_state);

				switch (tfcp->disc_state) {
				case DSC_DELETED:
					break;
				case DSC_DELETE_PEND:
					fcport->login_pause = 1;
					tfcp->conflict = fcport;
					break;
				default:
					fcport->login_pause = 1;
					tfcp->conflict = fcport;
					dfcp = tfcp;
					break;
				}
			}
			spin_unlock_irqrestore(&vha->hw->tgt.sess_lock, flags);
			if (dfcp)
				qlt_schedule_sess_for_deletion(tfcp);


			if (N2N_TOPO(vha->hw))
				fcport->flags &= ~FCF_FABRIC_DEVICE;

			if (N2N_TOPO(vha->hw)) {
				if (vha->flags.nvme_enabled) {
					fcport->fc4f_nvme = 1;
					fcport->n2n_flag = 1;
				}
				fcport->fw_login_state = 0;
				/*
				 * wait link init done before sending login
				 */
			} else {
				qla24xx_fcport_handle_login(vha, fcport);
			}
		}
	}

	if (free_fcport) {
		qla2x00_free_fcport(fcport);
		if (pla) {
			list_del(&pla->list);
			kmem_cache_free(qla_tgt_plogi_cachep, pla);
		}
	}
}

static void qla_sp_retry(struct scsi_qla_host *vha, struct qla_work_evt *e)
{
	struct srb *sp = e->u.iosb.sp;
	int rval;

	rval = qla2x00_start_sp(sp);
	if (rval != QLA_SUCCESS) {
		ql_dbg(ql_dbg_disc, vha, 0x2043,
		    "%s: %s: Re-issue IOCB failed (%d).\n",
		    __func__, sp->name, rval);
		qla24xx_sp_unmap(vha, sp);
	}
}

void
qla2x00_do_work(struct scsi_qla_host *vha)
{
	struct qla_work_evt *e, *tmp;
	unsigned long flags;
	LIST_HEAD(work);
	int rc;

	spin_lock_irqsave(&vha->work_lock, flags);
	list_splice_init(&vha->work_list, &work);
	spin_unlock_irqrestore(&vha->work_lock, flags);

	list_for_each_entry_safe(e, tmp, &work, list) {
		rc = QLA_SUCCESS;
		switch (e->type) {
		case QLA_EVT_AEN:
			fc_host_post_event(vha->host, fc_get_event_number(),
			    e->u.aen.code, e->u.aen.data);
			break;
		case QLA_EVT_IDC_ACK:
			qla81xx_idc_ack(vha, e->u.idc_ack.mb);
			break;
		case QLA_EVT_ASYNC_LOGIN:
			qla2x00_async_login(vha, e->u.logio.fcport,
			    e->u.logio.data);
			break;
		case QLA_EVT_ASYNC_LOGOUT:
			rc = qla2x00_async_logout(vha, e->u.logio.fcport);
			break;
		case QLA_EVT_ASYNC_LOGOUT_DONE:
			qla2x00_async_logout_done(vha, e->u.logio.fcport,
			    e->u.logio.data);
			break;
		case QLA_EVT_ASYNC_ADISC:
			qla2x00_async_adisc(vha, e->u.logio.fcport,
			    e->u.logio.data);
			break;
		case QLA_EVT_UEVENT:
			qla2x00_uevent_emit(vha, e->u.uevent.code);
			break;
		case QLA_EVT_AENFX:
			qlafx00_process_aen(vha, e);
			break;
		case QLA_EVT_GPNID:
			qla24xx_async_gpnid(vha, &e->u.gpnid.id);
			break;
		case QLA_EVT_UNMAP:
			qla24xx_sp_unmap(vha, e->u.iosb.sp);
			break;
		case QLA_EVT_RELOGIN:
			qla2x00_relogin(vha);
			break;
		case QLA_EVT_NEW_SESS:
			qla24xx_create_new_sess(vha, e);
			break;
		case QLA_EVT_GPDB:
			qla24xx_async_gpdb(vha, e->u.fcport.fcport,
			    e->u.fcport.opt);
			break;
		case QLA_EVT_PRLI:
			qla24xx_async_prli(vha, e->u.fcport.fcport);
			break;
		case QLA_EVT_GPSC:
			qla24xx_async_gpsc(vha, e->u.fcport.fcport);
			break;
		case QLA_EVT_GNL:
			qla24xx_async_gnl(vha, e->u.fcport.fcport);
			break;
		case QLA_EVT_NACK:
			qla24xx_do_nack_work(vha, e);
			break;
		case QLA_EVT_ASYNC_PRLO:
			rc = qla2x00_async_prlo(vha, e->u.logio.fcport);
			break;
		case QLA_EVT_ASYNC_PRLO_DONE:
			qla2x00_async_prlo_done(vha, e->u.logio.fcport,
			    e->u.logio.data);
			break;
		case QLA_EVT_GPNFT:
			qla24xx_async_gpnft(vha, e->u.gpnft.fc4_type,
			    e->u.gpnft.sp);
			break;
		case QLA_EVT_GPNFT_DONE:
			qla24xx_async_gpnft_done(vha, e->u.iosb.sp);
			break;
		case QLA_EVT_GNNFT_DONE:
			qla24xx_async_gnnft_done(vha, e->u.iosb.sp);
			break;
		case QLA_EVT_GNNID:
			qla24xx_async_gnnid(vha, e->u.fcport.fcport);
			break;
		case QLA_EVT_GFPNID:
			qla24xx_async_gfpnid(vha, e->u.fcport.fcport);
			break;
		case QLA_EVT_SP_RETRY:
			qla_sp_retry(vha, e);
			break;
		case QLA_EVT_IIDMA:
			qla_do_iidma_work(vha, e->u.fcport.fcport);
			break;
		case QLA_EVT_ELS_PLOGI:
			qla24xx_els_dcmd2_iocb(vha, ELS_DCMD_PLOGI,
			    e->u.fcport.fcport, false);
			break;
		}

		if (rc == EAGAIN) {
			/* put 'work' at head of 'vha->work_list' */
			spin_lock_irqsave(&vha->work_lock, flags);
			list_splice(&work, &vha->work_list);
			spin_unlock_irqrestore(&vha->work_lock, flags);
			break;
		}
		list_del_init(&e->list);
		if (e->flags & QLA_EVT_FLAG_FREE)
			kfree(e);

		/* For each work completed decrement vha ref count */
		QLA_VHA_MARK_NOT_BUSY(vha);
	}
}

int qla24xx_post_relogin_work(struct scsi_qla_host *vha)
{
	struct qla_work_evt *e;

	e = qla2x00_alloc_work(vha, QLA_EVT_RELOGIN);

	if (!e) {
		set_bit(RELOGIN_NEEDED, &vha->dpc_flags);
		return QLA_FUNCTION_FAILED;
	}

	return qla2x00_post_work(vha, e);
}

/* Relogins all the fcports of a vport
 * Context: dpc thread
 */
void qla2x00_relogin(struct scsi_qla_host *vha)
{
	fc_port_t       *fcport;
	int status, relogin_needed = 0;
	struct event_arg ea;

	list_for_each_entry(fcport, &vha->vp_fcports, list) {
		/*
		 * If the port is not ONLINE then try to login
		 * to it if we haven't run out of retries.
		 */
		if (atomic_read(&fcport->state) != FCS_ONLINE &&
		    fcport->login_retry) {
			if (fcport->scan_state != QLA_FCPORT_FOUND ||
			    fcport->disc_state == DSC_LOGIN_COMPLETE)
				continue;

			if (fcport->flags & (FCF_ASYNC_SENT|FCF_ASYNC_ACTIVE) ||
				fcport->disc_state == DSC_DELETE_PEND) {
				relogin_needed = 1;
			} else {
				if (vha->hw->current_topology != ISP_CFG_NL) {
					memset(&ea, 0, sizeof(ea));
					ea.fcport = fcport;
					qla24xx_handle_relogin_event(vha, &ea);
				} else if (vha->hw->current_topology ==
				    ISP_CFG_NL) {
					fcport->login_retry--;
					status =
					    qla2x00_local_device_login(vha,
						fcport);
					if (status == QLA_SUCCESS) {
						fcport->old_loop_id =
						    fcport->loop_id;
						ql_dbg(ql_dbg_disc, vha, 0x2003,
						    "Port login OK: logged in ID 0x%x.\n",
						    fcport->loop_id);
						qla2x00_update_fcport
							(vha, fcport);
					} else if (status == 1) {
						set_bit(RELOGIN_NEEDED,
						    &vha->dpc_flags);
						/* retry the login again */
						ql_dbg(ql_dbg_disc, vha, 0x2007,
						    "Retrying %d login again loop_id 0x%x.\n",
						    fcport->login_retry,
						    fcport->loop_id);
					} else {
						fcport->login_retry = 0;
					}

					if (fcport->login_retry == 0 &&
					    status != QLA_SUCCESS)
						qla2x00_clear_loop_id(fcport);
				}
			}
		}
		if (test_bit(LOOP_RESYNC_NEEDED, &vha->dpc_flags))
			break;
	}

	if (relogin_needed)
		set_bit(RELOGIN_NEEDED, &vha->dpc_flags);

	ql_dbg(ql_dbg_disc, vha, 0x400e,
	    "Relogin end.\n");
}

/* Schedule work on any of the dpc-workqueues */
void
qla83xx_schedule_work(scsi_qla_host_t *base_vha, int work_code)
{
	struct qla_hw_data *ha = base_vha->hw;

	switch (work_code) {
	case MBA_IDC_AEN: /* 0x8200 */
		if (ha->dpc_lp_wq)
			queue_work(ha->dpc_lp_wq, &ha->idc_aen);
		break;

	case QLA83XX_NIC_CORE_RESET: /* 0x1 */
		if (!ha->flags.nic_core_reset_hdlr_active) {
			if (ha->dpc_hp_wq)
				queue_work(ha->dpc_hp_wq, &ha->nic_core_reset);
		} else
			ql_dbg(ql_dbg_p3p, base_vha, 0xb05e,
			    "NIC Core reset is already active. Skip "
			    "scheduling it again.\n");
		break;
	case QLA83XX_IDC_STATE_HANDLER: /* 0x2 */
		if (ha->dpc_hp_wq)
			queue_work(ha->dpc_hp_wq, &ha->idc_state_handler);
		break;
	case QLA83XX_NIC_CORE_UNRECOVERABLE: /* 0x3 */
		if (ha->dpc_hp_wq)
			queue_work(ha->dpc_hp_wq, &ha->nic_core_unrecoverable);
		break;
	default:
		ql_log(ql_log_warn, base_vha, 0xb05f,
		    "Unknown work-code=0x%x.\n", work_code);
	}

	return;
}

/* Work: Perform NIC Core Unrecoverable state handling */
void
qla83xx_nic_core_unrecoverable_work(struct work_struct *work)
{
	struct qla_hw_data *ha =
		container_of(work, struct qla_hw_data, nic_core_unrecoverable);
	scsi_qla_host_t *base_vha = pci_get_drvdata(ha->pdev);
	uint32_t dev_state = 0;

	qla83xx_idc_lock(base_vha, 0);
	qla83xx_rd_reg(base_vha, QLA83XX_IDC_DEV_STATE, &dev_state);
	qla83xx_reset_ownership(base_vha);
	if (ha->flags.nic_core_reset_owner) {
		ha->flags.nic_core_reset_owner = 0;
		qla83xx_wr_reg(base_vha, QLA83XX_IDC_DEV_STATE,
		    QLA8XXX_DEV_FAILED);
		ql_log(ql_log_info, base_vha, 0xb060, "HW State: FAILED.\n");
		qla83xx_schedule_work(base_vha, QLA83XX_IDC_STATE_HANDLER);
	}
	qla83xx_idc_unlock(base_vha, 0);
}

/* Work: Execute IDC state handler */
void
qla83xx_idc_state_handler_work(struct work_struct *work)
{
	struct qla_hw_data *ha =
		container_of(work, struct qla_hw_data, idc_state_handler);
	scsi_qla_host_t *base_vha = pci_get_drvdata(ha->pdev);
	uint32_t dev_state = 0;

	qla83xx_idc_lock(base_vha, 0);
	qla83xx_rd_reg(base_vha, QLA83XX_IDC_DEV_STATE, &dev_state);
	if (dev_state == QLA8XXX_DEV_FAILED ||
			dev_state == QLA8XXX_DEV_NEED_QUIESCENT)
		qla83xx_idc_state_handler(base_vha);
	qla83xx_idc_unlock(base_vha, 0);
}

static int
qla83xx_check_nic_core_fw_alive(scsi_qla_host_t *base_vha)
{
	int rval = QLA_SUCCESS;
	unsigned long heart_beat_wait = jiffies + (1 * HZ);
	uint32_t heart_beat_counter1, heart_beat_counter2;

	do {
		if (time_after(jiffies, heart_beat_wait)) {
			ql_dbg(ql_dbg_p3p, base_vha, 0xb07c,
			    "Nic Core f/w is not alive.\n");
			rval = QLA_FUNCTION_FAILED;
			break;
		}

		qla83xx_idc_lock(base_vha, 0);
		qla83xx_rd_reg(base_vha, QLA83XX_FW_HEARTBEAT,
		    &heart_beat_counter1);
		qla83xx_idc_unlock(base_vha, 0);
		msleep(100);
		qla83xx_idc_lock(base_vha, 0);
		qla83xx_rd_reg(base_vha, QLA83XX_FW_HEARTBEAT,
		    &heart_beat_counter2);
		qla83xx_idc_unlock(base_vha, 0);
	} while (heart_beat_counter1 == heart_beat_counter2);

	return rval;
}

/* Work: Perform NIC Core Reset handling */
void
qla83xx_nic_core_reset_work(struct work_struct *work)
{
	struct qla_hw_data *ha =
		container_of(work, struct qla_hw_data, nic_core_reset);
	scsi_qla_host_t *base_vha = pci_get_drvdata(ha->pdev);
	uint32_t dev_state = 0;

	if (IS_QLA2031(ha)) {
		if (qla2xxx_mctp_dump(base_vha) != QLA_SUCCESS)
			ql_log(ql_log_warn, base_vha, 0xb081,
			    "Failed to dump mctp\n");
		return;
	}

	if (!ha->flags.nic_core_reset_hdlr_active) {
		if (qla83xx_check_nic_core_fw_alive(base_vha) == QLA_SUCCESS) {
			qla83xx_idc_lock(base_vha, 0);
			qla83xx_rd_reg(base_vha, QLA83XX_IDC_DEV_STATE,
			    &dev_state);
			qla83xx_idc_unlock(base_vha, 0);
			if (dev_state != QLA8XXX_DEV_NEED_RESET) {
				ql_dbg(ql_dbg_p3p, base_vha, 0xb07a,
				    "Nic Core f/w is alive.\n");
				return;
			}
		}

		ha->flags.nic_core_reset_hdlr_active = 1;
		if (qla83xx_nic_core_reset(base_vha)) {
			/* NIC Core reset failed. */
			ql_dbg(ql_dbg_p3p, base_vha, 0xb061,
			    "NIC Core reset failed.\n");
		}
		ha->flags.nic_core_reset_hdlr_active = 0;
	}
}

/* Work: Handle 8200 IDC aens */
void
qla83xx_service_idc_aen(struct work_struct *work)
{
	struct qla_hw_data *ha =
		container_of(work, struct qla_hw_data, idc_aen);
	scsi_qla_host_t *base_vha = pci_get_drvdata(ha->pdev);
	uint32_t dev_state, idc_control;

	qla83xx_idc_lock(base_vha, 0);
	qla83xx_rd_reg(base_vha, QLA83XX_IDC_DEV_STATE, &dev_state);
	qla83xx_rd_reg(base_vha, QLA83XX_IDC_CONTROL, &idc_control);
	qla83xx_idc_unlock(base_vha, 0);
	if (dev_state == QLA8XXX_DEV_NEED_RESET) {
		if (idc_control & QLA83XX_IDC_GRACEFUL_RESET) {
			ql_dbg(ql_dbg_p3p, base_vha, 0xb062,
			    "Application requested NIC Core Reset.\n");
			qla83xx_schedule_work(base_vha, QLA83XX_NIC_CORE_RESET);
		} else if (qla83xx_check_nic_core_fw_alive(base_vha) ==
		    QLA_SUCCESS) {
			ql_dbg(ql_dbg_p3p, base_vha, 0xb07b,
			    "Other protocol driver requested NIC Core Reset.\n");
			qla83xx_schedule_work(base_vha, QLA83XX_NIC_CORE_RESET);
		}
	} else if (dev_state == QLA8XXX_DEV_FAILED ||
			dev_state == QLA8XXX_DEV_NEED_QUIESCENT) {
		qla83xx_schedule_work(base_vha, QLA83XX_IDC_STATE_HANDLER);
	}
}

static void
qla83xx_wait_logic(void)
{
	int i;

	/* Yield CPU */
	if (!in_interrupt()) {
		/*
		 * Wait about 200ms before retrying again.
		 * This controls the number of retries for single
		 * lock operation.
		 */
		msleep(100);
		schedule();
	} else {
		for (i = 0; i < 20; i++)
			cpu_relax(); /* This a nop instr on i386 */
	}
}

static int
qla83xx_force_lock_recovery(scsi_qla_host_t *base_vha)
{
	int rval;
	uint32_t data;
	uint32_t idc_lck_rcvry_stage_mask = 0x3;
	uint32_t idc_lck_rcvry_owner_mask = 0x3c;
	struct qla_hw_data *ha = base_vha->hw;

	ql_dbg(ql_dbg_p3p, base_vha, 0xb086,
	    "Trying force recovery of the IDC lock.\n");

	rval = qla83xx_rd_reg(base_vha, QLA83XX_IDC_LOCK_RECOVERY, &data);
	if (rval)
		return rval;

	if ((data & idc_lck_rcvry_stage_mask) > 0) {
		return QLA_SUCCESS;
	} else {
		data = (IDC_LOCK_RECOVERY_STAGE1) | (ha->portnum << 2);
		rval = qla83xx_wr_reg(base_vha, QLA83XX_IDC_LOCK_RECOVERY,
		    data);
		if (rval)
			return rval;

		msleep(200);

		rval = qla83xx_rd_reg(base_vha, QLA83XX_IDC_LOCK_RECOVERY,
		    &data);
		if (rval)
			return rval;

		if (((data & idc_lck_rcvry_owner_mask) >> 2) == ha->portnum) {
			data &= (IDC_LOCK_RECOVERY_STAGE2 |
					~(idc_lck_rcvry_stage_mask));
			rval = qla83xx_wr_reg(base_vha,
			    QLA83XX_IDC_LOCK_RECOVERY, data);
			if (rval)
				return rval;

			/* Forcefully perform IDC UnLock */
			rval = qla83xx_rd_reg(base_vha, QLA83XX_DRIVER_UNLOCK,
			    &data);
			if (rval)
				return rval;
			/* Clear lock-id by setting 0xff */
			rval = qla83xx_wr_reg(base_vha, QLA83XX_DRIVER_LOCKID,
			    0xff);
			if (rval)
				return rval;
			/* Clear lock-recovery by setting 0x0 */
			rval = qla83xx_wr_reg(base_vha,
			    QLA83XX_IDC_LOCK_RECOVERY, 0x0);
			if (rval)
				return rval;
		} else
			return QLA_SUCCESS;
	}

	return rval;
}

static int
qla83xx_idc_lock_recovery(scsi_qla_host_t *base_vha)
{
	int rval = QLA_SUCCESS;
	uint32_t o_drv_lockid, n_drv_lockid;
	unsigned long lock_recovery_timeout;

	lock_recovery_timeout = jiffies + QLA83XX_MAX_LOCK_RECOVERY_WAIT;
retry_lockid:
	rval = qla83xx_rd_reg(base_vha, QLA83XX_DRIVER_LOCKID, &o_drv_lockid);
	if (rval)
		goto exit;

	/* MAX wait time before forcing IDC Lock recovery = 2 secs */
	if (time_after_eq(jiffies, lock_recovery_timeout)) {
		if (qla83xx_force_lock_recovery(base_vha) == QLA_SUCCESS)
			return QLA_SUCCESS;
		else
			return QLA_FUNCTION_FAILED;
	}

	rval = qla83xx_rd_reg(base_vha, QLA83XX_DRIVER_LOCKID, &n_drv_lockid);
	if (rval)
		goto exit;

	if (o_drv_lockid == n_drv_lockid) {
		qla83xx_wait_logic();
		goto retry_lockid;
	} else
		return QLA_SUCCESS;

exit:
	return rval;
}

void
qla83xx_idc_lock(scsi_qla_host_t *base_vha, uint16_t requester_id)
{
	uint32_t data;
	uint32_t lock_owner;
	struct qla_hw_data *ha = base_vha->hw;

	/* IDC-lock implementation using driver-lock/lock-id remote registers */
retry_lock:
	if (qla83xx_rd_reg(base_vha, QLA83XX_DRIVER_LOCK, &data)
	    == QLA_SUCCESS) {
		if (data) {
			/* Setting lock-id to our function-number */
			qla83xx_wr_reg(base_vha, QLA83XX_DRIVER_LOCKID,
			    ha->portnum);
		} else {
			qla83xx_rd_reg(base_vha, QLA83XX_DRIVER_LOCKID,
			    &lock_owner);
			ql_dbg(ql_dbg_p3p, base_vha, 0xb063,
			    "Failed to acquire IDC lock, acquired by %d, "
			    "retrying...\n", lock_owner);

			/* Retry/Perform IDC-Lock recovery */
			if (qla83xx_idc_lock_recovery(base_vha)
			    == QLA_SUCCESS) {
				qla83xx_wait_logic();
				goto retry_lock;
			} else
				ql_log(ql_log_warn, base_vha, 0xb075,
				    "IDC Lock recovery FAILED.\n");
		}

	}

	return;
}

void
qla83xx_idc_unlock(scsi_qla_host_t *base_vha, uint16_t requester_id)
{
#if 0
	uint16_t options = (requester_id << 15) | BIT_7;
#endif
	uint16_t retry;
	uint32_t data;
	struct qla_hw_data *ha = base_vha->hw;

	/* IDC-unlock implementation using driver-unlock/lock-id
	 * remote registers
	 */
	retry = 0;
retry_unlock:
	if (qla83xx_rd_reg(base_vha, QLA83XX_DRIVER_LOCKID, &data)
	    == QLA_SUCCESS) {
		if (data == ha->portnum) {
			qla83xx_rd_reg(base_vha, QLA83XX_DRIVER_UNLOCK, &data);
			/* Clearing lock-id by setting 0xff */
			qla83xx_wr_reg(base_vha, QLA83XX_DRIVER_LOCKID, 0xff);
		} else if (retry < 10) {
			/* SV: XXX: IDC unlock retrying needed here? */

			/* Retry for IDC-unlock */
			qla83xx_wait_logic();
			retry++;
			ql_dbg(ql_dbg_p3p, base_vha, 0xb064,
			    "Failed to release IDC lock, retrying=%d\n", retry);
			goto retry_unlock;
		}
	} else if (retry < 10) {
		/* Retry for IDC-unlock */
		qla83xx_wait_logic();
		retry++;
		ql_dbg(ql_dbg_p3p, base_vha, 0xb065,
		    "Failed to read drv-lockid, retrying=%d\n", retry);
		goto retry_unlock;
	}

	return;

#if 0
	/* XXX: IDC-unlock implementation using access-control mbx */
	retry = 0;
retry_unlock2:
	if (qla83xx_access_control(base_vha, options, 0, 0, NULL)) {
		if (retry < 10) {
			/* Retry for IDC-unlock */
			qla83xx_wait_logic();
			retry++;
			ql_dbg(ql_dbg_p3p, base_vha, 0xb066,
			    "Failed to release IDC lock, retrying=%d\n", retry);
			goto retry_unlock2;
		}
	}

	return;
#endif
}

int
__qla83xx_set_drv_presence(scsi_qla_host_t *vha)
{
	int rval = QLA_SUCCESS;
	struct qla_hw_data *ha = vha->hw;
	uint32_t drv_presence;

	rval = qla83xx_rd_reg(vha, QLA83XX_IDC_DRV_PRESENCE, &drv_presence);
	if (rval == QLA_SUCCESS) {
		drv_presence |= (1 << ha->portnum);
		rval = qla83xx_wr_reg(vha, QLA83XX_IDC_DRV_PRESENCE,
		    drv_presence);
	}

	return rval;
}

int
qla83xx_set_drv_presence(scsi_qla_host_t *vha)
{
	int rval = QLA_SUCCESS;

	qla83xx_idc_lock(vha, 0);
	rval = __qla83xx_set_drv_presence(vha);
	qla83xx_idc_unlock(vha, 0);

	return rval;
}

int
__qla83xx_clear_drv_presence(scsi_qla_host_t *vha)
{
	int rval = QLA_SUCCESS;
	struct qla_hw_data *ha = vha->hw;
	uint32_t drv_presence;

	rval = qla83xx_rd_reg(vha, QLA83XX_IDC_DRV_PRESENCE, &drv_presence);
	if (rval == QLA_SUCCESS) {
		drv_presence &= ~(1 << ha->portnum);
		rval = qla83xx_wr_reg(vha, QLA83XX_IDC_DRV_PRESENCE,
		    drv_presence);
	}

	return rval;
}

int
qla83xx_clear_drv_presence(scsi_qla_host_t *vha)
{
	int rval = QLA_SUCCESS;

	qla83xx_idc_lock(vha, 0);
	rval = __qla83xx_clear_drv_presence(vha);
	qla83xx_idc_unlock(vha, 0);

	return rval;
}

static void
qla83xx_need_reset_handler(scsi_qla_host_t *vha)
{
	struct qla_hw_data *ha = vha->hw;
	uint32_t drv_ack, drv_presence;
	unsigned long ack_timeout;

	/* Wait for IDC ACK from all functions (DRV-ACK == DRV-PRESENCE) */
	ack_timeout = jiffies + (ha->fcoe_reset_timeout * HZ);
	while (1) {
		qla83xx_rd_reg(vha, QLA83XX_IDC_DRIVER_ACK, &drv_ack);
		qla83xx_rd_reg(vha, QLA83XX_IDC_DRV_PRESENCE, &drv_presence);
		if ((drv_ack & drv_presence) == drv_presence)
			break;

		if (time_after_eq(jiffies, ack_timeout)) {
			ql_log(ql_log_warn, vha, 0xb067,
			    "RESET ACK TIMEOUT! drv_presence=0x%x "
			    "drv_ack=0x%x\n", drv_presence, drv_ack);
			/*
			 * The function(s) which did not ack in time are forced
			 * to withdraw any further participation in the IDC
			 * reset.
			 */
			if (drv_ack != drv_presence)
				qla83xx_wr_reg(vha, QLA83XX_IDC_DRV_PRESENCE,
				    drv_ack);
			break;
		}

		qla83xx_idc_unlock(vha, 0);
		msleep(1000);
		qla83xx_idc_lock(vha, 0);
	}

	qla83xx_wr_reg(vha, QLA83XX_IDC_DEV_STATE, QLA8XXX_DEV_COLD);
	ql_log(ql_log_info, vha, 0xb068, "HW State: COLD/RE-INIT.\n");
}

static int
qla83xx_device_bootstrap(scsi_qla_host_t *vha)
{
	int rval = QLA_SUCCESS;
	uint32_t idc_control;

	qla83xx_wr_reg(vha, QLA83XX_IDC_DEV_STATE, QLA8XXX_DEV_INITIALIZING);
	ql_log(ql_log_info, vha, 0xb069, "HW State: INITIALIZING.\n");

	/* Clearing IDC-Control Graceful-Reset Bit before resetting f/w */
	__qla83xx_get_idc_control(vha, &idc_control);
	idc_control &= ~QLA83XX_IDC_GRACEFUL_RESET;
	__qla83xx_set_idc_control(vha, 0);

	qla83xx_idc_unlock(vha, 0);
	rval = qla83xx_restart_nic_firmware(vha);
	qla83xx_idc_lock(vha, 0);

	if (rval != QLA_SUCCESS) {
		ql_log(ql_log_fatal, vha, 0xb06a,
		    "Failed to restart NIC f/w.\n");
		qla83xx_wr_reg(vha, QLA83XX_IDC_DEV_STATE, QLA8XXX_DEV_FAILED);
		ql_log(ql_log_info, vha, 0xb06b, "HW State: FAILED.\n");
	} else {
		ql_dbg(ql_dbg_p3p, vha, 0xb06c,
		    "Success in restarting nic f/w.\n");
		qla83xx_wr_reg(vha, QLA83XX_IDC_DEV_STATE, QLA8XXX_DEV_READY);
		ql_log(ql_log_info, vha, 0xb06d, "HW State: READY.\n");
	}

	return rval;
}

/* Assumes idc_lock always held on entry */
int
qla83xx_idc_state_handler(scsi_qla_host_t *base_vha)
{
	struct qla_hw_data *ha = base_vha->hw;
	int rval = QLA_SUCCESS;
	unsigned long dev_init_timeout;
	uint32_t dev_state;

	/* Wait for MAX-INIT-TIMEOUT for the device to go ready */
	dev_init_timeout = jiffies + (ha->fcoe_dev_init_timeout * HZ);

	while (1) {

		if (time_after_eq(jiffies, dev_init_timeout)) {
			ql_log(ql_log_warn, base_vha, 0xb06e,
			    "Initialization TIMEOUT!\n");
			/* Init timeout. Disable further NIC Core
			 * communication.
			 */
			qla83xx_wr_reg(base_vha, QLA83XX_IDC_DEV_STATE,
				QLA8XXX_DEV_FAILED);
			ql_log(ql_log_info, base_vha, 0xb06f,
			    "HW State: FAILED.\n");
		}

		qla83xx_rd_reg(base_vha, QLA83XX_IDC_DEV_STATE, &dev_state);
		switch (dev_state) {
		case QLA8XXX_DEV_READY:
			if (ha->flags.nic_core_reset_owner)
				qla83xx_idc_audit(base_vha,
				    IDC_AUDIT_COMPLETION);
			ha->flags.nic_core_reset_owner = 0;
			ql_dbg(ql_dbg_p3p, base_vha, 0xb070,
			    "Reset_owner reset by 0x%x.\n",
			    ha->portnum);
			goto exit;
		case QLA8XXX_DEV_COLD:
			if (ha->flags.nic_core_reset_owner)
				rval = qla83xx_device_bootstrap(base_vha);
			else {
			/* Wait for AEN to change device-state */
				qla83xx_idc_unlock(base_vha, 0);
				msleep(1000);
				qla83xx_idc_lock(base_vha, 0);
			}
			break;
		case QLA8XXX_DEV_INITIALIZING:
			/* Wait for AEN to change device-state */
			qla83xx_idc_unlock(base_vha, 0);
			msleep(1000);
			qla83xx_idc_lock(base_vha, 0);
			break;
		case QLA8XXX_DEV_NEED_RESET:
			if (!ql2xdontresethba && ha->flags.nic_core_reset_owner)
				qla83xx_need_reset_handler(base_vha);
			else {
				/* Wait for AEN to change device-state */
				qla83xx_idc_unlock(base_vha, 0);
				msleep(1000);
				qla83xx_idc_lock(base_vha, 0);
			}
			/* reset timeout value after need reset handler */
			dev_init_timeout = jiffies +
			    (ha->fcoe_dev_init_timeout * HZ);
			break;
		case QLA8XXX_DEV_NEED_QUIESCENT:
			/* XXX: DEBUG for now */
			qla83xx_idc_unlock(base_vha, 0);
			msleep(1000);
			qla83xx_idc_lock(base_vha, 0);
			break;
		case QLA8XXX_DEV_QUIESCENT:
			/* XXX: DEBUG for now */
			if (ha->flags.quiesce_owner)
				goto exit;

			qla83xx_idc_unlock(base_vha, 0);
			msleep(1000);
			qla83xx_idc_lock(base_vha, 0);
			dev_init_timeout = jiffies +
			    (ha->fcoe_dev_init_timeout * HZ);
			break;
		case QLA8XXX_DEV_FAILED:
			if (ha->flags.nic_core_reset_owner)
				qla83xx_idc_audit(base_vha,
				    IDC_AUDIT_COMPLETION);
			ha->flags.nic_core_reset_owner = 0;
			__qla83xx_clear_drv_presence(base_vha);
			qla83xx_idc_unlock(base_vha, 0);
			qla8xxx_dev_failed_handler(base_vha);
			rval = QLA_FUNCTION_FAILED;
			qla83xx_idc_lock(base_vha, 0);
			goto exit;
		case QLA8XXX_BAD_VALUE:
			qla83xx_idc_unlock(base_vha, 0);
			msleep(1000);
			qla83xx_idc_lock(base_vha, 0);
			break;
		default:
			ql_log(ql_log_warn, base_vha, 0xb071,
			    "Unknown Device State: %x.\n", dev_state);
			qla83xx_idc_unlock(base_vha, 0);
			qla8xxx_dev_failed_handler(base_vha);
			rval = QLA_FUNCTION_FAILED;
			qla83xx_idc_lock(base_vha, 0);
			goto exit;
		}
	}

exit:
	return rval;
}

void
qla2x00_disable_board_on_pci_error(struct work_struct *work)
{
	struct qla_hw_data *ha = container_of(work, struct qla_hw_data,
	    board_disable);
	struct pci_dev *pdev = ha->pdev;
	scsi_qla_host_t *base_vha = pci_get_drvdata(ha->pdev);

	/*
	 * if UNLOAD flag is already set, then continue unload,
	 * where it was set first.
	 */
	if (test_bit(UNLOADING, &base_vha->dpc_flags))
		return;

	ql_log(ql_log_warn, base_vha, 0x015b,
	    "Disabling adapter.\n");

	if (!atomic_read(&pdev->enable_cnt)) {
		ql_log(ql_log_info, base_vha, 0xfffc,
		    "PCI device disabled, no action req for PCI error=%lx\n",
		    base_vha->pci_flags);
		return;
	}

	qla2x00_wait_for_sess_deletion(base_vha);

	set_bit(UNLOADING, &base_vha->dpc_flags);

	qla2x00_delete_all_vps(ha, base_vha);

	qla2x00_abort_all_cmds(base_vha, DID_NO_CONNECT << 16);

	qla2x00_dfs_remove(base_vha);

	qla84xx_put_chip(base_vha);

	if (base_vha->timer_active)
		qla2x00_stop_timer(base_vha);

	base_vha->flags.online = 0;

	qla2x00_destroy_deferred_work(ha);

	/*
	 * Do not try to stop beacon blink as it will issue a mailbox
	 * command.
	 */
	qla2x00_free_sysfs_attr(base_vha, false);

	fc_remove_host(base_vha->host);

	scsi_remove_host(base_vha->host);

	base_vha->flags.init_done = 0;
	qla25xx_delete_queues(base_vha);
	qla2x00_free_fcports(base_vha);
	qla2x00_free_irqs(base_vha);
	qla2x00_mem_free(ha);
	qla82xx_md_free(base_vha);
	qla2x00_free_queues(ha);

	qla2x00_unmap_iobases(ha);

	pci_release_selected_regions(ha->pdev, ha->bars);
	pci_disable_pcie_error_reporting(pdev);
	pci_disable_device(pdev);

	/*
	 * Let qla2x00_remove_one cleanup qla_hw_data on device removal.
	 */
}

/**************************************************************************
* qla2x00_do_dpc
*   This kernel thread is a task that is schedule by the interrupt handler
*   to perform the background processing for interrupts.
*
* Notes:
* This task always run in the context of a kernel thread.  It
* is kick-off by the driver's detect code and starts up
* up one per adapter. It immediately goes to sleep and waits for
* some fibre event.  When either the interrupt handler or
* the timer routine detects a event it will one of the task
* bits then wake us up.
**************************************************************************/
static int
qla2x00_do_dpc(void *data)
{
	scsi_qla_host_t *base_vha;
	struct qla_hw_data *ha;
	uint32_t online;
	struct qla_qpair *qpair;

	ha = (struct qla_hw_data *)data;
	base_vha = pci_get_drvdata(ha->pdev);

	set_user_nice(current, MIN_NICE);

	set_current_state(TASK_INTERRUPTIBLE);
	while (!kthread_should_stop()) {
		ql_dbg(ql_dbg_dpc, base_vha, 0x4000,
		    "DPC handler sleeping.\n");

		schedule();

		if (!base_vha->flags.init_done || ha->flags.mbox_busy)
			goto end_loop;

		if (ha->flags.eeh_busy) {
			ql_dbg(ql_dbg_dpc, base_vha, 0x4003,
			    "eeh_busy=%d.\n", ha->flags.eeh_busy);
			goto end_loop;
		}

		ha->dpc_active = 1;

		ql_dbg(ql_dbg_dpc + ql_dbg_verbose, base_vha, 0x4001,
		    "DPC handler waking up, dpc_flags=0x%lx.\n",
		    base_vha->dpc_flags);

		if (test_bit(UNLOADING, &base_vha->dpc_flags))
			break;

		if (IS_P3P_TYPE(ha)) {
			if (IS_QLA8044(ha)) {
				if (test_and_clear_bit(ISP_UNRECOVERABLE,
					&base_vha->dpc_flags)) {
					qla8044_idc_lock(ha);
					qla8044_wr_direct(base_vha,
						QLA8044_CRB_DEV_STATE_INDEX,
						QLA8XXX_DEV_FAILED);
					qla8044_idc_unlock(ha);
					ql_log(ql_log_info, base_vha, 0x4004,
						"HW State: FAILED.\n");
					qla8044_device_state_handler(base_vha);
					continue;
				}

			} else {
				if (test_and_clear_bit(ISP_UNRECOVERABLE,
					&base_vha->dpc_flags)) {
					qla82xx_idc_lock(ha);
					qla82xx_wr_32(ha, QLA82XX_CRB_DEV_STATE,
						QLA8XXX_DEV_FAILED);
					qla82xx_idc_unlock(ha);
					ql_log(ql_log_info, base_vha, 0x0151,
						"HW State: FAILED.\n");
					qla82xx_device_state_handler(base_vha);
					continue;
				}
			}

			if (test_and_clear_bit(FCOE_CTX_RESET_NEEDED,
				&base_vha->dpc_flags)) {

				ql_dbg(ql_dbg_dpc, base_vha, 0x4005,
				    "FCoE context reset scheduled.\n");
				if (!(test_and_set_bit(ABORT_ISP_ACTIVE,
					&base_vha->dpc_flags))) {
					if (qla82xx_fcoe_ctx_reset(base_vha)) {
						/* FCoE-ctx reset failed.
						 * Escalate to chip-reset
						 */
						set_bit(ISP_ABORT_NEEDED,
							&base_vha->dpc_flags);
					}
					clear_bit(ABORT_ISP_ACTIVE,
						&base_vha->dpc_flags);
				}

				ql_dbg(ql_dbg_dpc, base_vha, 0x4006,
				    "FCoE context reset end.\n");
			}
		} else if (IS_QLAFX00(ha)) {
			if (test_and_clear_bit(ISP_UNRECOVERABLE,
				&base_vha->dpc_flags)) {
				ql_dbg(ql_dbg_dpc, base_vha, 0x4020,
				    "Firmware Reset Recovery\n");
				if (qlafx00_reset_initialize(base_vha)) {
					/* Failed. Abort isp later. */
					if (!test_bit(UNLOADING,
					    &base_vha->dpc_flags)) {
						set_bit(ISP_UNRECOVERABLE,
						    &base_vha->dpc_flags);
						ql_dbg(ql_dbg_dpc, base_vha,
						    0x4021,
						    "Reset Recovery Failed\n");
					}
				}
			}

			if (test_and_clear_bit(FX00_TARGET_SCAN,
				&base_vha->dpc_flags)) {
				ql_dbg(ql_dbg_dpc, base_vha, 0x4022,
				    "ISPFx00 Target Scan scheduled\n");
				if (qlafx00_rescan_isp(base_vha)) {
					if (!test_bit(UNLOADING,
					    &base_vha->dpc_flags))
						set_bit(ISP_UNRECOVERABLE,
						    &base_vha->dpc_flags);
					ql_dbg(ql_dbg_dpc, base_vha, 0x401e,
					    "ISPFx00 Target Scan Failed\n");
				}
				ql_dbg(ql_dbg_dpc, base_vha, 0x401f,
				    "ISPFx00 Target Scan End\n");
			}
			if (test_and_clear_bit(FX00_HOST_INFO_RESEND,
				&base_vha->dpc_flags)) {
				ql_dbg(ql_dbg_dpc, base_vha, 0x4023,
				    "ISPFx00 Host Info resend scheduled\n");
				qlafx00_fx_disc(base_vha,
				    &base_vha->hw->mr.fcport,
				    FXDISC_REG_HOST_INFO);
			}
		}

		if (test_and_clear_bit(DETECT_SFP_CHANGE,
			&base_vha->dpc_flags) &&
		    !test_bit(ISP_ABORT_NEEDED, &base_vha->dpc_flags)) {
			qla24xx_detect_sfp(base_vha);

			if (ha->flags.detected_lr_sfp !=
			    ha->flags.using_lr_setting)
				set_bit(ISP_ABORT_NEEDED, &base_vha->dpc_flags);
		}

		if (test_and_clear_bit
		    (ISP_ABORT_NEEDED, &base_vha->dpc_flags) &&
		    !test_bit(UNLOADING, &base_vha->dpc_flags)) {
			bool do_reset = true;

			switch (base_vha->qlini_mode) {
			case QLA2XXX_INI_MODE_ENABLED:
				break;
			case QLA2XXX_INI_MODE_DISABLED:
				if (!qla_tgt_mode_enabled(base_vha) &&
				    !ha->flags.fw_started)
					do_reset = false;
				break;
			case QLA2XXX_INI_MODE_DUAL:
				if (!qla_dual_mode_enabled(base_vha) &&
				    !ha->flags.fw_started)
					do_reset = false;
				break;
			default:
				break;
			}

			if (do_reset && !(test_and_set_bit(ABORT_ISP_ACTIVE,
			    &base_vha->dpc_flags))) {
				ql_dbg(ql_dbg_dpc, base_vha, 0x4007,
				    "ISP abort scheduled.\n");
				if (ha->isp_ops->abort_isp(base_vha)) {
					/* failed. retry later */
					set_bit(ISP_ABORT_NEEDED,
					    &base_vha->dpc_flags);
				}
				clear_bit(ABORT_ISP_ACTIVE,
						&base_vha->dpc_flags);
				ql_dbg(ql_dbg_dpc, base_vha, 0x4008,
				    "ISP abort end.\n");
			}
		}

		if (test_and_clear_bit(FCPORT_UPDATE_NEEDED,
		    &base_vha->dpc_flags)) {
			qla2x00_update_fcports(base_vha);
		}

		if (IS_QLAFX00(ha))
			goto loop_resync_check;

		if (test_bit(ISP_QUIESCE_NEEDED, &base_vha->dpc_flags)) {
			ql_dbg(ql_dbg_dpc, base_vha, 0x4009,
			    "Quiescence mode scheduled.\n");
			if (IS_P3P_TYPE(ha)) {
				if (IS_QLA82XX(ha))
					qla82xx_device_state_handler(base_vha);
				if (IS_QLA8044(ha))
					qla8044_device_state_handler(base_vha);
				clear_bit(ISP_QUIESCE_NEEDED,
				    &base_vha->dpc_flags);
				if (!ha->flags.quiesce_owner) {
					qla2x00_perform_loop_resync(base_vha);
					if (IS_QLA82XX(ha)) {
						qla82xx_idc_lock(ha);
						qla82xx_clear_qsnt_ready(
						    base_vha);
						qla82xx_idc_unlock(ha);
					} else if (IS_QLA8044(ha)) {
						qla8044_idc_lock(ha);
						qla8044_clear_qsnt_ready(
						    base_vha);
						qla8044_idc_unlock(ha);
					}
				}
			} else {
				clear_bit(ISP_QUIESCE_NEEDED,
				    &base_vha->dpc_flags);
				qla2x00_quiesce_io(base_vha);
			}
			ql_dbg(ql_dbg_dpc, base_vha, 0x400a,
			    "Quiescence mode end.\n");
		}

		if (test_and_clear_bit(RESET_MARKER_NEEDED,
				&base_vha->dpc_flags) &&
		    (!(test_and_set_bit(RESET_ACTIVE, &base_vha->dpc_flags)))) {

			ql_dbg(ql_dbg_dpc, base_vha, 0x400b,
			    "Reset marker scheduled.\n");
			qla2x00_rst_aen(base_vha);
			clear_bit(RESET_ACTIVE, &base_vha->dpc_flags);
			ql_dbg(ql_dbg_dpc, base_vha, 0x400c,
			    "Reset marker end.\n");
		}

		/* Retry each device up to login retry count */
		if (test_bit(RELOGIN_NEEDED, &base_vha->dpc_flags) &&
		    !test_bit(LOOP_RESYNC_NEEDED, &base_vha->dpc_flags) &&
		    atomic_read(&base_vha->loop_state) != LOOP_DOWN) {

			if (!base_vha->relogin_jif ||
			    time_after_eq(jiffies, base_vha->relogin_jif)) {
				base_vha->relogin_jif = jiffies + HZ;
				clear_bit(RELOGIN_NEEDED, &base_vha->dpc_flags);

				ql_dbg(ql_dbg_disc, base_vha, 0x400d,
				    "Relogin scheduled.\n");
				qla24xx_post_relogin_work(base_vha);
			}
		}
loop_resync_check:
		if (test_and_clear_bit(LOOP_RESYNC_NEEDED,
		    &base_vha->dpc_flags)) {

			ql_dbg(ql_dbg_dpc, base_vha, 0x400f,
			    "Loop resync scheduled.\n");

			if (!(test_and_set_bit(LOOP_RESYNC_ACTIVE,
			    &base_vha->dpc_flags))) {

				qla2x00_loop_resync(base_vha);

				clear_bit(LOOP_RESYNC_ACTIVE,
						&base_vha->dpc_flags);
			}

			ql_dbg(ql_dbg_dpc, base_vha, 0x4010,
			    "Loop resync end.\n");
		}

		if (IS_QLAFX00(ha))
			goto intr_on_check;

		if (test_bit(NPIV_CONFIG_NEEDED, &base_vha->dpc_flags) &&
		    atomic_read(&base_vha->loop_state) == LOOP_READY) {
			clear_bit(NPIV_CONFIG_NEEDED, &base_vha->dpc_flags);
			qla2xxx_flash_npiv_conf(base_vha);
		}

intr_on_check:
		if (!ha->interrupts_on)
			ha->isp_ops->enable_intrs(ha);

		if (test_and_clear_bit(BEACON_BLINK_NEEDED,
					&base_vha->dpc_flags)) {
			if (ha->beacon_blink_led == 1)
				ha->isp_ops->beacon_blink(base_vha);
		}

		/* qpair online check */
		if (test_and_clear_bit(QPAIR_ONLINE_CHECK_NEEDED,
		    &base_vha->dpc_flags)) {
			if (ha->flags.eeh_busy ||
			    ha->flags.pci_channel_io_perm_failure)
				online = 0;
			else
				online = 1;

			mutex_lock(&ha->mq_lock);
			list_for_each_entry(qpair, &base_vha->qp_list,
			    qp_list_elem)
			qpair->online = online;
			mutex_unlock(&ha->mq_lock);
		}

		if (test_and_clear_bit(SET_NVME_ZIO_THRESHOLD_NEEDED,
		    &base_vha->dpc_flags)) {
			ql_log(ql_log_info, base_vha, 0xffffff,
				"nvme: SET ZIO Activity exchange threshold to %d.\n",
						ha->nvme_last_rptd_aen);
			if (qla27xx_set_zio_threshold(base_vha,
			    ha->nvme_last_rptd_aen)) {
				ql_log(ql_log_info, base_vha, 0xffffff,
				    "nvme: Unable to SET ZIO Activity exchange threshold to %d.\n",
				    ha->nvme_last_rptd_aen);
			}
		}

		if (test_and_clear_bit(SET_ZIO_THRESHOLD_NEEDED,
		    &base_vha->dpc_flags)) {
			ql_log(ql_log_info, base_vha, 0xffffff,
			    "SET ZIO Activity exchange threshold to %d.\n",
			    ha->last_zio_threshold);
			qla27xx_set_zio_threshold(base_vha,
			    ha->last_zio_threshold);
		}

		if (!IS_QLAFX00(ha))
			qla2x00_do_dpc_all_vps(base_vha);

		if (test_and_clear_bit(N2N_LINK_RESET,
			&base_vha->dpc_flags)) {
			qla2x00_lip_reset(base_vha);
		}

		ha->dpc_active = 0;
end_loop:
		set_current_state(TASK_INTERRUPTIBLE);
	} /* End of while(1) */
	__set_current_state(TASK_RUNNING);

	ql_dbg(ql_dbg_dpc, base_vha, 0x4011,
	    "DPC handler exiting.\n");

	/*
	 * Make sure that nobody tries to wake us up again.
	 */
	ha->dpc_active = 0;

	/* Cleanup any residual CTX SRBs. */
	qla2x00_abort_all_cmds(base_vha, DID_NO_CONNECT << 16);

	return 0;
}

void
qla2xxx_wake_dpc(struct scsi_qla_host *vha)
{
	struct qla_hw_data *ha = vha->hw;
	struct task_struct *t = ha->dpc_thread;

	if (!test_bit(UNLOADING, &vha->dpc_flags) && t)
		wake_up_process(t);
}

/*
*  qla2x00_rst_aen
*      Processes asynchronous reset.
*
* Input:
*      ha  = adapter block pointer.
*/
static void
qla2x00_rst_aen(scsi_qla_host_t *vha)
{
	if (vha->flags.online && !vha->flags.reset_active &&
	    !atomic_read(&vha->loop_down_timer) &&
	    !(test_bit(ABORT_ISP_ACTIVE, &vha->dpc_flags))) {
		do {
			clear_bit(RESET_MARKER_NEEDED, &vha->dpc_flags);

			/*
			 * Issue marker command only when we are going to start
			 * the I/O.
			 */
			vha->marker_needed = 1;
		} while (!atomic_read(&vha->loop_down_timer) &&
		    (test_bit(RESET_MARKER_NEEDED, &vha->dpc_flags)));
	}
}

/**************************************************************************
*   qla2x00_timer
*
* Description:
*   One second timer
*
* Context: Interrupt
***************************************************************************/
void
qla2x00_timer(struct timer_list *t)
{
	scsi_qla_host_t *vha = from_timer(vha, t, timer);
	unsigned long	cpu_flags = 0;
	int		start_dpc = 0;
	int		index;
	srb_t		*sp;
	uint16_t        w;
	struct qla_hw_data *ha = vha->hw;
	struct req_que *req;

	if (ha->flags.eeh_busy) {
		ql_dbg(ql_dbg_timer, vha, 0x6000,
		    "EEH = %d, restarting timer.\n",
		    ha->flags.eeh_busy);
		qla2x00_restart_timer(vha, WATCH_INTERVAL);
		return;
	}

	/*
	 * Hardware read to raise pending EEH errors during mailbox waits. If
	 * the read returns -1 then disable the board.
	 */
	if (!pci_channel_offline(ha->pdev)) {
		pci_read_config_word(ha->pdev, PCI_VENDOR_ID, &w);
		qla2x00_check_reg16_for_disconnect(vha, w);
	}

	/* Make sure qla82xx_watchdog is run only for physical port */
	if (!vha->vp_idx && IS_P3P_TYPE(ha)) {
		if (test_bit(ISP_QUIESCE_NEEDED, &vha->dpc_flags))
			start_dpc++;
		if (IS_QLA82XX(ha))
			qla82xx_watchdog(vha);
		else if (IS_QLA8044(ha))
			qla8044_watchdog(vha);
	}

	if (!vha->vp_idx && IS_QLAFX00(ha))
		qlafx00_timer_routine(vha);

	/* Loop down handler. */
	if (atomic_read(&vha->loop_down_timer) > 0 &&
	    !(test_bit(ABORT_ISP_ACTIVE, &vha->dpc_flags)) &&
	    !(test_bit(FCOE_CTX_RESET_NEEDED, &vha->dpc_flags))
		&& vha->flags.online) {

		if (atomic_read(&vha->loop_down_timer) ==
		    vha->loop_down_abort_time) {

			ql_log(ql_log_info, vha, 0x6008,
			    "Loop down - aborting the queues before time expires.\n");

			if (!IS_QLA2100(ha) && vha->link_down_timeout)
				atomic_set(&vha->loop_state, LOOP_DEAD);

			/*
			 * Schedule an ISP abort to return any FCP2-device
			 * commands.
			 */
			/* NPIV - scan physical port only */
			if (!vha->vp_idx) {
				spin_lock_irqsave(&ha->hardware_lock,
				    cpu_flags);
				req = ha->req_q_map[0];
				for (index = 1;
				    index < req->num_outstanding_cmds;
				    index++) {
					fc_port_t *sfcp;

					sp = req->outstanding_cmds[index];
					if (!sp)
						continue;
					if (sp->cmd_type != TYPE_SRB)
						continue;
					if (sp->type != SRB_SCSI_CMD)
						continue;
					sfcp = sp->fcport;
					if (!(sfcp->flags & FCF_FCP2_DEVICE))
						continue;

					if (IS_QLA82XX(ha))
						set_bit(FCOE_CTX_RESET_NEEDED,
							&vha->dpc_flags);
					else
						set_bit(ISP_ABORT_NEEDED,
							&vha->dpc_flags);
					break;
				}
				spin_unlock_irqrestore(&ha->hardware_lock,
								cpu_flags);
			}
			start_dpc++;
		}

		/* if the loop has been down for 4 minutes, reinit adapter */
		if (atomic_dec_and_test(&vha->loop_down_timer) != 0) {
			if (!(vha->device_flags & DFLG_NO_CABLE)) {
				ql_log(ql_log_warn, vha, 0x6009,
				    "Loop down - aborting ISP.\n");

				if (IS_QLA82XX(ha))
					set_bit(FCOE_CTX_RESET_NEEDED,
						&vha->dpc_flags);
				else
					set_bit(ISP_ABORT_NEEDED,
						&vha->dpc_flags);
			}
		}
		ql_dbg(ql_dbg_timer, vha, 0x600a,
		    "Loop down - seconds remaining %d.\n",
		    atomic_read(&vha->loop_down_timer));
	}
	/* Check if beacon LED needs to be blinked for physical host only */
	if (!vha->vp_idx && (ha->beacon_blink_led == 1)) {
		/* There is no beacon_blink function for ISP82xx */
		if (!IS_P3P_TYPE(ha)) {
			set_bit(BEACON_BLINK_NEEDED, &vha->dpc_flags);
			start_dpc++;
		}
	}

	/* Process any deferred work. */
	if (!list_empty(&vha->work_list)) {
		unsigned long flags;
		bool q = false;

		spin_lock_irqsave(&vha->work_lock, flags);
		if (!test_and_set_bit(IOCB_WORK_ACTIVE, &vha->dpc_flags))
			q = true;
		spin_unlock_irqrestore(&vha->work_lock, flags);
		if (q)
			queue_work(vha->hw->wq, &vha->iocb_work);
	}

	/*
	 * FC-NVME
	 * see if the active AEN count has changed from what was last reported.
	 */
	if (!vha->vp_idx &&
	    (atomic_read(&ha->nvme_active_aen_cnt) != ha->nvme_last_rptd_aen) &&
	    ha->zio_mode == QLA_ZIO_MODE_6 &&
	    !ha->flags.host_shutting_down) {
		ql_log(ql_log_info, vha, 0x3002,
		    "nvme: Sched: Set ZIO exchange threshold to %d.\n",
		    ha->nvme_last_rptd_aen);
		ha->nvme_last_rptd_aen = atomic_read(&ha->nvme_active_aen_cnt);
		set_bit(SET_NVME_ZIO_THRESHOLD_NEEDED, &vha->dpc_flags);
		start_dpc++;
	}

	if (!vha->vp_idx &&
	    (atomic_read(&ha->zio_threshold) != ha->last_zio_threshold) &&
	    (ha->zio_mode == QLA_ZIO_MODE_6) &&
	    (IS_QLA83XX(ha) || IS_QLA27XX(ha) || IS_QLA28XX(ha))) {
		ql_log(ql_log_info, vha, 0x3002,
		    "Sched: Set ZIO exchange threshold to %d.\n",
		    ha->last_zio_threshold);
		ha->last_zio_threshold = atomic_read(&ha->zio_threshold);
		set_bit(SET_ZIO_THRESHOLD_NEEDED, &vha->dpc_flags);
		start_dpc++;
	}

	/* Schedule the DPC routine if needed */
	if ((test_bit(ISP_ABORT_NEEDED, &vha->dpc_flags) ||
	    test_bit(LOOP_RESYNC_NEEDED, &vha->dpc_flags) ||
	    test_bit(FCPORT_UPDATE_NEEDED, &vha->dpc_flags) ||
	    start_dpc ||
	    test_bit(RESET_MARKER_NEEDED, &vha->dpc_flags) ||
	    test_bit(BEACON_BLINK_NEEDED, &vha->dpc_flags) ||
	    test_bit(ISP_UNRECOVERABLE, &vha->dpc_flags) ||
	    test_bit(FCOE_CTX_RESET_NEEDED, &vha->dpc_flags) ||
	    test_bit(VP_DPC_NEEDED, &vha->dpc_flags) ||
	    test_bit(RELOGIN_NEEDED, &vha->dpc_flags))) {
		ql_dbg(ql_dbg_timer, vha, 0x600b,
		    "isp_abort_needed=%d loop_resync_needed=%d "
		    "fcport_update_needed=%d start_dpc=%d "
		    "reset_marker_needed=%d",
		    test_bit(ISP_ABORT_NEEDED, &vha->dpc_flags),
		    test_bit(LOOP_RESYNC_NEEDED, &vha->dpc_flags),
		    test_bit(FCPORT_UPDATE_NEEDED, &vha->dpc_flags),
		    start_dpc,
		    test_bit(RESET_MARKER_NEEDED, &vha->dpc_flags));
		ql_dbg(ql_dbg_timer, vha, 0x600c,
		    "beacon_blink_needed=%d isp_unrecoverable=%d "
		    "fcoe_ctx_reset_needed=%d vp_dpc_needed=%d "
		    "relogin_needed=%d.\n",
		    test_bit(BEACON_BLINK_NEEDED, &vha->dpc_flags),
		    test_bit(ISP_UNRECOVERABLE, &vha->dpc_flags),
		    test_bit(FCOE_CTX_RESET_NEEDED, &vha->dpc_flags),
		    test_bit(VP_DPC_NEEDED, &vha->dpc_flags),
		    test_bit(RELOGIN_NEEDED, &vha->dpc_flags));
		qla2xxx_wake_dpc(vha);
	}

	qla2x00_restart_timer(vha, WATCH_INTERVAL);
}

/* Firmware interface routines. */

#define FW_ISP21XX	0
#define FW_ISP22XX	1
#define FW_ISP2300	2
#define FW_ISP2322	3
#define FW_ISP24XX	4
#define FW_ISP25XX	5
#define FW_ISP81XX	6
#define FW_ISP82XX	7
#define FW_ISP2031	8
#define FW_ISP8031	9
#define FW_ISP27XX	10
#define FW_ISP28XX	11

#define FW_FILE_ISP21XX	"ql2100_fw.bin"
#define FW_FILE_ISP22XX	"ql2200_fw.bin"
#define FW_FILE_ISP2300	"ql2300_fw.bin"
#define FW_FILE_ISP2322	"ql2322_fw.bin"
#define FW_FILE_ISP24XX	"ql2400_fw.bin"
#define FW_FILE_ISP25XX	"ql2500_fw.bin"
#define FW_FILE_ISP81XX	"ql8100_fw.bin"
#define FW_FILE_ISP82XX	"ql8200_fw.bin"
#define FW_FILE_ISP2031	"ql2600_fw.bin"
#define FW_FILE_ISP8031	"ql8300_fw.bin"
#define FW_FILE_ISP27XX	"ql2700_fw.bin"
#define FW_FILE_ISP28XX	"ql2800_fw.bin"


static DEFINE_MUTEX(qla_fw_lock);

static struct fw_blob qla_fw_blobs[] = {
	{ .name = FW_FILE_ISP21XX, .segs = { 0x1000, 0 }, },
	{ .name = FW_FILE_ISP22XX, .segs = { 0x1000, 0 }, },
	{ .name = FW_FILE_ISP2300, .segs = { 0x800, 0 }, },
	{ .name = FW_FILE_ISP2322, .segs = { 0x800, 0x1c000, 0x1e000, 0 }, },
	{ .name = FW_FILE_ISP24XX, },
	{ .name = FW_FILE_ISP25XX, },
	{ .name = FW_FILE_ISP81XX, },
	{ .name = FW_FILE_ISP82XX, },
	{ .name = FW_FILE_ISP2031, },
	{ .name = FW_FILE_ISP8031, },
	{ .name = FW_FILE_ISP27XX, },
	{ .name = FW_FILE_ISP28XX, },
	{ .name = NULL, },
};

struct fw_blob *
qla2x00_request_firmware(scsi_qla_host_t *vha)
{
	struct qla_hw_data *ha = vha->hw;
	struct fw_blob *blob;

	if (IS_QLA2100(ha)) {
		blob = &qla_fw_blobs[FW_ISP21XX];
	} else if (IS_QLA2200(ha)) {
		blob = &qla_fw_blobs[FW_ISP22XX];
	} else if (IS_QLA2300(ha) || IS_QLA2312(ha) || IS_QLA6312(ha)) {
		blob = &qla_fw_blobs[FW_ISP2300];
	} else if (IS_QLA2322(ha) || IS_QLA6322(ha)) {
		blob = &qla_fw_blobs[FW_ISP2322];
	} else if (IS_QLA24XX_TYPE(ha)) {
		blob = &qla_fw_blobs[FW_ISP24XX];
	} else if (IS_QLA25XX(ha)) {
		blob = &qla_fw_blobs[FW_ISP25XX];
	} else if (IS_QLA81XX(ha)) {
		blob = &qla_fw_blobs[FW_ISP81XX];
	} else if (IS_QLA82XX(ha)) {
		blob = &qla_fw_blobs[FW_ISP82XX];
	} else if (IS_QLA2031(ha)) {
		blob = &qla_fw_blobs[FW_ISP2031];
	} else if (IS_QLA8031(ha)) {
		blob = &qla_fw_blobs[FW_ISP8031];
	} else if (IS_QLA27XX(ha)) {
		blob = &qla_fw_blobs[FW_ISP27XX];
	} else if (IS_QLA28XX(ha)) {
		blob = &qla_fw_blobs[FW_ISP28XX];
	} else {
		return NULL;
	}

	if (!blob->name)
		return NULL;

	mutex_lock(&qla_fw_lock);
	if (blob->fw)
		goto out;

	if (request_firmware(&blob->fw, blob->name, &ha->pdev->dev)) {
		ql_log(ql_log_warn, vha, 0x0063,
		    "Failed to load firmware image (%s).\n", blob->name);
		blob->fw = NULL;
		blob = NULL;
	}

out:
	mutex_unlock(&qla_fw_lock);
	return blob;
}

static void
qla2x00_release_firmware(void)
{
	struct fw_blob *blob;

	mutex_lock(&qla_fw_lock);
	for (blob = qla_fw_blobs; blob->name; blob++)
		release_firmware(blob->fw);
	mutex_unlock(&qla_fw_lock);
}

static void qla_pci_error_cleanup(scsi_qla_host_t *vha)
{
	struct qla_hw_data *ha = vha->hw;
	scsi_qla_host_t *base_vha = pci_get_drvdata(ha->pdev);
	struct qla_qpair *qpair = NULL;
	struct scsi_qla_host *vp;
	fc_port_t *fcport;
	int i;
	unsigned long flags;

	ha->chip_reset++;

	ha->base_qpair->chip_reset = ha->chip_reset;
	for (i = 0; i < ha->max_qpairs; i++) {
		if (ha->queue_pair_map[i])
			ha->queue_pair_map[i]->chip_reset =
			    ha->base_qpair->chip_reset;
	}

	/* purge MBox commands */
	if (atomic_read(&ha->num_pend_mbx_stage3)) {
		clear_bit(MBX_INTR_WAIT, &ha->mbx_cmd_flags);
		complete(&ha->mbx_intr_comp);
	}

	i = 0;

	while (atomic_read(&ha->num_pend_mbx_stage3) ||
	    atomic_read(&ha->num_pend_mbx_stage2) ||
	    atomic_read(&ha->num_pend_mbx_stage1)) {
		msleep(20);
		i++;
		if (i > 50)
			break;
	}

	ha->flags.purge_mbox = 0;

	mutex_lock(&ha->mq_lock);
	list_for_each_entry(qpair, &base_vha->qp_list, qp_list_elem)
		qpair->online = 0;
	mutex_unlock(&ha->mq_lock);

	qla2x00_mark_all_devices_lost(vha, 0);

	spin_lock_irqsave(&ha->vport_slock, flags);
	list_for_each_entry(vp, &ha->vp_list, list) {
		atomic_inc(&vp->vref_count);
		spin_unlock_irqrestore(&ha->vport_slock, flags);
		qla2x00_mark_all_devices_lost(vp, 0);
		spin_lock_irqsave(&ha->vport_slock, flags);
		atomic_dec(&vp->vref_count);
	}
	spin_unlock_irqrestore(&ha->vport_slock, flags);

	/* Clear all async request states across all VPs. */
	list_for_each_entry(fcport, &vha->vp_fcports, list)
		fcport->flags &= ~(FCF_LOGIN_NEEDED | FCF_ASYNC_SENT);

	spin_lock_irqsave(&ha->vport_slock, flags);
	list_for_each_entry(vp, &ha->vp_list, list) {
		atomic_inc(&vp->vref_count);
		spin_unlock_irqrestore(&ha->vport_slock, flags);
		list_for_each_entry(fcport, &vp->vp_fcports, list)
			fcport->flags &= ~(FCF_LOGIN_NEEDED | FCF_ASYNC_SENT);
		spin_lock_irqsave(&ha->vport_slock, flags);
		atomic_dec(&vp->vref_count);
	}
	spin_unlock_irqrestore(&ha->vport_slock, flags);
}


static pci_ers_result_t
qla2xxx_pci_error_detected(struct pci_dev *pdev, pci_channel_state_t state)
{
	scsi_qla_host_t *vha = pci_get_drvdata(pdev);
	struct qla_hw_data *ha = vha->hw;

	ql_dbg(ql_dbg_aer, vha, 0x9000,
	    "PCI error detected, state %x.\n", state);

	if (!atomic_read(&pdev->enable_cnt)) {
		ql_log(ql_log_info, vha, 0xffff,
			"PCI device is disabled,state %x\n", state);
		return PCI_ERS_RESULT_NEED_RESET;
	}

	switch (state) {
	case pci_channel_io_normal:
		ha->flags.eeh_busy = 0;
		if (ql2xmqsupport || ql2xnvmeenable) {
			set_bit(QPAIR_ONLINE_CHECK_NEEDED, &vha->dpc_flags);
			qla2xxx_wake_dpc(vha);
		}
		return PCI_ERS_RESULT_CAN_RECOVER;
	case pci_channel_io_frozen:
		ha->flags.eeh_busy = 1;
		qla_pci_error_cleanup(vha);
		return PCI_ERS_RESULT_NEED_RESET;
	case pci_channel_io_perm_failure:
		ha->flags.pci_channel_io_perm_failure = 1;
		qla2x00_abort_all_cmds(vha, DID_NO_CONNECT << 16);
		if (ql2xmqsupport || ql2xnvmeenable) {
			set_bit(QPAIR_ONLINE_CHECK_NEEDED, &vha->dpc_flags);
			qla2xxx_wake_dpc(vha);
		}
		return PCI_ERS_RESULT_DISCONNECT;
	}
	return PCI_ERS_RESULT_NEED_RESET;
}

static pci_ers_result_t
qla2xxx_pci_mmio_enabled(struct pci_dev *pdev)
{
	int risc_paused = 0;
	uint32_t stat;
	unsigned long flags;
	scsi_qla_host_t *base_vha = pci_get_drvdata(pdev);
	struct qla_hw_data *ha = base_vha->hw;
	struct device_reg_2xxx __iomem *reg = &ha->iobase->isp;
	struct device_reg_24xx __iomem *reg24 = &ha->iobase->isp24;

	if (IS_QLA82XX(ha))
		return PCI_ERS_RESULT_RECOVERED;

	spin_lock_irqsave(&ha->hardware_lock, flags);
	if (IS_QLA2100(ha) || IS_QLA2200(ha)){
		stat = RD_REG_DWORD(&reg->hccr);
		if (stat & HCCR_RISC_PAUSE)
			risc_paused = 1;
	} else if (IS_QLA23XX(ha)) {
		stat = RD_REG_DWORD(&reg->u.isp2300.host_status);
		if (stat & HSR_RISC_PAUSED)
			risc_paused = 1;
	} else if (IS_FWI2_CAPABLE(ha)) {
		stat = RD_REG_DWORD(&reg24->host_status);
		if (stat & HSRX_RISC_PAUSED)
			risc_paused = 1;
	}
	spin_unlock_irqrestore(&ha->hardware_lock, flags);

	if (risc_paused) {
		ql_log(ql_log_info, base_vha, 0x9003,
		    "RISC paused -- mmio_enabled, Dumping firmware.\n");
		ha->isp_ops->fw_dump(base_vha, 0);

		return PCI_ERS_RESULT_NEED_RESET;
	} else
		return PCI_ERS_RESULT_RECOVERED;
}

static pci_ers_result_t
qla2xxx_pci_slot_reset(struct pci_dev *pdev)
{
	pci_ers_result_t ret = PCI_ERS_RESULT_DISCONNECT;
	scsi_qla_host_t *base_vha = pci_get_drvdata(pdev);
	struct qla_hw_data *ha = base_vha->hw;
	int rc;
	struct qla_qpair *qpair = NULL;

	ql_dbg(ql_dbg_aer, base_vha, 0x9004,
	    "Slot Reset.\n");

	/* Workaround: qla2xxx driver which access hardware earlier
	 * needs error state to be pci_channel_io_online.
	 * Otherwise mailbox command timesout.
	 */
	pdev->error_state = pci_channel_io_normal;

	pci_restore_state(pdev);

	/* pci_restore_state() clears the saved_state flag of the device
	 * save restored state which resets saved_state flag
	 */
	pci_save_state(pdev);

	if (ha->mem_only)
		rc = pci_enable_device_mem(pdev);
	else
		rc = pci_enable_device(pdev);

	if (rc) {
		ql_log(ql_log_warn, base_vha, 0x9005,
		    "Can't re-enable PCI device after reset.\n");
		goto exit_slot_reset;
	}


	if (ha->isp_ops->pci_config(base_vha))
		goto exit_slot_reset;

	mutex_lock(&ha->mq_lock);
	list_for_each_entry(qpair, &base_vha->qp_list, qp_list_elem)
		qpair->online = 1;
	mutex_unlock(&ha->mq_lock);

	base_vha->flags.online = 1;
	set_bit(ABORT_ISP_ACTIVE, &base_vha->dpc_flags);
	if (ha->isp_ops->abort_isp(base_vha) == QLA_SUCCESS)
		ret =  PCI_ERS_RESULT_RECOVERED;
	clear_bit(ABORT_ISP_ACTIVE, &base_vha->dpc_flags);


exit_slot_reset:
	ql_dbg(ql_dbg_aer, base_vha, 0x900e,
	    "slot_reset return %x.\n", ret);

	return ret;
}

static void
qla2xxx_pci_resume(struct pci_dev *pdev)
{
	scsi_qla_host_t *base_vha = pci_get_drvdata(pdev);
	struct qla_hw_data *ha = base_vha->hw;
	int ret;

	ql_dbg(ql_dbg_aer, base_vha, 0x900f,
	    "pci_resume.\n");

	ha->flags.eeh_busy = 0;

	ret = qla2x00_wait_for_hba_online(base_vha);
	if (ret != QLA_SUCCESS) {
		ql_log(ql_log_fatal, base_vha, 0x9002,
		    "The device failed to resume I/O from slot/link_reset.\n");
	}
}

static void
qla_pci_reset_prepare(struct pci_dev *pdev)
{
	scsi_qla_host_t *base_vha = pci_get_drvdata(pdev);
	struct qla_hw_data *ha = base_vha->hw;
	struct qla_qpair *qpair;

	ql_log(ql_log_warn, base_vha, 0xffff,
	    "%s.\n", __func__);

	/*
	 * PCI FLR/function reset is about to reset the
	 * slot. Stop the chip to stop all DMA access.
	 * It is assumed that pci_reset_done will be called
	 * after FLR to resume Chip operation.
	 */
	ha->flags.eeh_busy = 1;
	mutex_lock(&ha->mq_lock);
	list_for_each_entry(qpair, &base_vha->qp_list, qp_list_elem)
		qpair->online = 0;
	mutex_unlock(&ha->mq_lock);

	set_bit(ABORT_ISP_ACTIVE, &base_vha->dpc_flags);
	qla2x00_abort_isp_cleanup(base_vha);
	qla2x00_abort_all_cmds(base_vha, DID_RESET << 16);
}

static void
qla_pci_reset_done(struct pci_dev *pdev)
{
	scsi_qla_host_t *base_vha = pci_get_drvdata(pdev);
	struct qla_hw_data *ha = base_vha->hw;
	struct qla_qpair *qpair;

	ql_log(ql_log_warn, base_vha, 0xffff,
	    "%s.\n", __func__);

	/*
	 * FLR just completed by PCI layer. Resume adapter
	 */
	ha->flags.eeh_busy = 0;
	mutex_lock(&ha->mq_lock);
	list_for_each_entry(qpair, &base_vha->qp_list, qp_list_elem)
		qpair->online = 1;
	mutex_unlock(&ha->mq_lock);

	base_vha->flags.online = 1;
	ha->isp_ops->abort_isp(base_vha);
	clear_bit(ABORT_ISP_ACTIVE, &base_vha->dpc_flags);
}

static int qla2xxx_map_queues(struct Scsi_Host *shost)
{
	int rc;
	scsi_qla_host_t *vha = (scsi_qla_host_t *)shost->hostdata;
	struct blk_mq_queue_map *qmap = &shost->tag_set.map[HCTX_TYPE_DEFAULT];

	if (USER_CTRL_IRQ(vha->hw) || !vha->hw->mqiobase)
		rc = blk_mq_map_queues(qmap);
	else
		rc = blk_mq_pci_map_queues(qmap, vha->hw->pdev, vha->irq_offset);
	return rc;
}

struct scsi_host_template qla2xxx_driver_template = {
	.module			= THIS_MODULE,
	.name			= QLA2XXX_DRIVER_NAME,
	.queuecommand		= qla2xxx_queuecommand,

	.eh_timed_out		= fc_eh_timed_out,
	.eh_abort_handler	= qla2xxx_eh_abort,
	.eh_device_reset_handler = qla2xxx_eh_device_reset,
	.eh_target_reset_handler = qla2xxx_eh_target_reset,
	.eh_bus_reset_handler	= qla2xxx_eh_bus_reset,
	.eh_host_reset_handler	= qla2xxx_eh_host_reset,

	.slave_configure	= qla2xxx_slave_configure,

	.slave_alloc		= qla2xxx_slave_alloc,
	.slave_destroy		= qla2xxx_slave_destroy,
	.scan_finished		= qla2xxx_scan_finished,
	.scan_start		= qla2xxx_scan_start,
	.change_queue_depth	= scsi_change_queue_depth,
	.map_queues             = qla2xxx_map_queues,
	.this_id		= -1,
	.cmd_per_lun		= 3,
	.sg_tablesize		= SG_ALL,

	.max_sectors		= 0xFFFF,
	.shost_attrs		= qla2x00_host_attrs,

	.supported_mode		= MODE_INITIATOR,
	.track_queue_depth	= 1,
	.cmd_size		= sizeof(srb_t),
};

static const struct pci_error_handlers qla2xxx_err_handler = {
	.error_detected = qla2xxx_pci_error_detected,
	.mmio_enabled = qla2xxx_pci_mmio_enabled,
	.slot_reset = qla2xxx_pci_slot_reset,
	.resume = qla2xxx_pci_resume,
	.reset_prepare = qla_pci_reset_prepare,
	.reset_done = qla_pci_reset_done,
};

static struct pci_device_id qla2xxx_pci_tbl[] = {
	{ PCI_DEVICE(PCI_VENDOR_ID_QLOGIC, PCI_DEVICE_ID_QLOGIC_ISP2100) },
	{ PCI_DEVICE(PCI_VENDOR_ID_QLOGIC, PCI_DEVICE_ID_QLOGIC_ISP2200) },
	{ PCI_DEVICE(PCI_VENDOR_ID_QLOGIC, PCI_DEVICE_ID_QLOGIC_ISP2300) },
	{ PCI_DEVICE(PCI_VENDOR_ID_QLOGIC, PCI_DEVICE_ID_QLOGIC_ISP2312) },
	{ PCI_DEVICE(PCI_VENDOR_ID_QLOGIC, PCI_DEVICE_ID_QLOGIC_ISP2322) },
	{ PCI_DEVICE(PCI_VENDOR_ID_QLOGIC, PCI_DEVICE_ID_QLOGIC_ISP6312) },
	{ PCI_DEVICE(PCI_VENDOR_ID_QLOGIC, PCI_DEVICE_ID_QLOGIC_ISP6322) },
	{ PCI_DEVICE(PCI_VENDOR_ID_QLOGIC, PCI_DEVICE_ID_QLOGIC_ISP2422) },
	{ PCI_DEVICE(PCI_VENDOR_ID_QLOGIC, PCI_DEVICE_ID_QLOGIC_ISP2432) },
	{ PCI_DEVICE(PCI_VENDOR_ID_QLOGIC, PCI_DEVICE_ID_QLOGIC_ISP8432) },
	{ PCI_DEVICE(PCI_VENDOR_ID_QLOGIC, PCI_DEVICE_ID_QLOGIC_ISP5422) },
	{ PCI_DEVICE(PCI_VENDOR_ID_QLOGIC, PCI_DEVICE_ID_QLOGIC_ISP5432) },
	{ PCI_DEVICE(PCI_VENDOR_ID_QLOGIC, PCI_DEVICE_ID_QLOGIC_ISP2532) },
	{ PCI_DEVICE(PCI_VENDOR_ID_QLOGIC, PCI_DEVICE_ID_QLOGIC_ISP2031) },
	{ PCI_DEVICE(PCI_VENDOR_ID_QLOGIC, PCI_DEVICE_ID_QLOGIC_ISP8001) },
	{ PCI_DEVICE(PCI_VENDOR_ID_QLOGIC, PCI_DEVICE_ID_QLOGIC_ISP8021) },
	{ PCI_DEVICE(PCI_VENDOR_ID_QLOGIC, PCI_DEVICE_ID_QLOGIC_ISP8031) },
	{ PCI_DEVICE(PCI_VENDOR_ID_QLOGIC, PCI_DEVICE_ID_QLOGIC_ISPF001) },
	{ PCI_DEVICE(PCI_VENDOR_ID_QLOGIC, PCI_DEVICE_ID_QLOGIC_ISP8044) },
	{ PCI_DEVICE(PCI_VENDOR_ID_QLOGIC, PCI_DEVICE_ID_QLOGIC_ISP2071) },
	{ PCI_DEVICE(PCI_VENDOR_ID_QLOGIC, PCI_DEVICE_ID_QLOGIC_ISP2271) },
	{ PCI_DEVICE(PCI_VENDOR_ID_QLOGIC, PCI_DEVICE_ID_QLOGIC_ISP2261) },
	{ PCI_DEVICE(PCI_VENDOR_ID_QLOGIC, PCI_DEVICE_ID_QLOGIC_ISP2061) },
	{ PCI_DEVICE(PCI_VENDOR_ID_QLOGIC, PCI_DEVICE_ID_QLOGIC_ISP2081) },
	{ PCI_DEVICE(PCI_VENDOR_ID_QLOGIC, PCI_DEVICE_ID_QLOGIC_ISP2281) },
	{ PCI_DEVICE(PCI_VENDOR_ID_QLOGIC, PCI_DEVICE_ID_QLOGIC_ISP2089) },
	{ PCI_DEVICE(PCI_VENDOR_ID_QLOGIC, PCI_DEVICE_ID_QLOGIC_ISP2289) },
	{ 0 },
};
MODULE_DEVICE_TABLE(pci, qla2xxx_pci_tbl);

static struct pci_driver qla2xxx_pci_driver = {
	.name		= QLA2XXX_DRIVER_NAME,
	.driver		= {
		.owner		= THIS_MODULE,
	},
	.id_table	= qla2xxx_pci_tbl,
	.probe		= qla2x00_probe_one,
	.remove		= qla2x00_remove_one,
	.shutdown	= qla2x00_shutdown,
	.err_handler	= &qla2xxx_err_handler,
};

static const struct file_operations apidev_fops = {
	.owner = THIS_MODULE,
	.llseek = noop_llseek,
};

/**
 * qla2x00_module_init - Module initialization.
 **/
static int __init
qla2x00_module_init(void)
{
	int ret = 0;

	BUILD_BUG_ON(sizeof(cmd_entry_t) != 64);
	BUILD_BUG_ON(sizeof(cont_a64_entry_t) != 64);
	BUILD_BUG_ON(sizeof(cont_entry_t) != 64);
	BUILD_BUG_ON(sizeof(init_cb_t) != 96);
	BUILD_BUG_ON(sizeof(ms_iocb_entry_t) != 64);
	BUILD_BUG_ON(sizeof(request_t) != 64);
	BUILD_BUG_ON(sizeof(struct access_chip_84xx) != 64);
	BUILD_BUG_ON(sizeof(struct cmd_bidir) != 64);
	BUILD_BUG_ON(sizeof(struct cmd_nvme) != 64);
	BUILD_BUG_ON(sizeof(struct cmd_type_6) != 64);
	BUILD_BUG_ON(sizeof(struct cmd_type_7) != 64);
	BUILD_BUG_ON(sizeof(struct cmd_type_7_fx00) != 64);
	BUILD_BUG_ON(sizeof(struct cmd_type_crc_2) != 64);
	BUILD_BUG_ON(sizeof(struct ct_entry_24xx) != 64);
	BUILD_BUG_ON(sizeof(struct ctio_crc2_to_fw) != 64);
	BUILD_BUG_ON(sizeof(struct els_entry_24xx) != 64);
	BUILD_BUG_ON(sizeof(struct fxdisc_entry_fx00) != 64);
	BUILD_BUG_ON(sizeof(struct init_cb_24xx) != 128);
	BUILD_BUG_ON(sizeof(struct init_cb_81xx) != 128);
	BUILD_BUG_ON(sizeof(struct pt_ls4_request) != 64);
	BUILD_BUG_ON(sizeof(struct sns_cmd_pkt) != 2064);
	BUILD_BUG_ON(sizeof(struct verify_chip_entry_84xx) != 64);
	BUILD_BUG_ON(sizeof(struct vf_evfp_entry_24xx) != 56);

	/* Allocate cache for SRBs. */
	srb_cachep = kmem_cache_create("qla2xxx_srbs", sizeof(srb_t), 0,
	    SLAB_HWCACHE_ALIGN, NULL);
	if (srb_cachep == NULL) {
		ql_log(ql_log_fatal, NULL, 0x0001,
		    "Unable to allocate SRB cache...Failing load!.\n");
		return -ENOMEM;
	}

	/* Initialize target kmem_cache and mem_pools */
	ret = qlt_init();
	if (ret < 0) {
		goto destroy_cache;
	} else if (ret > 0) {
		/*
		 * If initiator mode is explictly disabled by qlt_init(),
		 * prevent scsi_transport_fc.c:fc_scsi_scan_rport() from
		 * performing scsi_scan_target() during LOOP UP event.
		 */
		qla2xxx_transport_functions.disable_target_scan = 1;
		qla2xxx_transport_vport_functions.disable_target_scan = 1;
	}

	/* Derive version string. */
	strcpy(qla2x00_version_str, QLA2XXX_VERSION);
	if (ql2xextended_error_logging)
		strcat(qla2x00_version_str, "-debug");
	if (ql2xextended_error_logging == 1)
		ql2xextended_error_logging = QL_DBG_DEFAULT1_MASK;

	if (ql2x_ini_mode == QLA2XXX_INI_MODE_DUAL)
		qla_insert_tgt_attrs();

	qla2xxx_transport_template =
	    fc_attach_transport(&qla2xxx_transport_functions);
	if (!qla2xxx_transport_template) {
		ql_log(ql_log_fatal, NULL, 0x0002,
		    "fc_attach_transport failed...Failing load!.\n");
		ret = -ENODEV;
		goto qlt_exit;
	}

	apidev_major = register_chrdev(0, QLA2XXX_APIDEV, &apidev_fops);
	if (apidev_major < 0) {
		ql_log(ql_log_fatal, NULL, 0x0003,
		    "Unable to register char device %s.\n", QLA2XXX_APIDEV);
	}

	qla2xxx_transport_vport_template =
	    fc_attach_transport(&qla2xxx_transport_vport_functions);
	if (!qla2xxx_transport_vport_template) {
		ql_log(ql_log_fatal, NULL, 0x0004,
		    "fc_attach_transport vport failed...Failing load!.\n");
		ret = -ENODEV;
		goto unreg_chrdev;
	}
	ql_log(ql_log_info, NULL, 0x0005,
	    "QLogic Fibre Channel HBA Driver: %s.\n",
	    qla2x00_version_str);
	ret = pci_register_driver(&qla2xxx_pci_driver);
	if (ret) {
		ql_log(ql_log_fatal, NULL, 0x0006,
		    "pci_register_driver failed...ret=%d Failing load!.\n",
		    ret);
		goto release_vport_transport;
	}
	return ret;

release_vport_transport:
	fc_release_transport(qla2xxx_transport_vport_template);

unreg_chrdev:
	if (apidev_major >= 0)
		unregister_chrdev(apidev_major, QLA2XXX_APIDEV);
	fc_release_transport(qla2xxx_transport_template);

qlt_exit:
	qlt_exit();

destroy_cache:
	kmem_cache_destroy(srb_cachep);
	return ret;
}

/**
 * qla2x00_module_exit - Module cleanup.
 **/
static void __exit
qla2x00_module_exit(void)
{
	pci_unregister_driver(&qla2xxx_pci_driver);
	qla2x00_release_firmware();
	kmem_cache_destroy(ctx_cachep);
	fc_release_transport(qla2xxx_transport_vport_template);
	if (apidev_major >= 0)
		unregister_chrdev(apidev_major, QLA2XXX_APIDEV);
	fc_release_transport(qla2xxx_transport_template);
	qlt_exit();
	kmem_cache_destroy(srb_cachep);
}

module_init(qla2x00_module_init);
module_exit(qla2x00_module_exit);

MODULE_AUTHOR("QLogic Corporation");
MODULE_DESCRIPTION("QLogic Fibre Channel HBA Driver");
MODULE_LICENSE("GPL");
MODULE_VERSION(QLA2XXX_VERSION);
MODULE_FIRMWARE(FW_FILE_ISP21XX);
MODULE_FIRMWARE(FW_FILE_ISP22XX);
MODULE_FIRMWARE(FW_FILE_ISP2300);
MODULE_FIRMWARE(FW_FILE_ISP2322);
MODULE_FIRMWARE(FW_FILE_ISP24XX);
MODULE_FIRMWARE(FW_FILE_ISP25XX);<|MERGE_RESOLUTION|>--- conflicted
+++ resolved
@@ -4810,12 +4810,8 @@
 		    "Alloc failed for scan database.\n");
 		dma_free_coherent(&ha->pdev->dev, vha->gnl.size,
 		    vha->gnl.l, vha->gnl.ldma);
-<<<<<<< HEAD
 		vha->gnl.l = NULL;
-		scsi_remove_host(vha->host);
-=======
 		scsi_host_put(vha->host);
->>>>>>> 182747f8
 		return NULL;
 	}
 	INIT_DELAYED_WORK(&vha->scan.scan_work, qla_scan_work_fn);
