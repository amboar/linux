--- conflicted
+++ resolved
@@ -90,11 +90,7 @@
 obj-$(CONFIG_COMMON_CLK_VERSATILE)	+= versatile/
 obj-$(CONFIG_X86)			+= x86/
 obj-$(CONFIG_ARCH_ZX)			+= zte/
-<<<<<<< HEAD
-obj-$(CONFIG_ARCH_ZYNQ)			+= zynq/
-=======
 obj-$(CONFIG_ARCH_ZYNQ)			+= zynq/
 obj-$(CONFIG_H8300)		+= h8300/
 obj-$(CONFIG_ARC_PLAT_AXS10X)		+= axs10x/
-obj-$(CONFIG_ARCH_ASPEED)		+= aspeed/
->>>>>>> 6d93f625
+obj-$(CONFIG_ARCH_ASPEED)		+= aspeed/