--- conflicted
+++ resolved
@@ -42,10 +42,7 @@
 #else
 static unsigned int iommu_def_domain_type = IOMMU_DOMAIN_DMA;
 #endif
-<<<<<<< HEAD
-=======
 static bool iommu_dma_strict __read_mostly = true;
->>>>>>> 0fd79184
 
 struct iommu_callback_data {
 	const struct iommu_ops *ops;
