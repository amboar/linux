--- conflicted
+++ resolved
@@ -27,10 +27,7 @@
 #include "iommu.h"
 #include "../dma-iommu.h"
 #include "../irq_remapping.h"
-<<<<<<< HEAD
-=======
 #include "../iommu-pages.h"
->>>>>>> 0c383648
 #include "pasid.h"
 #include "cap_audit.h"
 #include "perfmon.h"
@@ -58,14 +55,6 @@
 				__DOMAIN_MAX_PFN(gaw), (unsigned long)-1))
 #define DOMAIN_MAX_ADDR(gaw)	(((uint64_t)__DOMAIN_MAX_PFN(gaw)) << VTD_PAGE_SHIFT)
 
-<<<<<<< HEAD
-/* IO virtual address start page frame number */
-#define IOVA_START_PFN		(1)
-
-#define IOVA_PFN(addr)		((addr) >> PAGE_SHIFT)
-
-=======
->>>>>>> 0c383648
 static void __init check_tylersburg_isoch(void);
 static int rwbf_quirk;
 
@@ -304,25 +293,6 @@
 }
 __setup("intel_iommu=", intel_iommu_setup);
 
-<<<<<<< HEAD
-void *alloc_pgtable_page(int node, gfp_t gfp)
-{
-	struct page *page;
-	void *vaddr = NULL;
-
-	page = alloc_pages_node(node, gfp | __GFP_ZERO, 0);
-	if (page)
-		vaddr = page_address(page);
-	return vaddr;
-}
-
-void free_pgtable_page(void *vaddr)
-{
-	free_page((unsigned long)vaddr);
-}
-
-=======
->>>>>>> 0c383648
 static int domain_type_is_si(struct dmar_domain *domain)
 {
 	return domain->domain.type == IOMMU_DOMAIN_IDENTITY;
@@ -1402,206 +1372,11 @@
 	qi_flush_dev_iotlb(info->iommu, sid, info->pfsid,
 			   qdep, addr, mask);
 	quirk_extra_dev_tlb_flush(info, addr, mask, IOMMU_NO_PASID, qdep);
-<<<<<<< HEAD
-}
-
-static void iommu_flush_dev_iotlb(struct dmar_domain *domain,
-				  u64 addr, unsigned mask)
-{
-	struct dev_pasid_info *dev_pasid;
-	struct device_domain_info *info;
-	unsigned long flags;
-
-	if (!domain->has_iotlb_device)
-		return;
-
-	spin_lock_irqsave(&domain->lock, flags);
-	list_for_each_entry(info, &domain->devices, link)
-		__iommu_flush_dev_iotlb(info, addr, mask);
-
-	list_for_each_entry(dev_pasid, &domain->dev_pasids, link_domain) {
-		info = dev_iommu_priv_get(dev_pasid->dev);
-
-		if (!info->ats_enabled)
-			continue;
-
-		qi_flush_dev_iotlb_pasid(info->iommu,
-					 PCI_DEVID(info->bus, info->devfn),
-					 info->pfsid, dev_pasid->pasid,
-					 info->ats_qdep, addr,
-					 mask);
-	}
-	spin_unlock_irqrestore(&domain->lock, flags);
-}
-
-static void domain_flush_pasid_iotlb(struct intel_iommu *iommu,
-				     struct dmar_domain *domain, u64 addr,
-				     unsigned long npages, bool ih)
-{
-	u16 did = domain_id_iommu(domain, iommu);
-	struct dev_pasid_info *dev_pasid;
-	unsigned long flags;
-
-	spin_lock_irqsave(&domain->lock, flags);
-	list_for_each_entry(dev_pasid, &domain->dev_pasids, link_domain)
-		qi_flush_piotlb(iommu, did, dev_pasid->pasid, addr, npages, ih);
-
-	if (!list_empty(&domain->devices))
-		qi_flush_piotlb(iommu, did, IOMMU_NO_PASID, addr, npages, ih);
-	spin_unlock_irqrestore(&domain->lock, flags);
-}
-
-static void __iommu_flush_iotlb_psi(struct intel_iommu *iommu, u16 did,
-				    unsigned long pfn, unsigned int pages,
-				    int ih)
-{
-	unsigned int aligned_pages = __roundup_pow_of_two(pages);
-	unsigned long bitmask = aligned_pages - 1;
-	unsigned int mask = ilog2(aligned_pages);
-	u64 addr = (u64)pfn << VTD_PAGE_SHIFT;
-
-	/*
-	 * PSI masks the low order bits of the base address. If the
-	 * address isn't aligned to the mask, then compute a mask value
-	 * needed to ensure the target range is flushed.
-	 */
-	if (unlikely(bitmask & pfn)) {
-		unsigned long end_pfn = pfn + pages - 1, shared_bits;
-
-		/*
-		 * Since end_pfn <= pfn + bitmask, the only way bits
-		 * higher than bitmask can differ in pfn and end_pfn is
-		 * by carrying. This means after masking out bitmask,
-		 * high bits starting with the first set bit in
-		 * shared_bits are all equal in both pfn and end_pfn.
-		 */
-		shared_bits = ~(pfn ^ end_pfn) & ~bitmask;
-		mask = shared_bits ? __ffs(shared_bits) : BITS_PER_LONG;
-	}
-
-	/*
-	 * Fallback to domain selective flush if no PSI support or
-	 * the size is too big.
-	 */
-	if (!cap_pgsel_inv(iommu->cap) || mask > cap_max_amask_val(iommu->cap))
-		iommu->flush.flush_iotlb(iommu, did, 0, 0,
-					 DMA_TLB_DSI_FLUSH);
-	else
-		iommu->flush.flush_iotlb(iommu, did, addr | ih, mask,
-					 DMA_TLB_PSI_FLUSH);
-}
-
-static void iommu_flush_iotlb_psi(struct intel_iommu *iommu,
-				  struct dmar_domain *domain,
-				  unsigned long pfn, unsigned int pages,
-				  int ih, int map)
-{
-	unsigned int aligned_pages = __roundup_pow_of_two(pages);
-	unsigned int mask = ilog2(aligned_pages);
-	uint64_t addr = (uint64_t)pfn << VTD_PAGE_SHIFT;
-	u16 did = domain_id_iommu(domain, iommu);
-
-	if (WARN_ON(!pages))
-		return;
-
-	if (ih)
-		ih = 1 << 6;
-
-	if (domain->use_first_level)
-		domain_flush_pasid_iotlb(iommu, domain, addr, pages, ih);
-	else
-		__iommu_flush_iotlb_psi(iommu, did, pfn, pages, ih);
-
-	/*
-	 * In caching mode, changes of pages from non-present to present require
-	 * flush. However, device IOTLB doesn't need to be flushed in this case.
-	 */
-	if (!cap_caching_mode(iommu->cap) || !map)
-		iommu_flush_dev_iotlb(domain, addr, mask);
-}
-
-/* Notification for newly created mappings */
-static void __mapping_notify_one(struct intel_iommu *iommu, struct dmar_domain *domain,
-				 unsigned long pfn, unsigned int pages)
-{
-	/*
-	 * It's a non-present to present mapping. Only flush if caching mode
-	 * and second level.
-	 */
-	if (cap_caching_mode(iommu->cap) && !domain->use_first_level)
-		iommu_flush_iotlb_psi(iommu, domain, pfn, pages, 0, 1);
-	else
-		iommu_flush_write_buffer(iommu);
-=======
->>>>>>> 0c383648
-}
-
-/*
- * Flush the relevant caches in nested translation if the domain
- * also serves as a parent
- */
-static void parent_domain_flush(struct dmar_domain *domain,
-				unsigned long pfn,
-				unsigned long pages, int ih)
-{
-	struct dmar_domain *s1_domain;
-
-	spin_lock(&domain->s1_lock);
-	list_for_each_entry(s1_domain, &domain->s1_domains, s2_link) {
-		struct device_domain_info *device_info;
-		struct iommu_domain_info *info;
-		unsigned long flags;
-		unsigned long i;
-
-		xa_for_each(&s1_domain->iommu_array, i, info)
-			__iommu_flush_iotlb_psi(info->iommu, info->did,
-						pfn, pages, ih);
-
-		if (!s1_domain->has_iotlb_device)
-			continue;
-
-		spin_lock_irqsave(&s1_domain->lock, flags);
-		list_for_each_entry(device_info, &s1_domain->devices, link)
-			/*
-			 * Address translation cache in device side caches the
-			 * result of nested translation. There is no easy way
-			 * to identify the exact set of nested translations
-			 * affected by a change in S2. So just flush the entire
-			 * device cache.
-			 */
-			__iommu_flush_dev_iotlb(device_info, 0,
-						MAX_AGAW_PFN_WIDTH);
-		spin_unlock_irqrestore(&s1_domain->lock, flags);
-	}
-	spin_unlock(&domain->s1_lock);
 }
 
 static void intel_flush_iotlb_all(struct iommu_domain *domain)
 {
-<<<<<<< HEAD
-	struct dmar_domain *dmar_domain = to_dmar_domain(domain);
-	struct iommu_domain_info *info;
-	unsigned long idx;
-
-	xa_for_each(&dmar_domain->iommu_array, idx, info) {
-		struct intel_iommu *iommu = info->iommu;
-		u16 did = domain_id_iommu(dmar_domain, iommu);
-
-		if (dmar_domain->use_first_level)
-			domain_flush_pasid_iotlb(iommu, dmar_domain, 0, -1, 0);
-		else
-			iommu->flush.flush_iotlb(iommu, did, 0, 0,
-						 DMA_TLB_DSI_FLUSH);
-
-		if (!cap_caching_mode(iommu->cap))
-			iommu_flush_dev_iotlb(dmar_domain, 0, MAX_AGAW_PFN_WIDTH);
-	}
-
-	if (dmar_domain->nested_parent)
-		parent_domain_flush(dmar_domain, 0, -1, 0);
-=======
 	cache_tag_flush_all(to_dmar_domain(domain));
->>>>>>> 0c383648
 }
 
 static void iommu_disable_protect_mem_regions(struct intel_iommu *iommu)
@@ -1767,10 +1542,7 @@
 	domain->has_iotlb_device = false;
 	INIT_LIST_HEAD(&domain->devices);
 	INIT_LIST_HEAD(&domain->dev_pasids);
-<<<<<<< HEAD
-=======
 	INIT_LIST_HEAD(&domain->cache_tags);
->>>>>>> 0c383648
 	spin_lock_init(&domain->lock);
 	spin_lock_init(&domain->cache_lock);
 	xa_init(&domain->iommu_array);
@@ -2014,16 +1786,6 @@
 
 	return pci_for_each_dma_alias(to_pci_dev(dev),
 				      domain_context_mapping_cb, domain);
-<<<<<<< HEAD
-}
-
-/* Returns a number of VTD pages, but aligned to MM page size */
-static unsigned long aligned_nrpages(unsigned long host_addr, size_t size)
-{
-	host_addr &= ~PAGE_MASK;
-	return PAGE_ALIGN(host_addr + size) >> VTD_PAGE_SHIFT;
-=======
->>>>>>> 0c383648
 }
 
 /* Return largest possible superpage level for a given mapping */
@@ -2074,18 +1836,8 @@
 					       start_pfn + lvl_pages - 1,
 					       level + 1);
 
-<<<<<<< HEAD
-			xa_for_each(&domain->iommu_array, i, info)
-				iommu_flush_iotlb_psi(info->iommu, domain,
-						      start_pfn, lvl_pages,
-						      0, 0);
-			if (domain->nested_parent)
-				parent_domain_flush(domain, start_pfn,
-						    lvl_pages, 0);
-=======
 			cache_tag_flush_range(domain, start_pfn << VTD_PAGE_SHIFT,
 					      end_pfn << VTD_PAGE_SHIFT, 0);
->>>>>>> 0c383648
 		}
 
 		pte++;
@@ -2369,7 +2121,6 @@
 
 	if (dev_is_real_dma_subdevice(dev))
 		return 0;
-<<<<<<< HEAD
 
 	if (!sm_supported(iommu))
 		ret = domain_context_mapping(domain, dev);
@@ -2380,33 +2131,12 @@
 	else
 		ret = intel_pasid_setup_second_level(iommu, domain, dev, IOMMU_NO_PASID);
 
-	if (ret) {
-		device_block_translation(dev);
-		return ret;
-	}
+	if (ret)
+		goto out_block_translation;
 
 	if (sm_supported(info->iommu) || !domain_type_is_si(info->domain))
 		iommu_enable_pci_caps(info);
-=======
-
-	if (!sm_supported(iommu))
-		ret = domain_context_mapping(domain, dev);
-	else if (hw_pass_through && domain_type_is_si(domain))
-		ret = intel_pasid_setup_pass_through(iommu, dev, IOMMU_NO_PASID);
-	else if (domain->use_first_level)
-		ret = domain_setup_first_level(iommu, domain, dev, IOMMU_NO_PASID);
-	else
-		ret = intel_pasid_setup_second_level(iommu, domain, dev, IOMMU_NO_PASID);
-
-	if (ret)
-		goto out_block_translation;
->>>>>>> 0c383648
-
-	if (sm_supported(info->iommu) || !domain_type_is_si(info->domain))
-		iommu_enable_pci_caps(info);
-
-<<<<<<< HEAD
-=======
+
 	ret = cache_tag_assign_domain(domain, dev, IOMMU_NO_PASID);
 	if (ret)
 		goto out_block_translation;
@@ -2418,7 +2148,6 @@
 	return ret;
 }
 
->>>>>>> 0c383648
 /**
  * device_rmrr_is_relaxable - Test whether the RMRR of this device
  * is relaxable (ie. is allowed to be not enforced under some conditions)
@@ -2766,12 +2495,6 @@
 		iommu_set_root_entry(iommu);
 	}
 
-<<<<<<< HEAD
-	if (!dmar_map_gfx)
-		iommu_identity_mapping |= IDENTMAP_GFX;
-
-=======
->>>>>>> 0c383648
 	check_tylersburg_isoch();
 
 	ret = si_domain_init(hw_pass_through);
@@ -4176,32 +3899,9 @@
 static void intel_iommu_tlb_sync(struct iommu_domain *domain,
 				 struct iommu_iotlb_gather *gather)
 {
-<<<<<<< HEAD
-	struct dmar_domain *dmar_domain = to_dmar_domain(domain);
-	unsigned long iova_pfn = IOVA_PFN(gather->start);
-	size_t size = gather->end - gather->start;
-	struct iommu_domain_info *info;
-	unsigned long start_pfn;
-	unsigned long nrpages;
-	unsigned long i;
-
-	nrpages = aligned_nrpages(gather->start, size);
-	start_pfn = mm_to_dma_pfn_start(iova_pfn);
-
-	xa_for_each(&dmar_domain->iommu_array, i, info)
-		iommu_flush_iotlb_psi(info->iommu, dmar_domain,
-				      start_pfn, nrpages,
-				      list_empty(&gather->freelist), 0);
-
-	if (dmar_domain->nested_parent)
-		parent_domain_flush(dmar_domain, start_pfn, nrpages,
-				    list_empty(&gather->freelist));
-	put_pages_list(&gather->freelist);
-=======
 	cache_tag_flush_range(to_dmar_domain(domain), gather->start,
 			      gather->end, list_empty(&gather->freelist));
 	iommu_put_pages_list(&gather->freelist);
->>>>>>> 0c383648
 }
 
 static phys_addr_t intel_iommu_iova_to_phys(struct iommu_domain *domain,
@@ -4635,11 +4335,6 @@
 {
 	cache_tag_flush_range_np(to_dmar_domain(domain), iova, iova + size - 1);
 
-<<<<<<< HEAD
-	xa_for_each(&dmar_domain->iommu_array, i, info)
-		__mapping_notify_one(info->iommu, dmar_domain, pfn, pages);
-=======
->>>>>>> 0c383648
 	return 0;
 }
 
@@ -4647,35 +4342,11 @@
 					 struct iommu_domain *domain)
 {
 	struct device_domain_info *info = dev_iommu_priv_get(dev);
-<<<<<<< HEAD
-	struct dev_pasid_info *curr, *dev_pasid = NULL;
-	struct intel_iommu *iommu = info->iommu;
-	struct dmar_domain *dmar_domain;
-	struct iommu_domain *domain;
-	unsigned long flags;
-
-	domain = iommu_get_domain_for_dev_pasid(dev, pasid, 0);
-	if (WARN_ON_ONCE(!domain))
-		goto out_tear_down;
-
-	/*
-	 * The SVA implementation needs to handle its own stuffs like the mm
-	 * notification. Before consolidating that code into iommu core, let
-	 * the intel sva code handle it.
-	 */
-	if (domain->type == IOMMU_DOMAIN_SVA) {
-		intel_svm_remove_dev_pasid(dev, pasid);
-		goto out_tear_down;
-	}
-
-	dmar_domain = to_dmar_domain(domain);
-=======
 	struct dmar_domain *dmar_domain = to_dmar_domain(domain);
 	struct dev_pasid_info *curr, *dev_pasid = NULL;
 	struct intel_iommu *iommu = info->iommu;
 	unsigned long flags;
 
->>>>>>> 0c383648
 	spin_lock_irqsave(&dmar_domain->lock, flags);
 	list_for_each_entry(curr, &dmar_domain->dev_pasids, link_domain) {
 		if (curr->dev == dev && curr->pasid == pasid) {
@@ -4687,17 +4358,10 @@
 	WARN_ON_ONCE(!dev_pasid);
 	spin_unlock_irqrestore(&dmar_domain->lock, flags);
 
-<<<<<<< HEAD
-	domain_detach_iommu(dmar_domain, iommu);
-	intel_iommu_debugfs_remove_dev_pasid(dev_pasid);
-	kfree(dev_pasid);
-out_tear_down:
-=======
 	cache_tag_unassign_domain(dmar_domain, dev, pasid);
 	domain_detach_iommu(dmar_domain, iommu);
 	intel_iommu_debugfs_remove_dev_pasid(dev_pasid);
 	kfree(dev_pasid);
->>>>>>> 0c383648
 	intel_pasid_tear_down_entry(iommu, dev, pasid, false);
 	intel_drain_pasid_prq(dev, pasid);
 }
@@ -4733,13 +4397,10 @@
 	if (ret)
 		goto out_free;
 
-<<<<<<< HEAD
-=======
 	ret = cache_tag_assign_domain(dmar_domain, dev, pasid);
 	if (ret)
 		goto out_detach_iommu;
 
->>>>>>> 0c383648
 	if (domain_type_is_si(dmar_domain))
 		ret = intel_pasid_setup_pass_through(iommu, dev, pasid);
 	else if (dmar_domain->use_first_level)
@@ -4749,11 +4410,7 @@
 		ret = intel_pasid_setup_second_level(iommu, dmar_domain,
 						     dev, pasid);
 	if (ret)
-<<<<<<< HEAD
-		goto out_detach_iommu;
-=======
 		goto out_unassign_tag;
->>>>>>> 0c383648
 
 	dev_pasid->dev = dev;
 	dev_pasid->pasid = pasid;
@@ -4765,11 +4422,8 @@
 		intel_iommu_debugfs_create_dev_pasid(dev_pasid);
 
 	return 0;
-<<<<<<< HEAD
-=======
 out_unassign_tag:
 	cache_tag_unassign_domain(dmar_domain, dev, pasid);
->>>>>>> 0c383648
 out_detach_iommu:
 	domain_detach_iommu(dmar_domain, iommu);
 out_free:
@@ -4926,10 +4580,7 @@
 	.hw_info		= intel_iommu_hw_info,
 	.domain_alloc		= intel_iommu_domain_alloc,
 	.domain_alloc_user	= intel_iommu_domain_alloc_user,
-<<<<<<< HEAD
-=======
 	.domain_alloc_sva	= intel_svm_domain_alloc,
->>>>>>> 0c383648
 	.probe_device		= intel_iommu_probe_device,
 	.release_device		= intel_iommu_release_device,
 	.get_resv_regions	= intel_iommu_get_resv_regions,
