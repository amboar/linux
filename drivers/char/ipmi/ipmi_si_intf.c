--- conflicted
+++ resolved
@@ -1166,10 +1166,7 @@
 
 	/* Set up the timer that drives the interface. */
 	timer_setup(&new_smi->si_timer, smi_timeout, 0);
-<<<<<<< HEAD
-=======
 	new_smi->timer_can_start = true;
->>>>>>> 39051dd8
 	smi_mod_timer(new_smi, jiffies + SI_TIMEOUT_JIFFIES);
 
 	/* Try to claim any interrupts. */
