/*
 * MFD core driver for the X-Powers' Power Management ICs
 *
 * AXP20x typically comprises an adaptive USB-Compatible PWM charger, BUCK DC-DC
 * converters, LDOs, multiple 12-bit ADCs of voltage, current and temperature
 * as well as configurable GPIOs.
 *
 * This file contains the interface independent core functions.
 *
 * Copyright (C) 2014 Carlo Caione
 *
 * Author: Carlo Caione <carlo@caione.org>
 *
 * This program is free software; you can redistribute it and/or modify
 * it under the terms of the GNU General Public License version 2 as
 * published by the Free Software Foundation.
 */

#include <linux/err.h>
#include <linux/delay.h>
#include <linux/interrupt.h>
#include <linux/kernel.h>
#include <linux/module.h>
#include <linux/pm_runtime.h>
#include <linux/regmap.h>
#include <linux/regulator/consumer.h>
#include <linux/mfd/axp20x.h>
#include <linux/mfd/core.h>
#include <linux/of_device.h>
#include <linux/acpi.h>

#define AXP20X_OFF	0x80

#define AXP806_REG_ADDR_EXT_ADDR_MASTER_MODE	0
#define AXP806_REG_ADDR_EXT_ADDR_SLAVE_MODE	BIT(4)

static const char * const axp20x_model_names[] = {
	"AXP152",
	"AXP202",
	"AXP209",
	"AXP221",
	"AXP223",
	"AXP288",
	"AXP803",
	"AXP806",
	"AXP809",
	"AXP813",
};

static const struct regmap_range axp152_writeable_ranges[] = {
	regmap_reg_range(AXP152_LDO3456_DC1234_CTRL, AXP152_IRQ3_STATE),
	regmap_reg_range(AXP152_DCDC_MODE, AXP152_PWM1_DUTY_CYCLE),
};

static const struct regmap_range axp152_volatile_ranges[] = {
	regmap_reg_range(AXP152_PWR_OP_MODE, AXP152_PWR_OP_MODE),
	regmap_reg_range(AXP152_IRQ1_EN, AXP152_IRQ3_STATE),
	regmap_reg_range(AXP152_GPIO_INPUT, AXP152_GPIO_INPUT),
};

static const struct regmap_access_table axp152_writeable_table = {
	.yes_ranges	= axp152_writeable_ranges,
	.n_yes_ranges	= ARRAY_SIZE(axp152_writeable_ranges),
};

static const struct regmap_access_table axp152_volatile_table = {
	.yes_ranges	= axp152_volatile_ranges,
	.n_yes_ranges	= ARRAY_SIZE(axp152_volatile_ranges),
};

static const struct regmap_range axp20x_writeable_ranges[] = {
	regmap_reg_range(AXP20X_DATACACHE(0), AXP20X_IRQ5_STATE),
	regmap_reg_range(AXP20X_CHRG_CTRL1, AXP20X_CHRG_CTRL2),
	regmap_reg_range(AXP20X_DCDC_MODE, AXP20X_FG_RES),
	regmap_reg_range(AXP20X_RDC_H, AXP20X_OCV(AXP20X_OCV_MAX)),
};

static const struct regmap_range axp20x_volatile_ranges[] = {
	regmap_reg_range(AXP20X_PWR_INPUT_STATUS, AXP20X_USB_OTG_STATUS),
	regmap_reg_range(AXP20X_CHRG_CTRL1, AXP20X_CHRG_CTRL2),
	regmap_reg_range(AXP20X_IRQ1_EN, AXP20X_IRQ5_STATE),
	regmap_reg_range(AXP20X_ACIN_V_ADC_H, AXP20X_IPSOUT_V_HIGH_L),
	regmap_reg_range(AXP20X_GPIO20_SS, AXP20X_GPIO3_CTRL),
	regmap_reg_range(AXP20X_FG_RES, AXP20X_RDC_L),
};

static const struct regmap_access_table axp20x_writeable_table = {
	.yes_ranges	= axp20x_writeable_ranges,
	.n_yes_ranges	= ARRAY_SIZE(axp20x_writeable_ranges),
};

static const struct regmap_access_table axp20x_volatile_table = {
	.yes_ranges	= axp20x_volatile_ranges,
	.n_yes_ranges	= ARRAY_SIZE(axp20x_volatile_ranges),
};

/* AXP22x ranges are shared with the AXP809, as they cover the same range */
static const struct regmap_range axp22x_writeable_ranges[] = {
	regmap_reg_range(AXP20X_DATACACHE(0), AXP20X_IRQ5_STATE),
	regmap_reg_range(AXP20X_CHRG_CTRL1, AXP22X_CHRG_CTRL3),
	regmap_reg_range(AXP20X_DCDC_MODE, AXP22X_BATLOW_THRES1),
};

static const struct regmap_range axp22x_volatile_ranges[] = {
	regmap_reg_range(AXP20X_PWR_INPUT_STATUS, AXP20X_PWR_OP_MODE),
	regmap_reg_range(AXP20X_IRQ1_EN, AXP20X_IRQ5_STATE),
	regmap_reg_range(AXP22X_GPIO_STATE, AXP22X_GPIO_STATE),
	regmap_reg_range(AXP22X_PMIC_TEMP_H, AXP20X_IPSOUT_V_HIGH_L),
	regmap_reg_range(AXP20X_FG_RES, AXP20X_FG_RES),
};

static const struct regmap_access_table axp22x_writeable_table = {
	.yes_ranges	= axp22x_writeable_ranges,
	.n_yes_ranges	= ARRAY_SIZE(axp22x_writeable_ranges),
};

static const struct regmap_access_table axp22x_volatile_table = {
	.yes_ranges	= axp22x_volatile_ranges,
	.n_yes_ranges	= ARRAY_SIZE(axp22x_volatile_ranges),
};

/* AXP288 ranges are shared with the AXP803, as they cover the same range */
static const struct regmap_range axp288_writeable_ranges[] = {
	regmap_reg_range(AXP20X_DATACACHE(0), AXP20X_IRQ6_STATE),
	regmap_reg_range(AXP20X_DCDC_MODE, AXP288_FG_TUNE5),
};

static const struct regmap_range axp288_volatile_ranges[] = {
	regmap_reg_range(AXP20X_PWR_INPUT_STATUS, AXP288_POWER_REASON),
	regmap_reg_range(AXP288_BC_GLOBAL, AXP288_BC_GLOBAL),
	regmap_reg_range(AXP288_BC_DET_STAT, AXP288_BC_DET_STAT),
	regmap_reg_range(AXP20X_CHRG_BAK_CTRL, AXP20X_CHRG_BAK_CTRL),
	regmap_reg_range(AXP20X_IRQ1_EN, AXP20X_IPSOUT_V_HIGH_L),
	regmap_reg_range(AXP20X_TIMER_CTRL, AXP20X_TIMER_CTRL),
	regmap_reg_range(AXP22X_GPIO_STATE, AXP22X_GPIO_STATE),
	regmap_reg_range(AXP288_RT_BATT_V_H, AXP288_RT_BATT_V_L),
	regmap_reg_range(AXP20X_FG_RES, AXP288_FG_CC_CAP_REG),
};

static const struct regmap_access_table axp288_writeable_table = {
	.yes_ranges	= axp288_writeable_ranges,
	.n_yes_ranges	= ARRAY_SIZE(axp288_writeable_ranges),
};

static const struct regmap_access_table axp288_volatile_table = {
	.yes_ranges	= axp288_volatile_ranges,
	.n_yes_ranges	= ARRAY_SIZE(axp288_volatile_ranges),
};

static const struct regmap_range axp806_writeable_ranges[] = {
	regmap_reg_range(AXP20X_DATACACHE(0), AXP20X_DATACACHE(3)),
	regmap_reg_range(AXP806_PWR_OUT_CTRL1, AXP806_CLDO3_V_CTRL),
	regmap_reg_range(AXP20X_IRQ1_EN, AXP20X_IRQ2_EN),
	regmap_reg_range(AXP20X_IRQ1_STATE, AXP20X_IRQ2_STATE),
	regmap_reg_range(AXP806_REG_ADDR_EXT, AXP806_REG_ADDR_EXT),
};

static const struct regmap_range axp806_volatile_ranges[] = {
	regmap_reg_range(AXP20X_IRQ1_STATE, AXP20X_IRQ2_STATE),
};

static const struct regmap_access_table axp806_writeable_table = {
	.yes_ranges	= axp806_writeable_ranges,
	.n_yes_ranges	= ARRAY_SIZE(axp806_writeable_ranges),
};

static const struct regmap_access_table axp806_volatile_table = {
	.yes_ranges	= axp806_volatile_ranges,
	.n_yes_ranges	= ARRAY_SIZE(axp806_volatile_ranges),
};

static struct resource axp152_pek_resources[] = {
	DEFINE_RES_IRQ_NAMED(AXP152_IRQ_PEK_RIS_EDGE, "PEK_DBR"),
	DEFINE_RES_IRQ_NAMED(AXP152_IRQ_PEK_FAL_EDGE, "PEK_DBF"),
};

static struct resource axp20x_ac_power_supply_resources[] = {
	DEFINE_RES_IRQ_NAMED(AXP20X_IRQ_ACIN_PLUGIN, "ACIN_PLUGIN"),
	DEFINE_RES_IRQ_NAMED(AXP20X_IRQ_ACIN_REMOVAL, "ACIN_REMOVAL"),
	DEFINE_RES_IRQ_NAMED(AXP20X_IRQ_ACIN_OVER_V, "ACIN_OVER_V"),
};

static struct resource axp20x_pek_resources[] = {
	{
		.name	= "PEK_DBR",
		.start	= AXP20X_IRQ_PEK_RIS_EDGE,
		.end	= AXP20X_IRQ_PEK_RIS_EDGE,
		.flags	= IORESOURCE_IRQ,
	}, {
		.name	= "PEK_DBF",
		.start	= AXP20X_IRQ_PEK_FAL_EDGE,
		.end	= AXP20X_IRQ_PEK_FAL_EDGE,
		.flags	= IORESOURCE_IRQ,
	},
};

static struct resource axp20x_usb_power_supply_resources[] = {
	DEFINE_RES_IRQ_NAMED(AXP20X_IRQ_VBUS_PLUGIN, "VBUS_PLUGIN"),
	DEFINE_RES_IRQ_NAMED(AXP20X_IRQ_VBUS_REMOVAL, "VBUS_REMOVAL"),
	DEFINE_RES_IRQ_NAMED(AXP20X_IRQ_VBUS_VALID, "VBUS_VALID"),
	DEFINE_RES_IRQ_NAMED(AXP20X_IRQ_VBUS_NOT_VALID, "VBUS_NOT_VALID"),
};

static struct resource axp22x_usb_power_supply_resources[] = {
	DEFINE_RES_IRQ_NAMED(AXP22X_IRQ_VBUS_PLUGIN, "VBUS_PLUGIN"),
	DEFINE_RES_IRQ_NAMED(AXP22X_IRQ_VBUS_REMOVAL, "VBUS_REMOVAL"),
};

static struct resource axp22x_pek_resources[] = {
	{
		.name   = "PEK_DBR",
		.start  = AXP22X_IRQ_PEK_RIS_EDGE,
		.end    = AXP22X_IRQ_PEK_RIS_EDGE,
		.flags  = IORESOURCE_IRQ,
	}, {
		.name   = "PEK_DBF",
		.start  = AXP22X_IRQ_PEK_FAL_EDGE,
		.end    = AXP22X_IRQ_PEK_FAL_EDGE,
		.flags  = IORESOURCE_IRQ,
	},
};

static struct resource axp288_power_button_resources[] = {
	{
		.name	= "PEK_DBR",
		.start	= AXP288_IRQ_POKP,
		.end	= AXP288_IRQ_POKP,
		.flags	= IORESOURCE_IRQ,
	},
	{
		.name	= "PEK_DBF",
		.start	= AXP288_IRQ_POKN,
		.end	= AXP288_IRQ_POKN,
		.flags	= IORESOURCE_IRQ,
	},
};

static struct resource axp288_fuel_gauge_resources[] = {
	{
		.start = AXP288_IRQ_QWBTU,
		.end   = AXP288_IRQ_QWBTU,
		.flags = IORESOURCE_IRQ,
	},
	{
		.start = AXP288_IRQ_WBTU,
		.end   = AXP288_IRQ_WBTU,
		.flags = IORESOURCE_IRQ,
	},
	{
		.start = AXP288_IRQ_QWBTO,
		.end   = AXP288_IRQ_QWBTO,
		.flags = IORESOURCE_IRQ,
	},
	{
		.start = AXP288_IRQ_WBTO,
		.end   = AXP288_IRQ_WBTO,
		.flags = IORESOURCE_IRQ,
	},
	{
		.start = AXP288_IRQ_WL2,
		.end   = AXP288_IRQ_WL2,
		.flags = IORESOURCE_IRQ,
	},
	{
		.start = AXP288_IRQ_WL1,
		.end   = AXP288_IRQ_WL1,
		.flags = IORESOURCE_IRQ,
	},
};

static struct resource axp803_pek_resources[] = {
	{
		.name   = "PEK_DBR",
		.start  = AXP803_IRQ_PEK_RIS_EDGE,
		.end    = AXP803_IRQ_PEK_RIS_EDGE,
		.flags  = IORESOURCE_IRQ,
	}, {
		.name   = "PEK_DBF",
		.start  = AXP803_IRQ_PEK_FAL_EDGE,
		.end    = AXP803_IRQ_PEK_FAL_EDGE,
		.flags  = IORESOURCE_IRQ,
	},
};

static struct resource axp809_pek_resources[] = {
	{
		.name   = "PEK_DBR",
		.start  = AXP809_IRQ_PEK_RIS_EDGE,
		.end    = AXP809_IRQ_PEK_RIS_EDGE,
		.flags  = IORESOURCE_IRQ,
	}, {
		.name   = "PEK_DBF",
		.start  = AXP809_IRQ_PEK_FAL_EDGE,
		.end    = AXP809_IRQ_PEK_FAL_EDGE,
		.flags  = IORESOURCE_IRQ,
	},
};

static const struct regmap_config axp152_regmap_config = {
	.reg_bits	= 8,
	.val_bits	= 8,
	.wr_table	= &axp152_writeable_table,
	.volatile_table	= &axp152_volatile_table,
	.max_register	= AXP152_PWM1_DUTY_CYCLE,
	.cache_type	= REGCACHE_RBTREE,
};

static const struct regmap_config axp20x_regmap_config = {
	.reg_bits	= 8,
	.val_bits	= 8,
	.wr_table	= &axp20x_writeable_table,
	.volatile_table	= &axp20x_volatile_table,
	.max_register	= AXP20X_OCV(AXP20X_OCV_MAX),
	.cache_type	= REGCACHE_RBTREE,
};

static const struct regmap_config axp22x_regmap_config = {
	.reg_bits	= 8,
	.val_bits	= 8,
	.wr_table	= &axp22x_writeable_table,
	.volatile_table	= &axp22x_volatile_table,
	.max_register	= AXP22X_BATLOW_THRES1,
	.cache_type	= REGCACHE_RBTREE,
};

static const struct regmap_config axp288_regmap_config = {
	.reg_bits	= 8,
	.val_bits	= 8,
	.wr_table	= &axp288_writeable_table,
	.volatile_table	= &axp288_volatile_table,
	.max_register	= AXP288_FG_TUNE5,
	.cache_type	= REGCACHE_RBTREE,
};

static const struct regmap_config axp806_regmap_config = {
	.reg_bits	= 8,
	.val_bits	= 8,
	.wr_table	= &axp806_writeable_table,
	.volatile_table	= &axp806_volatile_table,
	.max_register	= AXP806_REG_ADDR_EXT,
	.cache_type	= REGCACHE_RBTREE,
};

#define INIT_REGMAP_IRQ(_variant, _irq, _off, _mask)			\
	[_variant##_IRQ_##_irq] = { .reg_offset = (_off), .mask = BIT(_mask) }

static const struct regmap_irq axp152_regmap_irqs[] = {
	INIT_REGMAP_IRQ(AXP152, LDO0IN_CONNECT,		0, 6),
	INIT_REGMAP_IRQ(AXP152, LDO0IN_REMOVAL,		0, 5),
	INIT_REGMAP_IRQ(AXP152, ALDO0IN_CONNECT,	0, 3),
	INIT_REGMAP_IRQ(AXP152, ALDO0IN_REMOVAL,	0, 2),
	INIT_REGMAP_IRQ(AXP152, DCDC1_V_LOW,		1, 5),
	INIT_REGMAP_IRQ(AXP152, DCDC2_V_LOW,		1, 4),
	INIT_REGMAP_IRQ(AXP152, DCDC3_V_LOW,		1, 3),
	INIT_REGMAP_IRQ(AXP152, DCDC4_V_LOW,		1, 2),
	INIT_REGMAP_IRQ(AXP152, PEK_SHORT,		1, 1),
	INIT_REGMAP_IRQ(AXP152, PEK_LONG,		1, 0),
	INIT_REGMAP_IRQ(AXP152, TIMER,			2, 7),
	INIT_REGMAP_IRQ(AXP152, PEK_RIS_EDGE,		2, 6),
	INIT_REGMAP_IRQ(AXP152, PEK_FAL_EDGE,		2, 5),
	INIT_REGMAP_IRQ(AXP152, GPIO3_INPUT,		2, 3),
	INIT_REGMAP_IRQ(AXP152, GPIO2_INPUT,		2, 2),
	INIT_REGMAP_IRQ(AXP152, GPIO1_INPUT,		2, 1),
	INIT_REGMAP_IRQ(AXP152, GPIO0_INPUT,		2, 0),
};

static const struct regmap_irq axp20x_regmap_irqs[] = {
	INIT_REGMAP_IRQ(AXP20X, ACIN_OVER_V,		0, 7),
	INIT_REGMAP_IRQ(AXP20X, ACIN_PLUGIN,		0, 6),
	INIT_REGMAP_IRQ(AXP20X, ACIN_REMOVAL,	        0, 5),
	INIT_REGMAP_IRQ(AXP20X, VBUS_OVER_V,		0, 4),
	INIT_REGMAP_IRQ(AXP20X, VBUS_PLUGIN,		0, 3),
	INIT_REGMAP_IRQ(AXP20X, VBUS_REMOVAL,	        0, 2),
	INIT_REGMAP_IRQ(AXP20X, VBUS_V_LOW,		0, 1),
	INIT_REGMAP_IRQ(AXP20X, BATT_PLUGIN,		1, 7),
	INIT_REGMAP_IRQ(AXP20X, BATT_REMOVAL,	        1, 6),
	INIT_REGMAP_IRQ(AXP20X, BATT_ENT_ACT_MODE,	1, 5),
	INIT_REGMAP_IRQ(AXP20X, BATT_EXIT_ACT_MODE,	1, 4),
	INIT_REGMAP_IRQ(AXP20X, CHARG,		        1, 3),
	INIT_REGMAP_IRQ(AXP20X, CHARG_DONE,		1, 2),
	INIT_REGMAP_IRQ(AXP20X, BATT_TEMP_HIGH,	        1, 1),
	INIT_REGMAP_IRQ(AXP20X, BATT_TEMP_LOW,	        1, 0),
	INIT_REGMAP_IRQ(AXP20X, DIE_TEMP_HIGH,	        2, 7),
	INIT_REGMAP_IRQ(AXP20X, CHARG_I_LOW,		2, 6),
	INIT_REGMAP_IRQ(AXP20X, DCDC1_V_LONG,	        2, 5),
	INIT_REGMAP_IRQ(AXP20X, DCDC2_V_LONG,	        2, 4),
	INIT_REGMAP_IRQ(AXP20X, DCDC3_V_LONG,	        2, 3),
	INIT_REGMAP_IRQ(AXP20X, PEK_SHORT,		2, 1),
	INIT_REGMAP_IRQ(AXP20X, PEK_LONG,		2, 0),
	INIT_REGMAP_IRQ(AXP20X, N_OE_PWR_ON,		3, 7),
	INIT_REGMAP_IRQ(AXP20X, N_OE_PWR_OFF,	        3, 6),
	INIT_REGMAP_IRQ(AXP20X, VBUS_VALID,		3, 5),
	INIT_REGMAP_IRQ(AXP20X, VBUS_NOT_VALID,	        3, 4),
	INIT_REGMAP_IRQ(AXP20X, VBUS_SESS_VALID,	3, 3),
	INIT_REGMAP_IRQ(AXP20X, VBUS_SESS_END,	        3, 2),
	INIT_REGMAP_IRQ(AXP20X, LOW_PWR_LVL1,	        3, 1),
	INIT_REGMAP_IRQ(AXP20X, LOW_PWR_LVL2,	        3, 0),
	INIT_REGMAP_IRQ(AXP20X, TIMER,		        4, 7),
	INIT_REGMAP_IRQ(AXP20X, PEK_RIS_EDGE,	        4, 6),
	INIT_REGMAP_IRQ(AXP20X, PEK_FAL_EDGE,	        4, 5),
	INIT_REGMAP_IRQ(AXP20X, GPIO3_INPUT,		4, 3),
	INIT_REGMAP_IRQ(AXP20X, GPIO2_INPUT,		4, 2),
	INIT_REGMAP_IRQ(AXP20X, GPIO1_INPUT,		4, 1),
	INIT_REGMAP_IRQ(AXP20X, GPIO0_INPUT,		4, 0),
};

static const struct regmap_irq axp22x_regmap_irqs[] = {
	INIT_REGMAP_IRQ(AXP22X, ACIN_OVER_V,		0, 7),
	INIT_REGMAP_IRQ(AXP22X, ACIN_PLUGIN,		0, 6),
	INIT_REGMAP_IRQ(AXP22X, ACIN_REMOVAL,	        0, 5),
	INIT_REGMAP_IRQ(AXP22X, VBUS_OVER_V,		0, 4),
	INIT_REGMAP_IRQ(AXP22X, VBUS_PLUGIN,		0, 3),
	INIT_REGMAP_IRQ(AXP22X, VBUS_REMOVAL,	        0, 2),
	INIT_REGMAP_IRQ(AXP22X, VBUS_V_LOW,		0, 1),
	INIT_REGMAP_IRQ(AXP22X, BATT_PLUGIN,		1, 7),
	INIT_REGMAP_IRQ(AXP22X, BATT_REMOVAL,	        1, 6),
	INIT_REGMAP_IRQ(AXP22X, BATT_ENT_ACT_MODE,	1, 5),
	INIT_REGMAP_IRQ(AXP22X, BATT_EXIT_ACT_MODE,	1, 4),
	INIT_REGMAP_IRQ(AXP22X, CHARG,		        1, 3),
	INIT_REGMAP_IRQ(AXP22X, CHARG_DONE,		1, 2),
	INIT_REGMAP_IRQ(AXP22X, BATT_TEMP_HIGH,	        1, 1),
	INIT_REGMAP_IRQ(AXP22X, BATT_TEMP_LOW,	        1, 0),
	INIT_REGMAP_IRQ(AXP22X, DIE_TEMP_HIGH,	        2, 7),
	INIT_REGMAP_IRQ(AXP22X, PEK_SHORT,		2, 1),
	INIT_REGMAP_IRQ(AXP22X, PEK_LONG,		2, 0),
	INIT_REGMAP_IRQ(AXP22X, LOW_PWR_LVL1,	        3, 1),
	INIT_REGMAP_IRQ(AXP22X, LOW_PWR_LVL2,	        3, 0),
	INIT_REGMAP_IRQ(AXP22X, TIMER,		        4, 7),
	INIT_REGMAP_IRQ(AXP22X, PEK_RIS_EDGE,	        4, 6),
	INIT_REGMAP_IRQ(AXP22X, PEK_FAL_EDGE,	        4, 5),
	INIT_REGMAP_IRQ(AXP22X, GPIO1_INPUT,		4, 1),
	INIT_REGMAP_IRQ(AXP22X, GPIO0_INPUT,		4, 0),
};

/* some IRQs are compatible with axp20x models */
static const struct regmap_irq axp288_regmap_irqs[] = {
	INIT_REGMAP_IRQ(AXP288, VBUS_FALL,              0, 2),
	INIT_REGMAP_IRQ(AXP288, VBUS_RISE,              0, 3),
	INIT_REGMAP_IRQ(AXP288, OV,                     0, 4),
	INIT_REGMAP_IRQ(AXP288, FALLING_ALT,            0, 5),
	INIT_REGMAP_IRQ(AXP288, RISING_ALT,             0, 6),
	INIT_REGMAP_IRQ(AXP288, OV_ALT,                 0, 7),

	INIT_REGMAP_IRQ(AXP288, DONE,                   1, 2),
	INIT_REGMAP_IRQ(AXP288, CHARGING,               1, 3),
	INIT_REGMAP_IRQ(AXP288, SAFE_QUIT,              1, 4),
	INIT_REGMAP_IRQ(AXP288, SAFE_ENTER,             1, 5),
	INIT_REGMAP_IRQ(AXP288, ABSENT,                 1, 6),
	INIT_REGMAP_IRQ(AXP288, APPEND,                 1, 7),

	INIT_REGMAP_IRQ(AXP288, QWBTU,                  2, 0),
	INIT_REGMAP_IRQ(AXP288, WBTU,                   2, 1),
	INIT_REGMAP_IRQ(AXP288, QWBTO,                  2, 2),
	INIT_REGMAP_IRQ(AXP288, WBTO,                   2, 3),
	INIT_REGMAP_IRQ(AXP288, QCBTU,                  2, 4),
	INIT_REGMAP_IRQ(AXP288, CBTU,                   2, 5),
	INIT_REGMAP_IRQ(AXP288, QCBTO,                  2, 6),
	INIT_REGMAP_IRQ(AXP288, CBTO,                   2, 7),

	INIT_REGMAP_IRQ(AXP288, WL2,                    3, 0),
	INIT_REGMAP_IRQ(AXP288, WL1,                    3, 1),
	INIT_REGMAP_IRQ(AXP288, GPADC,                  3, 2),
	INIT_REGMAP_IRQ(AXP288, OT,                     3, 7),

	INIT_REGMAP_IRQ(AXP288, GPIO0,                  4, 0),
	INIT_REGMAP_IRQ(AXP288, GPIO1,                  4, 1),
	INIT_REGMAP_IRQ(AXP288, POKO,                   4, 2),
	INIT_REGMAP_IRQ(AXP288, POKL,                   4, 3),
	INIT_REGMAP_IRQ(AXP288, POKS,                   4, 4),
	INIT_REGMAP_IRQ(AXP288, POKN,                   4, 5),
	INIT_REGMAP_IRQ(AXP288, POKP,                   4, 6),
	INIT_REGMAP_IRQ(AXP288, TIMER,                  4, 7),

	INIT_REGMAP_IRQ(AXP288, MV_CHNG,                5, 0),
	INIT_REGMAP_IRQ(AXP288, BC_USB_CHNG,            5, 1),
};

static const struct regmap_irq axp803_regmap_irqs[] = {
	INIT_REGMAP_IRQ(AXP803, ACIN_OVER_V,		0, 7),
	INIT_REGMAP_IRQ(AXP803, ACIN_PLUGIN,		0, 6),
	INIT_REGMAP_IRQ(AXP803, ACIN_REMOVAL,	        0, 5),
	INIT_REGMAP_IRQ(AXP803, VBUS_OVER_V,		0, 4),
	INIT_REGMAP_IRQ(AXP803, VBUS_PLUGIN,		0, 3),
	INIT_REGMAP_IRQ(AXP803, VBUS_REMOVAL,	        0, 2),
	INIT_REGMAP_IRQ(AXP803, BATT_PLUGIN,		1, 7),
	INIT_REGMAP_IRQ(AXP803, BATT_REMOVAL,	        1, 6),
	INIT_REGMAP_IRQ(AXP803, BATT_ENT_ACT_MODE,	1, 5),
	INIT_REGMAP_IRQ(AXP803, BATT_EXIT_ACT_MODE,	1, 4),
	INIT_REGMAP_IRQ(AXP803, CHARG,		        1, 3),
	INIT_REGMAP_IRQ(AXP803, CHARG_DONE,		1, 2),
	INIT_REGMAP_IRQ(AXP803, BATT_CHG_TEMP_HIGH,	2, 7),
	INIT_REGMAP_IRQ(AXP803, BATT_CHG_TEMP_HIGH_END,	2, 6),
	INIT_REGMAP_IRQ(AXP803, BATT_CHG_TEMP_LOW,	2, 5),
	INIT_REGMAP_IRQ(AXP803, BATT_CHG_TEMP_LOW_END,	2, 4),
	INIT_REGMAP_IRQ(AXP803, BATT_ACT_TEMP_HIGH,	2, 3),
	INIT_REGMAP_IRQ(AXP803, BATT_ACT_TEMP_HIGH_END,	2, 2),
	INIT_REGMAP_IRQ(AXP803, BATT_ACT_TEMP_LOW,	2, 1),
	INIT_REGMAP_IRQ(AXP803, BATT_ACT_TEMP_LOW_END,	2, 0),
	INIT_REGMAP_IRQ(AXP803, DIE_TEMP_HIGH,	        3, 7),
	INIT_REGMAP_IRQ(AXP803, GPADC,		        3, 2),
	INIT_REGMAP_IRQ(AXP803, LOW_PWR_LVL1,	        3, 1),
	INIT_REGMAP_IRQ(AXP803, LOW_PWR_LVL2,	        3, 0),
	INIT_REGMAP_IRQ(AXP803, TIMER,		        4, 7),
	INIT_REGMAP_IRQ(AXP803, PEK_RIS_EDGE,	        4, 6),
	INIT_REGMAP_IRQ(AXP803, PEK_FAL_EDGE,	        4, 5),
	INIT_REGMAP_IRQ(AXP803, PEK_SHORT,		4, 4),
	INIT_REGMAP_IRQ(AXP803, PEK_LONG,		4, 3),
	INIT_REGMAP_IRQ(AXP803, PEK_OVER_OFF,		4, 2),
	INIT_REGMAP_IRQ(AXP803, GPIO1_INPUT,		4, 1),
	INIT_REGMAP_IRQ(AXP803, GPIO0_INPUT,		4, 0),
	INIT_REGMAP_IRQ(AXP803, BC_USB_CHNG,            5, 1),
	INIT_REGMAP_IRQ(AXP803, MV_CHNG,                5, 0),
};

static const struct regmap_irq axp806_regmap_irqs[] = {
	INIT_REGMAP_IRQ(AXP806, DIE_TEMP_HIGH_LV1,	0, 0),
	INIT_REGMAP_IRQ(AXP806, DIE_TEMP_HIGH_LV2,	0, 1),
	INIT_REGMAP_IRQ(AXP806, DCDCA_V_LOW,		0, 3),
	INIT_REGMAP_IRQ(AXP806, DCDCB_V_LOW,		0, 4),
	INIT_REGMAP_IRQ(AXP806, DCDCC_V_LOW,		0, 5),
	INIT_REGMAP_IRQ(AXP806, DCDCD_V_LOW,		0, 6),
	INIT_REGMAP_IRQ(AXP806, DCDCE_V_LOW,		0, 7),
	INIT_REGMAP_IRQ(AXP806, PWROK_LONG,		1, 0),
	INIT_REGMAP_IRQ(AXP806, PWROK_SHORT,		1, 1),
	INIT_REGMAP_IRQ(AXP806, WAKEUP,			1, 4),
	INIT_REGMAP_IRQ(AXP806, PWROK_FALL,		1, 5),
	INIT_REGMAP_IRQ(AXP806, PWROK_RISE,		1, 6),
};

static const struct regmap_irq axp809_regmap_irqs[] = {
	INIT_REGMAP_IRQ(AXP809, ACIN_OVER_V,		0, 7),
	INIT_REGMAP_IRQ(AXP809, ACIN_PLUGIN,		0, 6),
	INIT_REGMAP_IRQ(AXP809, ACIN_REMOVAL,	        0, 5),
	INIT_REGMAP_IRQ(AXP809, VBUS_OVER_V,		0, 4),
	INIT_REGMAP_IRQ(AXP809, VBUS_PLUGIN,		0, 3),
	INIT_REGMAP_IRQ(AXP809, VBUS_REMOVAL,	        0, 2),
	INIT_REGMAP_IRQ(AXP809, VBUS_V_LOW,		0, 1),
	INIT_REGMAP_IRQ(AXP809, BATT_PLUGIN,		1, 7),
	INIT_REGMAP_IRQ(AXP809, BATT_REMOVAL,	        1, 6),
	INIT_REGMAP_IRQ(AXP809, BATT_ENT_ACT_MODE,	1, 5),
	INIT_REGMAP_IRQ(AXP809, BATT_EXIT_ACT_MODE,	1, 4),
	INIT_REGMAP_IRQ(AXP809, CHARG,		        1, 3),
	INIT_REGMAP_IRQ(AXP809, CHARG_DONE,		1, 2),
	INIT_REGMAP_IRQ(AXP809, BATT_CHG_TEMP_HIGH,	2, 7),
	INIT_REGMAP_IRQ(AXP809, BATT_CHG_TEMP_HIGH_END,	2, 6),
	INIT_REGMAP_IRQ(AXP809, BATT_CHG_TEMP_LOW,	2, 5),
	INIT_REGMAP_IRQ(AXP809, BATT_CHG_TEMP_LOW_END,	2, 4),
	INIT_REGMAP_IRQ(AXP809, BATT_ACT_TEMP_HIGH,	2, 3),
	INIT_REGMAP_IRQ(AXP809, BATT_ACT_TEMP_HIGH_END,	2, 2),
	INIT_REGMAP_IRQ(AXP809, BATT_ACT_TEMP_LOW,	2, 1),
	INIT_REGMAP_IRQ(AXP809, BATT_ACT_TEMP_LOW_END,	2, 0),
	INIT_REGMAP_IRQ(AXP809, DIE_TEMP_HIGH,	        3, 7),
	INIT_REGMAP_IRQ(AXP809, LOW_PWR_LVL1,	        3, 1),
	INIT_REGMAP_IRQ(AXP809, LOW_PWR_LVL2,	        3, 0),
	INIT_REGMAP_IRQ(AXP809, TIMER,		        4, 7),
	INIT_REGMAP_IRQ(AXP809, PEK_RIS_EDGE,	        4, 6),
	INIT_REGMAP_IRQ(AXP809, PEK_FAL_EDGE,	        4, 5),
	INIT_REGMAP_IRQ(AXP809, PEK_SHORT,		4, 4),
	INIT_REGMAP_IRQ(AXP809, PEK_LONG,		4, 3),
	INIT_REGMAP_IRQ(AXP809, PEK_OVER_OFF,		4, 2),
	INIT_REGMAP_IRQ(AXP809, GPIO1_INPUT,		4, 1),
	INIT_REGMAP_IRQ(AXP809, GPIO0_INPUT,		4, 0),
};

static const struct regmap_irq_chip axp152_regmap_irq_chip = {
	.name			= "axp152_irq_chip",
	.status_base		= AXP152_IRQ1_STATE,
	.ack_base		= AXP152_IRQ1_STATE,
	.mask_base		= AXP152_IRQ1_EN,
	.mask_invert		= true,
	.init_ack_masked	= true,
	.irqs			= axp152_regmap_irqs,
	.num_irqs		= ARRAY_SIZE(axp152_regmap_irqs),
	.num_regs		= 3,
};

static const struct regmap_irq_chip axp20x_regmap_irq_chip = {
	.name			= "axp20x_irq_chip",
	.status_base		= AXP20X_IRQ1_STATE,
	.ack_base		= AXP20X_IRQ1_STATE,
	.mask_base		= AXP20X_IRQ1_EN,
	.mask_invert		= true,
	.init_ack_masked	= true,
	.irqs			= axp20x_regmap_irqs,
	.num_irqs		= ARRAY_SIZE(axp20x_regmap_irqs),
	.num_regs		= 5,

};

static const struct regmap_irq_chip axp22x_regmap_irq_chip = {
	.name			= "axp22x_irq_chip",
	.status_base		= AXP20X_IRQ1_STATE,
	.ack_base		= AXP20X_IRQ1_STATE,
	.mask_base		= AXP20X_IRQ1_EN,
	.mask_invert		= true,
	.init_ack_masked	= true,
	.irqs			= axp22x_regmap_irqs,
	.num_irqs		= ARRAY_SIZE(axp22x_regmap_irqs),
	.num_regs		= 5,
};

static const struct regmap_irq_chip axp288_regmap_irq_chip = {
	.name			= "axp288_irq_chip",
	.status_base		= AXP20X_IRQ1_STATE,
	.ack_base		= AXP20X_IRQ1_STATE,
	.mask_base		= AXP20X_IRQ1_EN,
	.mask_invert		= true,
	.init_ack_masked	= true,
	.irqs			= axp288_regmap_irqs,
	.num_irqs		= ARRAY_SIZE(axp288_regmap_irqs),
	.num_regs		= 6,

};

static const struct regmap_irq_chip axp803_regmap_irq_chip = {
	.name			= "axp803",
	.status_base		= AXP20X_IRQ1_STATE,
	.ack_base		= AXP20X_IRQ1_STATE,
	.mask_base		= AXP20X_IRQ1_EN,
	.mask_invert		= true,
	.init_ack_masked	= true,
	.irqs			= axp803_regmap_irqs,
	.num_irqs		= ARRAY_SIZE(axp803_regmap_irqs),
	.num_regs		= 6,
};

static const struct regmap_irq_chip axp806_regmap_irq_chip = {
	.name			= "axp806",
	.status_base		= AXP20X_IRQ1_STATE,
	.ack_base		= AXP20X_IRQ1_STATE,
	.mask_base		= AXP20X_IRQ1_EN,
	.mask_invert		= true,
	.init_ack_masked	= true,
	.irqs			= axp806_regmap_irqs,
	.num_irqs		= ARRAY_SIZE(axp806_regmap_irqs),
	.num_regs		= 2,
};

static const struct regmap_irq_chip axp809_regmap_irq_chip = {
	.name			= "axp809",
	.status_base		= AXP20X_IRQ1_STATE,
	.ack_base		= AXP20X_IRQ1_STATE,
	.mask_base		= AXP20X_IRQ1_EN,
	.mask_invert		= true,
	.init_ack_masked	= true,
	.irqs			= axp809_regmap_irqs,
	.num_irqs		= ARRAY_SIZE(axp809_regmap_irqs),
	.num_regs		= 5,
};

static struct mfd_cell axp20x_cells[] = {
	{
		.name		= "axp20x-gpio",
		.of_compatible	= "x-powers,axp209-gpio",
	}, {
		.name		= "axp20x-pek",
		.num_resources	= ARRAY_SIZE(axp20x_pek_resources),
		.resources	= axp20x_pek_resources,
	}, {
		.name		= "axp20x-regulator",
	}, {
		.name		= "axp20x-adc",
	}, {
		.name		= "axp20x-battery-power-supply",
		.of_compatible	= "x-powers,axp209-battery-power-supply",
	}, {
		.name		= "axp20x-ac-power-supply",
		.of_compatible	= "x-powers,axp202-ac-power-supply",
		.num_resources	= ARRAY_SIZE(axp20x_ac_power_supply_resources),
		.resources	= axp20x_ac_power_supply_resources,
	}, {
		.name		= "axp20x-usb-power-supply",
		.of_compatible	= "x-powers,axp202-usb-power-supply",
		.num_resources	= ARRAY_SIZE(axp20x_usb_power_supply_resources),
		.resources	= axp20x_usb_power_supply_resources,
	},
};

static struct mfd_cell axp221_cells[] = {
	{
		.name		= "axp221-pek",
		.num_resources	= ARRAY_SIZE(axp22x_pek_resources),
		.resources	= axp22x_pek_resources,
	}, {
		.name		= "axp20x-regulator",
	}, {
		.name		= "axp22x-adc"
	}, {
		.name		= "axp20x-ac-power-supply",
		.of_compatible	= "x-powers,axp221-ac-power-supply",
		.num_resources	= ARRAY_SIZE(axp20x_ac_power_supply_resources),
		.resources	= axp20x_ac_power_supply_resources,
	}, {
		.name		= "axp20x-battery-power-supply",
		.of_compatible	= "x-powers,axp221-battery-power-supply",
	}, {
		.name		= "axp20x-usb-power-supply",
		.of_compatible	= "x-powers,axp221-usb-power-supply",
		.num_resources	= ARRAY_SIZE(axp22x_usb_power_supply_resources),
		.resources	= axp22x_usb_power_supply_resources,
	},
};

static struct mfd_cell axp223_cells[] = {
	{
		.name			= "axp221-pek",
		.num_resources		= ARRAY_SIZE(axp22x_pek_resources),
		.resources		= axp22x_pek_resources,
	}, {
		.name		= "axp22x-adc",
	}, {
		.name		= "axp20x-battery-power-supply",
		.of_compatible	= "x-powers,axp221-battery-power-supply",
	}, {
		.name			= "axp20x-regulator",
	}, {
		.name		= "axp20x-ac-power-supply",
		.of_compatible	= "x-powers,axp221-ac-power-supply",
		.num_resources	= ARRAY_SIZE(axp20x_ac_power_supply_resources),
		.resources	= axp20x_ac_power_supply_resources,
	}, {
		.name		= "axp20x-usb-power-supply",
		.of_compatible	= "x-powers,axp223-usb-power-supply",
		.num_resources	= ARRAY_SIZE(axp22x_usb_power_supply_resources),
		.resources	= axp22x_usb_power_supply_resources,
	},
};

static struct mfd_cell axp152_cells[] = {
	{
		.name			= "axp20x-pek",
		.num_resources		= ARRAY_SIZE(axp152_pek_resources),
		.resources		= axp152_pek_resources,
	},
};

static struct resource axp288_adc_resources[] = {
	{
		.name  = "GPADC",
		.start = AXP288_IRQ_GPADC,
		.end   = AXP288_IRQ_GPADC,
		.flags = IORESOURCE_IRQ,
	},
};

static struct resource axp288_extcon_resources[] = {
	{
		.start = AXP288_IRQ_VBUS_FALL,
		.end   = AXP288_IRQ_VBUS_FALL,
		.flags = IORESOURCE_IRQ,
	},
	{
		.start = AXP288_IRQ_VBUS_RISE,
		.end   = AXP288_IRQ_VBUS_RISE,
		.flags = IORESOURCE_IRQ,
	},
	{
		.start = AXP288_IRQ_MV_CHNG,
		.end   = AXP288_IRQ_MV_CHNG,
		.flags = IORESOURCE_IRQ,
	},
	{
		.start = AXP288_IRQ_BC_USB_CHNG,
		.end   = AXP288_IRQ_BC_USB_CHNG,
		.flags = IORESOURCE_IRQ,
	},
};

static struct resource axp288_charger_resources[] = {
	{
		.start = AXP288_IRQ_OV,
		.end   = AXP288_IRQ_OV,
		.flags = IORESOURCE_IRQ,
	},
	{
		.start = AXP288_IRQ_DONE,
		.end   = AXP288_IRQ_DONE,
		.flags = IORESOURCE_IRQ,
	},
	{
		.start = AXP288_IRQ_CHARGING,
		.end   = AXP288_IRQ_CHARGING,
		.flags = IORESOURCE_IRQ,
	},
	{
		.start = AXP288_IRQ_SAFE_QUIT,
		.end   = AXP288_IRQ_SAFE_QUIT,
		.flags = IORESOURCE_IRQ,
	},
	{
		.start = AXP288_IRQ_SAFE_ENTER,
		.end   = AXP288_IRQ_SAFE_ENTER,
		.flags = IORESOURCE_IRQ,
	},
	{
		.start = AXP288_IRQ_QCBTU,
		.end   = AXP288_IRQ_QCBTU,
		.flags = IORESOURCE_IRQ,
	},
	{
		.start = AXP288_IRQ_CBTU,
		.end   = AXP288_IRQ_CBTU,
		.flags = IORESOURCE_IRQ,
	},
	{
		.start = AXP288_IRQ_QCBTO,
		.end   = AXP288_IRQ_QCBTO,
		.flags = IORESOURCE_IRQ,
	},
	{
		.start = AXP288_IRQ_CBTO,
		.end   = AXP288_IRQ_CBTO,
		.flags = IORESOURCE_IRQ,
	},
};

static struct mfd_cell axp288_cells[] = {
	{
		.name = "axp288_adc",
		.num_resources = ARRAY_SIZE(axp288_adc_resources),
		.resources = axp288_adc_resources,
	},
	{
		.name = "axp288_extcon",
		.num_resources = ARRAY_SIZE(axp288_extcon_resources),
		.resources = axp288_extcon_resources,
	},
	{
		.name = "axp288_charger",
		.num_resources = ARRAY_SIZE(axp288_charger_resources),
		.resources = axp288_charger_resources,
	},
	{
		.name = "axp288_fuel_gauge",
		.num_resources = ARRAY_SIZE(axp288_fuel_gauge_resources),
		.resources = axp288_fuel_gauge_resources,
	},
	{
		.name = "axp221-pek",
		.num_resources = ARRAY_SIZE(axp288_power_button_resources),
		.resources = axp288_power_button_resources,
	},
	{
		.name = "axp288_pmic_acpi",
	},
};

static struct mfd_cell axp803_cells[] = {
	{
		.name			= "axp221-pek",
		.num_resources		= ARRAY_SIZE(axp803_pek_resources),
		.resources		= axp803_pek_resources,
	},
	{	.name			= "axp20x-regulator" },
};

static struct mfd_cell axp806_cells[] = {
	{
		.id			= 2,
		.name			= "axp20x-regulator",
	},
};

static struct mfd_cell axp809_cells[] = {
	{
		.name			= "axp221-pek",
		.num_resources		= ARRAY_SIZE(axp809_pek_resources),
		.resources		= axp809_pek_resources,
	}, {
		.id			= 1,
		.name			= "axp20x-regulator",
	},
};

static struct mfd_cell axp813_cells[] = {
	{
		.name			= "axp221-pek",
		.num_resources		= ARRAY_SIZE(axp803_pek_resources),
		.resources		= axp803_pek_resources,
	}, {
		.name			= "axp20x-regulator",
<<<<<<< HEAD
=======
	}, {
		.name			= "axp20x-gpio",
		.of_compatible		= "x-powers,axp813-gpio",
>>>>>>> 5fa4ec9c
	}
};

static struct axp20x_dev *axp20x_pm_power_off;
static void axp20x_power_off(void)
{
	if (axp20x_pm_power_off->variant == AXP288_ID)
		return;

	regmap_write(axp20x_pm_power_off->regmap, AXP20X_OFF_CTRL,
		     AXP20X_OFF);

	/* Give capacitors etc. time to drain to avoid kernel panic msg. */
	msleep(500);
}

int axp20x_match_device(struct axp20x_dev *axp20x)
{
	struct device *dev = axp20x->dev;
	const struct acpi_device_id *acpi_id;
	const struct of_device_id *of_id;

	if (dev->of_node) {
		of_id = of_match_device(dev->driver->of_match_table, dev);
		if (!of_id) {
			dev_err(dev, "Unable to match OF ID\n");
			return -ENODEV;
		}
		axp20x->variant = (long)of_id->data;
	} else {
		acpi_id = acpi_match_device(dev->driver->acpi_match_table, dev);
		if (!acpi_id || !acpi_id->driver_data) {
			dev_err(dev, "Unable to match ACPI ID and data\n");
			return -ENODEV;
		}
		axp20x->variant = (long)acpi_id->driver_data;
	}

	switch (axp20x->variant) {
	case AXP152_ID:
		axp20x->nr_cells = ARRAY_SIZE(axp152_cells);
		axp20x->cells = axp152_cells;
		axp20x->regmap_cfg = &axp152_regmap_config;
		axp20x->regmap_irq_chip = &axp152_regmap_irq_chip;
		break;
	case AXP202_ID:
	case AXP209_ID:
		axp20x->nr_cells = ARRAY_SIZE(axp20x_cells);
		axp20x->cells = axp20x_cells;
		axp20x->regmap_cfg = &axp20x_regmap_config;
		axp20x->regmap_irq_chip = &axp20x_regmap_irq_chip;
		break;
	case AXP221_ID:
		axp20x->nr_cells = ARRAY_SIZE(axp221_cells);
		axp20x->cells = axp221_cells;
		axp20x->regmap_cfg = &axp22x_regmap_config;
		axp20x->regmap_irq_chip = &axp22x_regmap_irq_chip;
		break;
	case AXP223_ID:
		axp20x->nr_cells = ARRAY_SIZE(axp223_cells);
		axp20x->cells = axp223_cells;
		axp20x->regmap_cfg = &axp22x_regmap_config;
		axp20x->regmap_irq_chip = &axp22x_regmap_irq_chip;
		break;
	case AXP288_ID:
		axp20x->cells = axp288_cells;
		axp20x->nr_cells = ARRAY_SIZE(axp288_cells);
		axp20x->regmap_cfg = &axp288_regmap_config;
		axp20x->regmap_irq_chip = &axp288_regmap_irq_chip;
		axp20x->irq_flags = IRQF_TRIGGER_LOW;
		break;
	case AXP803_ID:
		axp20x->nr_cells = ARRAY_SIZE(axp803_cells);
		axp20x->cells = axp803_cells;
		axp20x->regmap_cfg = &axp288_regmap_config;
		axp20x->regmap_irq_chip = &axp803_regmap_irq_chip;
		break;
	case AXP806_ID:
		axp20x->nr_cells = ARRAY_SIZE(axp806_cells);
		axp20x->cells = axp806_cells;
		axp20x->regmap_cfg = &axp806_regmap_config;
		axp20x->regmap_irq_chip = &axp806_regmap_irq_chip;
		break;
	case AXP809_ID:
		axp20x->nr_cells = ARRAY_SIZE(axp809_cells);
		axp20x->cells = axp809_cells;
		axp20x->regmap_cfg = &axp22x_regmap_config;
		axp20x->regmap_irq_chip = &axp809_regmap_irq_chip;
		break;
	case AXP813_ID:
		axp20x->nr_cells = ARRAY_SIZE(axp813_cells);
		axp20x->cells = axp813_cells;
		axp20x->regmap_cfg = &axp288_regmap_config;
		/*
		 * The IRQ table given in the datasheet is incorrect.
		 * In IRQ enable/status registers 1, there are separate
		 * IRQs for ACIN and VBUS, instead of bits [7:5] being
		 * the same as bits [4:2]. So it shares the same IRQs
		 * as the AXP803, rather than the AXP288.
		 */
		axp20x->regmap_irq_chip = &axp803_regmap_irq_chip;
		break;
	default:
		dev_err(dev, "unsupported AXP20X ID %lu\n", axp20x->variant);
		return -EINVAL;
	}
	dev_info(dev, "AXP20x variant %s found\n",
		 axp20x_model_names[axp20x->variant]);

	return 0;
}
EXPORT_SYMBOL(axp20x_match_device);

int axp20x_device_probe(struct axp20x_dev *axp20x)
{
	int ret;

	/*
	 * The AXP806 supports either master/standalone or slave mode.
	 * Slave mode allows sharing the serial bus, even with multiple
	 * AXP806 which all have the same hardware address.
	 *
	 * This is done with extra "serial interface address extension",
	 * or AXP806_BUS_ADDR_EXT, and "register address extension", or
	 * AXP806_REG_ADDR_EXT, registers. The former is read-only, with
	 * 1 bit customizable at the factory, and 1 bit depending on the
	 * state of an external pin. The latter is writable. The device
	 * will only respond to operations to its other registers when
	 * the these device addressing bits (in the upper 4 bits of the
	 * registers) match.
	 *
	 * By default we support an AXP806 chained to an AXP809 in slave
	 * mode. Boards which use an AXP806 in master mode can set the
	 * property "x-powers,master-mode" to override the default.
	 */
	if (axp20x->variant == AXP806_ID) {
		if (of_property_read_bool(axp20x->dev->of_node,
					  "x-powers,master-mode"))
			regmap_write(axp20x->regmap, AXP806_REG_ADDR_EXT,
				     AXP806_REG_ADDR_EXT_ADDR_MASTER_MODE);
		else
			regmap_write(axp20x->regmap, AXP806_REG_ADDR_EXT,
				     AXP806_REG_ADDR_EXT_ADDR_SLAVE_MODE);
	}

	ret = regmap_add_irq_chip(axp20x->regmap, axp20x->irq,
			  IRQF_ONESHOT | IRQF_SHARED | axp20x->irq_flags,
			   -1, axp20x->regmap_irq_chip, &axp20x->regmap_irqc);
	if (ret) {
		dev_err(axp20x->dev, "failed to add irq chip: %d\n", ret);
		return ret;
	}

	ret = mfd_add_devices(axp20x->dev, -1, axp20x->cells,
			      axp20x->nr_cells, NULL, 0, NULL);

	if (ret) {
		dev_err(axp20x->dev, "failed to add MFD devices: %d\n", ret);
		regmap_del_irq_chip(axp20x->irq, axp20x->regmap_irqc);
		return ret;
	}

	if (!pm_power_off) {
		axp20x_pm_power_off = axp20x;
		pm_power_off = axp20x_power_off;
	}

	dev_info(axp20x->dev, "AXP20X driver loaded\n");

	return 0;
}
EXPORT_SYMBOL(axp20x_device_probe);

int axp20x_device_remove(struct axp20x_dev *axp20x)
{
	if (axp20x == axp20x_pm_power_off) {
		axp20x_pm_power_off = NULL;
		pm_power_off = NULL;
	}

	mfd_remove_devices(axp20x->dev);
	regmap_del_irq_chip(axp20x->irq, axp20x->regmap_irqc);

	return 0;
}
EXPORT_SYMBOL(axp20x_device_remove);

MODULE_DESCRIPTION("PMIC MFD core driver for AXP20X");
MODULE_AUTHOR("Carlo Caione <carlo@caione.org>");
MODULE_LICENSE("GPL");<|MERGE_RESOLUTION|>--- conflicted
+++ resolved
@@ -879,12 +879,9 @@
 		.resources		= axp803_pek_resources,
 	}, {
 		.name			= "axp20x-regulator",
-<<<<<<< HEAD
-=======
 	}, {
 		.name			= "axp20x-gpio",
 		.of_compatible		= "x-powers,axp813-gpio",
->>>>>>> 5fa4ec9c
 	}
 };
 
