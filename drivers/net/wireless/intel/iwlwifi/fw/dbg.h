--- conflicted
+++ resolved
@@ -229,11 +229,7 @@
 	struct iwl_fw_ini_trigger *trig;
 	u32 usec;
 
-<<<<<<< HEAD
-	if (!fwrt->trans->ini_valid || id == IWL_FW_TRIGGER_ID_INVALID ||
-=======
 	if (!fwrt->trans->dbg.ini_valid || id == IWL_FW_TRIGGER_ID_INVALID ||
->>>>>>> 6fb08f1a
 	    id >= IWL_FW_TRIGGER_ID_NUM || !fwrt->dump.active_trigs[id].active)
 		return false;
 
@@ -399,10 +395,6 @@
 
 static inline void iwl_fw_flush_dumps(struct iwl_fw_runtime *fwrt)
 {
-<<<<<<< HEAD
-	del_timer(&fwrt->dump.periodic_trig);
-	flush_delayed_work(&fwrt->dump.wk);
-=======
 	int i;
 
 	del_timer(&fwrt->dump.periodic_trig);
@@ -410,15 +402,10 @@
 		flush_delayed_work(&fwrt->dump.wks[i].wk);
 		fwrt->dump.wks[i].ini_trig_id = IWL_FW_TRIGGER_ID_INVALID;
 	}
->>>>>>> 6fb08f1a
 }
 
 static inline void iwl_fw_cancel_dumps(struct iwl_fw_runtime *fwrt)
 {
-<<<<<<< HEAD
-	del_timer(&fwrt->dump.periodic_trig);
-	cancel_delayed_work_sync(&fwrt->dump.wk);
-=======
 	int i;
 
 	del_timer(&fwrt->dump.periodic_trig);
@@ -426,7 +413,6 @@
 		cancel_delayed_work_sync(&fwrt->dump.wks[i].wk);
 		fwrt->dump.wks[i].ini_trig_id = IWL_FW_TRIGGER_ID_INVALID;
 	}
->>>>>>> 6fb08f1a
 }
 
 #ifdef CONFIG_IWLWIFI_DEBUGFS
@@ -504,21 +490,6 @@
 
 void iwl_fw_error_print_fseq_regs(struct iwl_fw_runtime *fwrt);
 
-<<<<<<< HEAD
-static inline void iwl_fw_error_collect(struct iwl_fw_runtime *fwrt)
-{
-	if (fwrt->trans->ini_valid && fwrt->trans->hw_error) {
-		_iwl_fw_dbg_ini_collect(fwrt, IWL_FW_TRIGGER_ID_FW_HW_ERROR);
-		fwrt->trans->hw_error = false;
-	} else {
-		iwl_fw_dbg_collect_desc(fwrt, &iwl_dump_desc_assert, false, 0);
-	}
-}
-
-void iwl_fw_dbg_periodic_trig_handler(struct timer_list *t);
-
-void iwl_fw_error_print_fseq_regs(struct iwl_fw_runtime *fwrt);
-=======
 static inline void iwl_fwrt_update_fw_versions(struct iwl_fw_runtime *fwrt,
 					       struct iwl_lmac_alive *lmac,
 					       struct iwl_umac_alive *umac)
@@ -535,5 +506,4 @@
 		fwrt->dump.fw_ver.umac_minor = le32_to_cpu(umac->umac_minor);
 	}
 }
->>>>>>> 6fb08f1a
 #endif  /* __iwl_fw_dbg_h__ */