/*
 * Copyright (C) 2016 Felix Fietkau <nbd@nbd.name>
 *
 * Permission to use, copy, modify, and/or distribute this software for any
 * purpose with or without fee is hereby granted, provided that the above
 * copyright notice and this permission notice appear in all copies.
 *
 * THE SOFTWARE IS PROVIDED "AS IS" AND THE AUTHOR DISCLAIMS ALL WARRANTIES
 * WITH REGARD TO THIS SOFTWARE INCLUDING ALL IMPLIED WARRANTIES OF
 * MERCHANTABILITY AND FITNESS. IN NO EVENT SHALL THE AUTHOR BE LIABLE FOR
 * ANY SPECIAL, DIRECT, INDIRECT, OR CONSEQUENTIAL DAMAGES OR ANY DAMAGES
 * WHATSOEVER RESULTING FROM LOSS OF USE, DATA OR PROFITS, WHETHER IN AN
 * ACTION OF CONTRACT, NEGLIGENCE OR OTHER TORTIOUS ACTION, ARISING OUT OF
 * OR IN CONNECTION WITH THE USE OR PERFORMANCE OF THIS SOFTWARE.
 */

#include "mt76x2.h"

static int
mt76x2_start(struct ieee80211_hw *hw)
{
	struct mt76x02_dev *dev = hw->priv;
	int ret;

	ret = mt76x2_mac_start(dev);
	if (ret)
		return ret;

	ret = mt76x2_phy_start(dev);
	if (ret)
		return ret;

<<<<<<< HEAD
	ieee80211_queue_delayed_work(mt76_hw(dev), &dev->mac_work,
=======
	ieee80211_queue_delayed_work(mt76_hw(dev), &dev->mt76.mac_work,
>>>>>>> 0ecfebd2
				     MT_MAC_WORK_INTERVAL);
	ieee80211_queue_delayed_work(mt76_hw(dev), &dev->wdt_work,
				     MT_WATCHDOG_TIME);

	set_bit(MT76_STATE_RUNNING, &dev->mt76.state);
	return 0;
}

static void
mt76x2_stop(struct ieee80211_hw *hw)
{
	struct mt76x02_dev *dev = hw->priv;

	clear_bit(MT76_STATE_RUNNING, &dev->mt76.state);
	mt76x2_stop_hardware(dev);
}

static int
mt76x2_set_channel(struct mt76x02_dev *dev, struct cfg80211_chan_def *chandef)
{
	int ret;

	cancel_delayed_work_sync(&dev->cal_work);

	set_bit(MT76_RESET, &dev->mt76.state);

	mt76_set_channel(&dev->mt76);

	tasklet_disable(&dev->mt76.pre_tbtt_tasklet);
	tasklet_disable(&dev->dfs_pd.dfs_tasklet);

	mt76x2_mac_stop(dev, true);
	ret = mt76x2_phy_set_channel(dev, chandef);

	/* channel cycle counters read-and-clear */
	mt76_rr(dev, MT_CH_IDLE);
	mt76_rr(dev, MT_CH_BUSY);

	mt76x02_dfs_init_params(dev);

	mt76x2_mac_resume(dev);
	tasklet_enable(&dev->dfs_pd.dfs_tasklet);
	tasklet_enable(&dev->mt76.pre_tbtt_tasklet);

	clear_bit(MT76_RESET, &dev->mt76.state);

	mt76_txq_schedule_all(&dev->mt76);

	return ret;
}

static int
mt76x2_config(struct ieee80211_hw *hw, u32 changed)
{
	struct mt76x02_dev *dev = hw->priv;
	int ret = 0;

	mutex_lock(&dev->mt76.mutex);

	if (changed & IEEE80211_CONF_CHANGE_MONITOR) {
		if (!(hw->conf.flags & IEEE80211_CONF_MONITOR))
			dev->mt76.rxfilter |= MT_RX_FILTR_CFG_PROMISC;
		else
			dev->mt76.rxfilter &= ~MT_RX_FILTR_CFG_PROMISC;

		mt76_wr(dev, MT_RX_FILTR_CFG, dev->mt76.rxfilter);
	}

	if (changed & IEEE80211_CONF_CHANGE_POWER) {
		dev->mt76.txpower_conf = hw->conf.power_level * 2;

		/* convert to per-chain power for 2x2 devices */
		dev->mt76.txpower_conf -= 6;

		if (test_bit(MT76_STATE_RUNNING, &dev->mt76.state)) {
			mt76x2_phy_set_txpower(dev);
			mt76x02_tx_set_txpwr_auto(dev, dev->mt76.txpower_conf);
		}
	}

	if (changed & IEEE80211_CONF_CHANGE_CHANNEL) {
		ieee80211_stop_queues(hw);
		ret = mt76x2_set_channel(dev, &hw->conf.chandef);
		ieee80211_wake_queues(hw);
	}

	mutex_unlock(&dev->mt76.mutex);

	return ret;
}

static void
mt76x2_flush(struct ieee80211_hw *hw, struct ieee80211_vif *vif,
	     u32 queues, bool drop)
{
}

<<<<<<< HEAD
static int
mt76x2_set_tim(struct ieee80211_hw *hw, struct ieee80211_sta *sta, bool set)
{
	return 0;
}

=======
>>>>>>> 0ecfebd2
static int mt76x2_set_antenna(struct ieee80211_hw *hw, u32 tx_ant,
			      u32 rx_ant)
{
	struct mt76x02_dev *dev = hw->priv;

	if (!tx_ant || tx_ant > 3 || tx_ant != rx_ant)
		return -EINVAL;

	mutex_lock(&dev->mt76.mutex);

	dev->mt76.chainmask = (tx_ant == 3) ? 0x202 : 0x101;
	dev->mt76.antenna_mask = tx_ant;

	mt76_set_stream_caps(&dev->mt76, true);
	mt76x2_phy_set_antenna(dev);

	mutex_unlock(&dev->mt76.mutex);

	return 0;
}

static int mt76x2_get_antenna(struct ieee80211_hw *hw, u32 *tx_ant,
			      u32 *rx_ant)
{
	struct mt76x02_dev *dev = hw->priv;

	mutex_lock(&dev->mt76.mutex);
	*tx_ant = dev->mt76.antenna_mask;
	*rx_ant = dev->mt76.antenna_mask;
	mutex_unlock(&dev->mt76.mutex);

	return 0;
}

const struct ieee80211_ops mt76x2_ops = {
	.tx = mt76x02_tx,
	.start = mt76x2_start,
	.stop = mt76x2_stop,
	.add_interface = mt76x02_add_interface,
	.remove_interface = mt76x02_remove_interface,
	.config = mt76x2_config,
	.configure_filter = mt76x02_configure_filter,
	.bss_info_changed = mt76x02_bss_info_changed,
	.sta_state = mt76_sta_state,
	.set_key = mt76x02_set_key,
	.conf_tx = mt76x02_conf_tx,
	.sw_scan_start = mt76x02_sw_scan,
	.sw_scan_complete = mt76x02_sw_scan_complete,
	.flush = mt76x2_flush,
	.ampdu_action = mt76x02_ampdu_action,
	.get_txpower = mt76_get_txpower,
	.wake_tx_queue = mt76_wake_tx_queue,
	.sta_rate_tbl_update = mt76x02_sta_rate_tbl_update,
	.release_buffered_frames = mt76_release_buffered_frames,
	.set_coverage_class = mt76x02_set_coverage_class,
	.get_survey = mt76_get_survey,
	.set_tim = mt76_set_tim,
	.set_antenna = mt76x2_set_antenna,
	.get_antenna = mt76x2_get_antenna,
	.set_rts_threshold = mt76x02_set_rts_threshold,
};
<|MERGE_RESOLUTION|>--- conflicted
+++ resolved
@@ -30,11 +30,7 @@
 	if (ret)
 		return ret;
 
-<<<<<<< HEAD
-	ieee80211_queue_delayed_work(mt76_hw(dev), &dev->mac_work,
-=======
 	ieee80211_queue_delayed_work(mt76_hw(dev), &dev->mt76.mac_work,
->>>>>>> 0ecfebd2
 				     MT_MAC_WORK_INTERVAL);
 	ieee80211_queue_delayed_work(mt76_hw(dev), &dev->wdt_work,
 				     MT_WATCHDOG_TIME);
@@ -132,15 +128,6 @@
 {
 }
 
-<<<<<<< HEAD
-static int
-mt76x2_set_tim(struct ieee80211_hw *hw, struct ieee80211_sta *sta, bool set)
-{
-	return 0;
-}
-
-=======
->>>>>>> 0ecfebd2
 static int mt76x2_set_antenna(struct ieee80211_hw *hw, u32 tx_ant,
 			      u32 rx_ant)
 {
