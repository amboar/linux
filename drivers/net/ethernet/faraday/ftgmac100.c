/*
 * Faraday FTGMAC100 Gigabit Ethernet
 *
 * (C) Copyright 2009-2011 Faraday Technology
 * Po-Yu Chuang <ratbert@faraday-tech.com>
 *
 * This program is free software; you can redistribute it and/or modify
 * it under the terms of the GNU General Public License as published by
 * the Free Software Foundation; either version 2 of the License, or
 * (at your option) any later version.
 *
 * This program is distributed in the hope that it will be useful,
 * but WITHOUT ANY WARRANTY; without even the implied warranty of
 * MERCHANTABILITY or FITNESS FOR A PARTICULAR PURPOSE.  See the
 * GNU General Public License for more details.
 *
 * You should have received a copy of the GNU General Public License
 * along with this program; if not, write to the Free Software
 * Foundation, Inc., 675 Mass Ave, Cambridge, MA 02139, USA.
 */

#define pr_fmt(fmt)	KBUILD_MODNAME ": " fmt

#include <linux/dma-mapping.h>
#include <linux/etherdevice.h>
#include <linux/ethtool.h>
#include <linux/interrupt.h>
#include <linux/io.h>
#include <linux/module.h>
#include <linux/netdevice.h>
#include <linux/phy.h>
#include <linux/platform_device.h>
#include <net/ip.h>
#include <net/ncsi.h>

#include "ftgmac100.h"

#define DRV_NAME	"ftgmac100"
#define DRV_VERSION	"0.7"

#define RX_QUEUE_ENTRIES	256	/* must be power of 2 */
#define TX_QUEUE_ENTRIES	512	/* must be power of 2 */

#define MAX_PKT_SIZE		1518
#define RX_BUF_SIZE		PAGE_SIZE	/* must be smaller than 0x3fff */

/******************************************************************************
 * private data
 *****************************************************************************/
struct ftgmac100_descs {
	struct ftgmac100_rxdes rxdes[RX_QUEUE_ENTRIES];
	struct ftgmac100_txdes txdes[TX_QUEUE_ENTRIES];
};

struct ftgmac100 {
	struct resource *res;
	void __iomem *base;
	int irq;

	struct ftgmac100_descs *descs;
	dma_addr_t descs_dma_addr;

	struct page *rx_pages[RX_QUEUE_ENTRIES];

	unsigned int rx_pointer;
	unsigned int tx_clean_pointer;
	unsigned int tx_pointer;
	unsigned int tx_pending;

	spinlock_t tx_lock;

	struct net_device *netdev;
	struct device *dev;
	struct ncsi_dev *ndev;
	struct napi_struct napi;

	struct mii_bus *mii_bus;
	int old_speed;
	int int_mask_all;
	bool use_ncsi;
	bool enabled;
<<<<<<< HEAD
=======

	uint32_t rxdes0_edorr_mask;
	uint32_t txdes0_edotr_mask;
>>>>>>> 6d93f625
};

static int ftgmac100_alloc_rx_page(struct ftgmac100 *priv,
				   struct ftgmac100_rxdes *rxdes, gfp_t gfp);

/******************************************************************************
 * internal functions (hardware register access)
 *****************************************************************************/
static void ftgmac100_set_rx_ring_base(struct ftgmac100 *priv, dma_addr_t addr)
{
	iowrite32(addr, priv->base + FTGMAC100_OFFSET_RXR_BADR);
}

static void ftgmac100_set_rx_buffer_size(struct ftgmac100 *priv,
		unsigned int size)
{
	size = FTGMAC100_RBSR_SIZE(size);
	iowrite32(size, priv->base + FTGMAC100_OFFSET_RBSR);
}

static void ftgmac100_set_normal_prio_tx_ring_base(struct ftgmac100 *priv,
						   dma_addr_t addr)
{
	iowrite32(addr, priv->base + FTGMAC100_OFFSET_NPTXR_BADR);
}

static void ftgmac100_txdma_normal_prio_start_polling(struct ftgmac100 *priv)
{
	iowrite32(1, priv->base + FTGMAC100_OFFSET_NPTXPD);
}

static int ftgmac100_reset_hw(struct ftgmac100 *priv)
{
	struct net_device *netdev = priv->netdev;
	int i;

	/* NOTE: reset clears all registers */
	iowrite32(FTGMAC100_MACCR_SW_RST, priv->base + FTGMAC100_OFFSET_MACCR);
	for (i = 0; i < 5; i++) {
		unsigned int maccr;

		maccr = ioread32(priv->base + FTGMAC100_OFFSET_MACCR);
		if (!(maccr & FTGMAC100_MACCR_SW_RST))
			return 0;

		udelay(1000);
	}

	netdev_err(netdev, "software reset failed\n");
	return -EIO;
}

static void ftgmac100_set_mac(struct ftgmac100 *priv, const unsigned char *mac)
{
	unsigned int maddr = mac[0] << 8 | mac[1];
	unsigned int laddr = mac[2] << 24 | mac[3] << 16 | mac[4] << 8 | mac[5];

	iowrite32(maddr, priv->base + FTGMAC100_OFFSET_MAC_MADR);
	iowrite32(laddr, priv->base + FTGMAC100_OFFSET_MAC_LADR);
}

static void ftgmac100_setup_mac(struct ftgmac100 *priv)
{
	u8 mac[ETH_ALEN];
	unsigned int m;
	unsigned int l;
	void *addr;

	addr = device_get_mac_address(priv->dev, mac, ETH_ALEN);
	if (addr) {
		ether_addr_copy(priv->netdev->dev_addr, mac);
		dev_info(priv->dev, "Read MAC address %pM from device tree\n",
			 mac);
		return;
	}

	m = ioread32(priv->base + FTGMAC100_OFFSET_MAC_MADR);
	l = ioread32(priv->base + FTGMAC100_OFFSET_MAC_LADR);

	mac[0] = (m >> 8) & 0xff;
	mac[1] = m & 0xff;
	mac[2] = (l >> 24) & 0xff;
	mac[3] = (l >> 16) & 0xff;
	mac[4] = (l >> 8) & 0xff;
	mac[5] = l & 0xff;

	if (is_valid_ether_addr(mac)) {
		ether_addr_copy(priv->netdev->dev_addr, mac);
		dev_info(priv->dev, "Read MAC address %pM from chip\n", mac);
	} else {
		eth_hw_addr_random(priv->netdev);
		dev_info(priv->dev, "Generated random MAC address %pM\n",
			 priv->netdev->dev_addr);
	}
}

static int ftgmac100_set_mac_addr(struct net_device *dev, void *p)
{
	int ret;

	ret = eth_prepare_mac_addr_change(dev, p);
	if (ret < 0)
		return ret;

	eth_commit_mac_addr_change(dev, p);
	ftgmac100_set_mac(netdev_priv(dev), dev->dev_addr);

	return 0;
}

static void ftgmac100_init_hw(struct ftgmac100 *priv)
{
	/* setup ring buffer base registers */
	ftgmac100_set_rx_ring_base(priv,
				   priv->descs_dma_addr +
				   offsetof(struct ftgmac100_descs, rxdes));
	ftgmac100_set_normal_prio_tx_ring_base(priv,
					       priv->descs_dma_addr +
					       offsetof(struct ftgmac100_descs, txdes));

	ftgmac100_set_rx_buffer_size(priv, RX_BUF_SIZE);

	iowrite32(FTGMAC100_APTC_RXPOLL_CNT(1), priv->base + FTGMAC100_OFFSET_APTC);

	ftgmac100_set_mac(priv, priv->netdev->dev_addr);
}

#define MACCR_ENABLE_ALL	(FTGMAC100_MACCR_TXDMA_EN	| \
				 FTGMAC100_MACCR_RXDMA_EN	| \
				 FTGMAC100_MACCR_TXMAC_EN	| \
				 FTGMAC100_MACCR_RXMAC_EN	| \
				 FTGMAC100_MACCR_FULLDUP	| \
				 FTGMAC100_MACCR_CRC_APD	| \
				 FTGMAC100_MACCR_PHY_LINK_LEVEL | \
				 FTGMAC100_MACCR_RX_RUNT	| \
				 FTGMAC100_MACCR_RX_BROADPKT)

static void ftgmac100_start_hw(struct ftgmac100 *priv, int speed)
{
	int maccr = MACCR_ENABLE_ALL;

	switch (speed) {
	default:
	case 10:
		break;

	case 100:
		maccr |= FTGMAC100_MACCR_FAST_MODE;
		break;

	case 1000:
		maccr |= FTGMAC100_MACCR_GIGA_MODE;
		break;
	}

	iowrite32(maccr, priv->base + FTGMAC100_OFFSET_MACCR);
}

static void ftgmac100_stop_hw(struct ftgmac100 *priv)
{
	iowrite32(0, priv->base + FTGMAC100_OFFSET_MACCR);
}

/******************************************************************************
 * internal functions (receive descriptor)
 *****************************************************************************/
static bool ftgmac100_rxdes_first_segment(struct ftgmac100_rxdes *rxdes)
{
	return rxdes->rxdes0 & cpu_to_le32(FTGMAC100_RXDES0_FRS);
}

static bool ftgmac100_rxdes_last_segment(struct ftgmac100_rxdes *rxdes)
{
	return rxdes->rxdes0 & cpu_to_le32(FTGMAC100_RXDES0_LRS);
}

static bool ftgmac100_rxdes_packet_ready(struct ftgmac100_rxdes *rxdes)
{
	return rxdes->rxdes0 & cpu_to_le32(FTGMAC100_RXDES0_RXPKT_RDY);
}

static void ftgmac100_rxdes_set_dma_own(const struct ftgmac100 *priv,
		struct ftgmac100_rxdes *rxdes)
{
	/* clear status bits */
	rxdes->rxdes0 &= cpu_to_le32(priv->rxdes0_edorr_mask);
}

static bool ftgmac100_rxdes_rx_error(struct ftgmac100_rxdes *rxdes)
{
	return rxdes->rxdes0 & cpu_to_le32(FTGMAC100_RXDES0_RX_ERR);
}

static bool ftgmac100_rxdes_crc_error(struct ftgmac100_rxdes *rxdes)
{
	return rxdes->rxdes0 & cpu_to_le32(FTGMAC100_RXDES0_CRC_ERR);
}

static bool ftgmac100_rxdes_frame_too_long(struct ftgmac100_rxdes *rxdes)
{
	return rxdes->rxdes0 & cpu_to_le32(FTGMAC100_RXDES0_FTL);
}

static bool ftgmac100_rxdes_runt(struct ftgmac100_rxdes *rxdes)
{
	return rxdes->rxdes0 & cpu_to_le32(FTGMAC100_RXDES0_RUNT);
}

static bool ftgmac100_rxdes_odd_nibble(struct ftgmac100_rxdes *rxdes)
{
	return rxdes->rxdes0 & cpu_to_le32(FTGMAC100_RXDES0_RX_ODD_NB);
}

static unsigned int ftgmac100_rxdes_data_length(struct ftgmac100_rxdes *rxdes)
{
	return le32_to_cpu(rxdes->rxdes0) & FTGMAC100_RXDES0_VDBC;
}

static bool ftgmac100_rxdes_multicast(struct ftgmac100_rxdes *rxdes)
{
	return rxdes->rxdes0 & cpu_to_le32(FTGMAC100_RXDES0_MULTICAST);
}

static void ftgmac100_rxdes_set_end_of_ring(const struct ftgmac100 *priv,
		struct ftgmac100_rxdes *rxdes)
{
	rxdes->rxdes0 |= cpu_to_le32(priv->rxdes0_edorr_mask);
}

static void ftgmac100_rxdes_set_dma_addr(struct ftgmac100_rxdes *rxdes,
					 dma_addr_t addr)
{
	rxdes->rxdes3 = cpu_to_le32(addr);
}

static dma_addr_t ftgmac100_rxdes_get_dma_addr(struct ftgmac100_rxdes *rxdes)
{
	return le32_to_cpu(rxdes->rxdes3);
}

static bool ftgmac100_rxdes_is_tcp(struct ftgmac100_rxdes *rxdes)
{
	return (rxdes->rxdes1 & cpu_to_le32(FTGMAC100_RXDES1_PROT_MASK)) ==
	       cpu_to_le32(FTGMAC100_RXDES1_PROT_TCPIP);
}

static bool ftgmac100_rxdes_is_udp(struct ftgmac100_rxdes *rxdes)
{
	return (rxdes->rxdes1 & cpu_to_le32(FTGMAC100_RXDES1_PROT_MASK)) ==
	       cpu_to_le32(FTGMAC100_RXDES1_PROT_UDPIP);
}

static bool ftgmac100_rxdes_tcpcs_err(struct ftgmac100_rxdes *rxdes)
{
	return rxdes->rxdes1 & cpu_to_le32(FTGMAC100_RXDES1_TCP_CHKSUM_ERR);
}

static bool ftgmac100_rxdes_udpcs_err(struct ftgmac100_rxdes *rxdes)
{
	return rxdes->rxdes1 & cpu_to_le32(FTGMAC100_RXDES1_UDP_CHKSUM_ERR);
}

static bool ftgmac100_rxdes_ipcs_err(struct ftgmac100_rxdes *rxdes)
{
	return rxdes->rxdes1 & cpu_to_le32(FTGMAC100_RXDES1_IP_CHKSUM_ERR);
}

static inline struct page **ftgmac100_rxdes_page_slot(struct ftgmac100 *priv,
		struct ftgmac100_rxdes *rxdes)
{
	return &priv->rx_pages[rxdes - priv->descs->rxdes];
}

/*
 * rxdes2 is not used by hardware. We use it to keep track of page.
 * Since hardware does not touch it, we can skip cpu_to_le32()/le32_to_cpu().
 */
static void ftgmac100_rxdes_set_page(struct ftgmac100 *priv,
		struct ftgmac100_rxdes *rxdes, struct page *page)
{
	*ftgmac100_rxdes_page_slot(priv, rxdes) = page;
}

static struct page *ftgmac100_rxdes_get_page(struct ftgmac100 *priv,
		struct ftgmac100_rxdes *rxdes)
{
	return *ftgmac100_rxdes_page_slot(priv, rxdes);
}

/******************************************************************************
 * internal functions (receive)
 *****************************************************************************/
static int ftgmac100_next_rx_pointer(int pointer)
{
	return (pointer + 1) & (RX_QUEUE_ENTRIES - 1);
}

static void ftgmac100_rx_pointer_advance(struct ftgmac100 *priv)
{
	priv->rx_pointer = ftgmac100_next_rx_pointer(priv->rx_pointer);
}

static struct ftgmac100_rxdes *ftgmac100_current_rxdes(struct ftgmac100 *priv)
{
	return &priv->descs->rxdes[priv->rx_pointer];
}

static struct ftgmac100_rxdes *
ftgmac100_rx_locate_first_segment(struct ftgmac100 *priv)
{
	struct ftgmac100_rxdes *rxdes = ftgmac100_current_rxdes(priv);

	while (ftgmac100_rxdes_packet_ready(rxdes)) {
		if (ftgmac100_rxdes_first_segment(rxdes))
			return rxdes;

		ftgmac100_rxdes_set_dma_own(priv, rxdes);
		ftgmac100_rx_pointer_advance(priv);
		rxdes = ftgmac100_current_rxdes(priv);
	}

	return NULL;
}

static bool ftgmac100_rx_packet_error(struct ftgmac100 *priv,
				      struct ftgmac100_rxdes *rxdes)
{
	struct net_device *netdev = priv->netdev;
	bool error = false;

	if (unlikely(ftgmac100_rxdes_rx_error(rxdes))) {
		if (net_ratelimit())
			netdev_info(netdev, "rx err\n");

		netdev->stats.rx_errors++;
		error = true;
	}

	if (unlikely(ftgmac100_rxdes_crc_error(rxdes))) {
		if (net_ratelimit())
			netdev_info(netdev, "rx crc err\n");

		netdev->stats.rx_crc_errors++;
		error = true;
	} else if (unlikely(ftgmac100_rxdes_ipcs_err(rxdes))) {
		if (net_ratelimit())
			netdev_info(netdev, "rx IP checksum err\n");

		error = true;
	}

	if (unlikely(ftgmac100_rxdes_frame_too_long(rxdes))) {
		if (net_ratelimit())
			netdev_info(netdev, "rx frame too long\n");

		netdev->stats.rx_length_errors++;
		error = true;
	} else if (unlikely(ftgmac100_rxdes_runt(rxdes))) {
		if (net_ratelimit())
			netdev_info(netdev, "rx runt\n");

		netdev->stats.rx_length_errors++;
		error = true;
	} else if (unlikely(ftgmac100_rxdes_odd_nibble(rxdes))) {
		if (net_ratelimit())
			netdev_info(netdev, "rx odd nibble\n");

		netdev->stats.rx_length_errors++;
		error = true;
	}

	return error;
}

static void ftgmac100_rx_drop_packet(struct ftgmac100 *priv)
{
	struct net_device *netdev = priv->netdev;
	struct ftgmac100_rxdes *rxdes = ftgmac100_current_rxdes(priv);
	bool done = false;

	if (net_ratelimit())
		netdev_dbg(netdev, "drop packet %p\n", rxdes);

	do {
		if (ftgmac100_rxdes_last_segment(rxdes))
			done = true;

		ftgmac100_rxdes_set_dma_own(priv, rxdes);
		ftgmac100_rx_pointer_advance(priv);
		rxdes = ftgmac100_current_rxdes(priv);
	} while (!done && ftgmac100_rxdes_packet_ready(rxdes));

	netdev->stats.rx_dropped++;
}

static bool ftgmac100_rx_packet(struct ftgmac100 *priv, int *processed)
{
	struct net_device *netdev = priv->netdev;
	struct ftgmac100_rxdes *rxdes;
	struct sk_buff *skb;
	bool done = false;

	rxdes = ftgmac100_rx_locate_first_segment(priv);
	if (!rxdes)
		return false;

	if (unlikely(ftgmac100_rx_packet_error(priv, rxdes))) {
		ftgmac100_rx_drop_packet(priv);
		return true;
	}

	/* start processing */
	skb = netdev_alloc_skb_ip_align(netdev, 128);
	if (unlikely(!skb)) {
		if (net_ratelimit())
			netdev_err(netdev, "rx skb alloc failed\n");

		ftgmac100_rx_drop_packet(priv);
		return true;
	}

	if (unlikely(ftgmac100_rxdes_multicast(rxdes)))
		netdev->stats.multicast++;

	/*
	 * It seems that HW does checksum incorrectly with fragmented packets,
	 * so we are conservative here - if HW checksum error, let software do
	 * the checksum again.
	 */
	if ((ftgmac100_rxdes_is_tcp(rxdes) && !ftgmac100_rxdes_tcpcs_err(rxdes)) ||
	    (ftgmac100_rxdes_is_udp(rxdes) && !ftgmac100_rxdes_udpcs_err(rxdes)))
		skb->ip_summed = CHECKSUM_UNNECESSARY;

	do {
		dma_addr_t map = ftgmac100_rxdes_get_dma_addr(rxdes);
		struct page *page = ftgmac100_rxdes_get_page(priv, rxdes);
		unsigned int size;

		dma_unmap_page(priv->dev, map, RX_BUF_SIZE, DMA_FROM_DEVICE);

		size = ftgmac100_rxdes_data_length(rxdes);
		skb_fill_page_desc(skb, skb_shinfo(skb)->nr_frags, page, 0, size);

		skb->len += size;
		skb->data_len += size;
		skb->truesize += PAGE_SIZE;

		if (ftgmac100_rxdes_last_segment(rxdes))
			done = true;

		ftgmac100_alloc_rx_page(priv, rxdes, GFP_ATOMIC);

		ftgmac100_rx_pointer_advance(priv);
		rxdes = ftgmac100_current_rxdes(priv);
	} while (!done);

	/* Small frames are copied into linear part of skb to free one page */
	if (skb->len <= 128) {
		skb->truesize -= PAGE_SIZE;
		__pskb_pull_tail(skb, skb->len);
	} else {
		/* We pull the minimum amount into linear part */
		__pskb_pull_tail(skb, ETH_HLEN);
	}
	skb->protocol = eth_type_trans(skb, netdev);

	netdev->stats.rx_packets++;
	netdev->stats.rx_bytes += skb->len;

	/* push packet to protocol stack */
	napi_gro_receive(&priv->napi, skb);

	(*processed)++;
	return true;
}

/******************************************************************************
 * internal functions (transmit descriptor)
 *****************************************************************************/
static void ftgmac100_txdes_reset(const struct ftgmac100 *priv, struct ftgmac100_txdes *txdes)
{
	/* clear all except end of ring bit */
	txdes->txdes0 &= cpu_to_le32(priv->txdes0_edotr_mask);
	txdes->txdes1 = 0;
	txdes->txdes2 = 0;
	txdes->txdes3 = 0;
}

static bool ftgmac100_txdes_owned_by_dma(struct ftgmac100_txdes *txdes)
{
	return txdes->txdes0 & cpu_to_le32(FTGMAC100_TXDES0_TXDMA_OWN);
}

static void ftgmac100_txdes_set_dma_own(struct ftgmac100_txdes *txdes)
{
	/*
	 * Make sure dma own bit will not be set before any other
	 * descriptor fields.
	 */
	wmb();
	txdes->txdes0 |= cpu_to_le32(FTGMAC100_TXDES0_TXDMA_OWN);
}

static void ftgmac100_txdes_set_end_of_ring(const struct ftgmac100 *priv,
		struct ftgmac100_txdes *txdes)
{
	txdes->txdes0 |= cpu_to_le32(priv->txdes0_edotr_mask);
}

static void ftgmac100_txdes_set_first_segment(struct ftgmac100_txdes *txdes)
{
	txdes->txdes0 |= cpu_to_le32(FTGMAC100_TXDES0_FTS);
}

static void ftgmac100_txdes_set_last_segment(struct ftgmac100_txdes *txdes)
{
	txdes->txdes0 |= cpu_to_le32(FTGMAC100_TXDES0_LTS);
}

static void ftgmac100_txdes_set_buffer_size(struct ftgmac100_txdes *txdes,
					    unsigned int len)
{
	txdes->txdes0 |= cpu_to_le32(FTGMAC100_TXDES0_TXBUF_SIZE(len));
}

static void ftgmac100_txdes_set_txint(struct ftgmac100_txdes *txdes)
{
	txdes->txdes1 |= cpu_to_le32(FTGMAC100_TXDES1_TXIC);
}

static void ftgmac100_txdes_set_tcpcs(struct ftgmac100_txdes *txdes)
{
	txdes->txdes1 |= cpu_to_le32(FTGMAC100_TXDES1_TCP_CHKSUM);
}

static void ftgmac100_txdes_set_udpcs(struct ftgmac100_txdes *txdes)
{
	txdes->txdes1 |= cpu_to_le32(FTGMAC100_TXDES1_UDP_CHKSUM);
}

static void ftgmac100_txdes_set_ipcs(struct ftgmac100_txdes *txdes)
{
	txdes->txdes1 |= cpu_to_le32(FTGMAC100_TXDES1_IP_CHKSUM);
}

static void ftgmac100_txdes_set_dma_addr(struct ftgmac100_txdes *txdes,
					 dma_addr_t addr)
{
	txdes->txdes3 = cpu_to_le32(addr);
}

static dma_addr_t ftgmac100_txdes_get_dma_addr(struct ftgmac100_txdes *txdes)
{
	return le32_to_cpu(txdes->txdes3);
}

/*
 * txdes2 is not used by hardware. We use it to keep track of socket buffer.
 * Since hardware does not touch it, we can skip cpu_to_le32()/le32_to_cpu().
 */
static void ftgmac100_txdes_set_skb(struct ftgmac100_txdes *txdes,
				    struct sk_buff *skb)
{
	txdes->txdes2 = (unsigned int)skb;
}

static struct sk_buff *ftgmac100_txdes_get_skb(struct ftgmac100_txdes *txdes)
{
	return (struct sk_buff *)txdes->txdes2;
}

/******************************************************************************
 * internal functions (transmit)
 *****************************************************************************/
static int ftgmac100_next_tx_pointer(int pointer)
{
	return (pointer + 1) & (TX_QUEUE_ENTRIES - 1);
}

static void ftgmac100_tx_pointer_advance(struct ftgmac100 *priv)
{
	priv->tx_pointer = ftgmac100_next_tx_pointer(priv->tx_pointer);
}

static void ftgmac100_tx_clean_pointer_advance(struct ftgmac100 *priv)
{
	priv->tx_clean_pointer = ftgmac100_next_tx_pointer(priv->tx_clean_pointer);
}

static struct ftgmac100_txdes *ftgmac100_current_txdes(struct ftgmac100 *priv)
{
	return &priv->descs->txdes[priv->tx_pointer];
}

static struct ftgmac100_txdes *
ftgmac100_current_clean_txdes(struct ftgmac100 *priv)
{
	return &priv->descs->txdes[priv->tx_clean_pointer];
}

static bool ftgmac100_tx_complete_packet(struct ftgmac100 *priv)
{
	struct net_device *netdev = priv->netdev;
	struct ftgmac100_txdes *txdes;
	struct sk_buff *skb;
	dma_addr_t map;

	if (priv->tx_pending == 0)
		return false;

	txdes = ftgmac100_current_clean_txdes(priv);

	if (ftgmac100_txdes_owned_by_dma(txdes))
		return false;

	skb = ftgmac100_txdes_get_skb(txdes);
	map = ftgmac100_txdes_get_dma_addr(txdes);

	netdev->stats.tx_packets++;
	netdev->stats.tx_bytes += skb->len;

	dma_unmap_single(priv->dev, map, skb_headlen(skb), DMA_TO_DEVICE);

	dev_kfree_skb(skb);

	ftgmac100_txdes_reset(priv, txdes);

	ftgmac100_tx_clean_pointer_advance(priv);

	spin_lock(&priv->tx_lock);
	priv->tx_pending--;
	spin_unlock(&priv->tx_lock);
	netif_wake_queue(netdev);

	return true;
}

static void ftgmac100_tx_complete(struct ftgmac100 *priv)
{
	while (ftgmac100_tx_complete_packet(priv))
		;
}

static int ftgmac100_xmit(struct ftgmac100 *priv, struct sk_buff *skb,
			  dma_addr_t map)
{
	struct net_device *netdev = priv->netdev;
	struct ftgmac100_txdes *txdes;
	unsigned int len = (skb->len < ETH_ZLEN) ? ETH_ZLEN : skb->len;

	txdes = ftgmac100_current_txdes(priv);
	ftgmac100_tx_pointer_advance(priv);

	/* setup TX descriptor */
	ftgmac100_txdes_set_skb(txdes, skb);
	ftgmac100_txdes_set_dma_addr(txdes, map);
	ftgmac100_txdes_set_buffer_size(txdes, len);

	ftgmac100_txdes_set_first_segment(txdes);
	ftgmac100_txdes_set_last_segment(txdes);
	ftgmac100_txdes_set_txint(txdes);
	if (skb->ip_summed == CHECKSUM_PARTIAL) {
		__be16 protocol = skb->protocol;

		if (protocol == cpu_to_be16(ETH_P_IP)) {
			u8 ip_proto = ip_hdr(skb)->protocol;

			ftgmac100_txdes_set_ipcs(txdes);
			if (ip_proto == IPPROTO_TCP)
				ftgmac100_txdes_set_tcpcs(txdes);
			else if (ip_proto == IPPROTO_UDP)
				ftgmac100_txdes_set_udpcs(txdes);
		}
	}

	spin_lock(&priv->tx_lock);
	priv->tx_pending++;
	if (priv->tx_pending == TX_QUEUE_ENTRIES)
		netif_stop_queue(netdev);

	/* start transmit */
	ftgmac100_txdes_set_dma_own(txdes);
	spin_unlock(&priv->tx_lock);

	ftgmac100_txdma_normal_prio_start_polling(priv);

	return NETDEV_TX_OK;
}

/******************************************************************************
 * internal functions (buffer)
 *****************************************************************************/
static int ftgmac100_alloc_rx_page(struct ftgmac100 *priv,
				   struct ftgmac100_rxdes *rxdes, gfp_t gfp)
{
	struct net_device *netdev = priv->netdev;
	struct page *page;
	dma_addr_t map;

	page = alloc_page(gfp);
	if (!page) {
		if (net_ratelimit())
			netdev_err(netdev, "failed to allocate rx page\n");
		return -ENOMEM;
	}

	map = dma_map_page(priv->dev, page, 0, RX_BUF_SIZE, DMA_FROM_DEVICE);
	if (unlikely(dma_mapping_error(priv->dev, map))) {
		if (net_ratelimit())
			netdev_err(netdev, "failed to map rx page\n");
		__free_page(page);
		return -ENOMEM;
	}

	ftgmac100_rxdes_set_page(priv, rxdes, page);
	ftgmac100_rxdes_set_dma_addr(rxdes, map);
	ftgmac100_rxdes_set_dma_own(priv, rxdes);
	return 0;
}

static void ftgmac100_free_buffers(struct ftgmac100 *priv)
{
	int i;

	for (i = 0; i < RX_QUEUE_ENTRIES; i++) {
		struct ftgmac100_rxdes *rxdes = &priv->descs->rxdes[i];
		struct page *page = ftgmac100_rxdes_get_page(priv, rxdes);
		dma_addr_t map = ftgmac100_rxdes_get_dma_addr(rxdes);

		if (!page)
			continue;

		dma_unmap_page(priv->dev, map, RX_BUF_SIZE, DMA_FROM_DEVICE);
		__free_page(page);
	}

	for (i = 0; i < TX_QUEUE_ENTRIES; i++) {
		struct ftgmac100_txdes *txdes = &priv->descs->txdes[i];
		struct sk_buff *skb = ftgmac100_txdes_get_skb(txdes);
		dma_addr_t map = ftgmac100_txdes_get_dma_addr(txdes);

		if (!skb)
			continue;

		dma_unmap_single(priv->dev, map, skb_headlen(skb), DMA_TO_DEVICE);
		kfree_skb(skb);
	}

	dma_free_coherent(priv->dev, sizeof(struct ftgmac100_descs),
			  priv->descs, priv->descs_dma_addr);
}

static int ftgmac100_alloc_buffers(struct ftgmac100 *priv)
{
	int i;

	priv->descs = dma_zalloc_coherent(priv->dev,
					  sizeof(struct ftgmac100_descs),
					  &priv->descs_dma_addr, GFP_KERNEL);
	if (!priv->descs)
		return -ENOMEM;

	/* initialize RX ring */
	ftgmac100_rxdes_set_end_of_ring(priv,
			&priv->descs->rxdes[RX_QUEUE_ENTRIES - 1]);

	for (i = 0; i < RX_QUEUE_ENTRIES; i++) {
		struct ftgmac100_rxdes *rxdes = &priv->descs->rxdes[i];

		if (ftgmac100_alloc_rx_page(priv, rxdes, GFP_KERNEL))
			goto err;
	}

	/* initialize TX ring */
	ftgmac100_txdes_set_end_of_ring(priv,
			&priv->descs->txdes[TX_QUEUE_ENTRIES - 1]);
	return 0;

err:
	ftgmac100_free_buffers(priv);
	return -ENOMEM;
}

/******************************************************************************
 * internal functions (mdio)
 *****************************************************************************/
static void ftgmac100_adjust_link(struct net_device *netdev)
{
	struct ftgmac100 *priv = netdev_priv(netdev);
	struct phy_device *phydev = netdev->phydev;
	int ier;

	if (phydev->speed == priv->old_speed)
		return;

	priv->old_speed = phydev->speed;

	ier = ioread32(priv->base + FTGMAC100_OFFSET_IER);

	/* disable all interrupts */
	iowrite32(0, priv->base + FTGMAC100_OFFSET_IER);

	netif_stop_queue(netdev);
	ftgmac100_stop_hw(priv);

	netif_start_queue(netdev);
	ftgmac100_init_hw(priv);
	ftgmac100_start_hw(priv, phydev->speed);

	/* re-enable interrupts */
	iowrite32(ier, priv->base + FTGMAC100_OFFSET_IER);
}

static int ftgmac100_mii_probe(struct ftgmac100 *priv)
{
	struct net_device *netdev = priv->netdev;
	struct phy_device *phydev;

	phydev = phy_find_first(priv->mii_bus);
	if (!phydev) {
		netdev_info(netdev, "%s: no PHY found\n", netdev->name);
		return -ENODEV;
	}

	phydev = phy_connect(netdev, phydev_name(phydev),
			     &ftgmac100_adjust_link, PHY_INTERFACE_MODE_GMII);

	if (IS_ERR(phydev)) {
		netdev_err(netdev, "%s: Could not attach to PHY\n", netdev->name);
		return PTR_ERR(phydev);
	}

	return 0;
}

/******************************************************************************
 * struct mii_bus functions
 *****************************************************************************/
static int ftgmac100_mdiobus_read(struct mii_bus *bus, int phy_addr, int regnum)
{
	struct net_device *netdev = bus->priv;
	struct ftgmac100 *priv = netdev_priv(netdev);
	unsigned int phycr;
	int i;

	phycr = ioread32(priv->base + FTGMAC100_OFFSET_PHYCR);

	/* preserve MDC cycle threshold */
	phycr &= FTGMAC100_PHYCR_MDC_CYCTHR_MASK;

	phycr |= FTGMAC100_PHYCR_PHYAD(phy_addr) |
		 FTGMAC100_PHYCR_REGAD(regnum) |
		 FTGMAC100_PHYCR_MIIRD;

	iowrite32(phycr, priv->base + FTGMAC100_OFFSET_PHYCR);

	for (i = 0; i < 10; i++) {
		phycr = ioread32(priv->base + FTGMAC100_OFFSET_PHYCR);

		if ((phycr & FTGMAC100_PHYCR_MIIRD) == 0) {
			int data;

			data = ioread32(priv->base + FTGMAC100_OFFSET_PHYDATA);
			return FTGMAC100_PHYDATA_MIIRDATA(data);
		}

		udelay(100);
	}

	netdev_err(netdev, "mdio read timed out\n");
	return -EIO;
}

static int ftgmac100_mdiobus_write(struct mii_bus *bus, int phy_addr,
				   int regnum, u16 value)
{
	struct net_device *netdev = bus->priv;
	struct ftgmac100 *priv = netdev_priv(netdev);
	unsigned int phycr;
	int data;
	int i;

	phycr = ioread32(priv->base + FTGMAC100_OFFSET_PHYCR);

	/* preserve MDC cycle threshold */
	phycr &= FTGMAC100_PHYCR_MDC_CYCTHR_MASK;

	phycr |= FTGMAC100_PHYCR_PHYAD(phy_addr) |
		 FTGMAC100_PHYCR_REGAD(regnum) |
		 FTGMAC100_PHYCR_MIIWR;

	data = FTGMAC100_PHYDATA_MIIWDATA(value);

	iowrite32(data, priv->base + FTGMAC100_OFFSET_PHYDATA);
	iowrite32(phycr, priv->base + FTGMAC100_OFFSET_PHYCR);

	for (i = 0; i < 10; i++) {
		phycr = ioread32(priv->base + FTGMAC100_OFFSET_PHYCR);

		if ((phycr & FTGMAC100_PHYCR_MIIWR) == 0)
			return 0;

		udelay(100);
	}

	netdev_err(netdev, "mdio write timed out\n");
	return -EIO;
}

/******************************************************************************
 * struct ethtool_ops functions
 *****************************************************************************/
static void ftgmac100_get_drvinfo(struct net_device *netdev,
				  struct ethtool_drvinfo *info)
{
	strlcpy(info->driver, DRV_NAME, sizeof(info->driver));
	strlcpy(info->version, DRV_VERSION, sizeof(info->version));
	strlcpy(info->bus_info, dev_name(&netdev->dev), sizeof(info->bus_info));
}

static const struct ethtool_ops ftgmac100_ethtool_ops = {
	.get_drvinfo		= ftgmac100_get_drvinfo,
	.get_link		= ethtool_op_get_link,
	.get_link_ksettings	= phy_ethtool_get_link_ksettings,
	.set_link_ksettings	= phy_ethtool_set_link_ksettings,
};

/******************************************************************************
 * interrupt handler
 *****************************************************************************/
static irqreturn_t ftgmac100_interrupt(int irq, void *dev_id)
{
	struct net_device *netdev = dev_id;
	struct ftgmac100 *priv = netdev_priv(netdev);

	/* When running in NCSI mode, the interface should be ready for
	 * receiving or transmitting NCSI packets before it's opened.
	 */
	if (likely(priv->use_ncsi || netif_running(netdev))) {
		/* Disable interrupts for polling */
		iowrite32(0, priv->base + FTGMAC100_OFFSET_IER);
		napi_schedule(&priv->napi);
	}

	return IRQ_HANDLED;
}

/******************************************************************************
 * struct napi_struct functions
 *****************************************************************************/
static int ftgmac100_poll(struct napi_struct *napi, int budget)
{
	struct ftgmac100 *priv = container_of(napi, struct ftgmac100, napi);
	struct net_device *netdev = priv->netdev;
	unsigned int status;
	bool completed = true;
	int rx = 0;

	status = ioread32(priv->base + FTGMAC100_OFFSET_ISR);
	iowrite32(status, priv->base + FTGMAC100_OFFSET_ISR);

	if (status & (FTGMAC100_INT_RPKT_BUF | FTGMAC100_INT_NO_RXBUF)) {
		/*
		 * FTGMAC100_INT_RPKT_BUF:
		 *	RX DMA has received packets into RX buffer successfully
		 *
		 * FTGMAC100_INT_NO_RXBUF:
		 *	RX buffer unavailable
		 */
		bool retry;

		do {
			retry = ftgmac100_rx_packet(priv, &rx);
		} while (retry && rx < budget);

		if (retry && rx == budget)
			completed = false;
	}

	if (status & (FTGMAC100_INT_XPKT_ETH | FTGMAC100_INT_XPKT_LOST)) {
		/*
		 * FTGMAC100_INT_XPKT_ETH:
		 *	packet transmitted to ethernet successfully
		 *
		 * FTGMAC100_INT_XPKT_LOST:
		 *	packet transmitted to ethernet lost due to late
		 *	collision or excessive collision
		 */
		ftgmac100_tx_complete(priv);
	}

	if (status & priv->int_mask_all & (FTGMAC100_INT_NO_RXBUF |
			FTGMAC100_INT_RPKT_LOST | FTGMAC100_INT_AHB_ERR |
			FTGMAC100_INT_PHYSTS_CHG)) {
		if (net_ratelimit())
			netdev_info(netdev, "[ISR] = 0x%x: %s%s%s%s\n", status,
				    status & FTGMAC100_INT_NO_RXBUF ? "NO_RXBUF " : "",
				    status & FTGMAC100_INT_RPKT_LOST ? "RPKT_LOST " : "",
				    status & FTGMAC100_INT_AHB_ERR ? "AHB_ERR " : "",
				    status & FTGMAC100_INT_PHYSTS_CHG ? "PHYSTS_CHG" : "");

		if (status & FTGMAC100_INT_NO_RXBUF) {
			/* RX buffer unavailable */
			netdev->stats.rx_over_errors++;
		}

		if (status & FTGMAC100_INT_RPKT_LOST) {
			/* received packet lost due to RX FIFO full */
			netdev->stats.rx_fifo_errors++;
		}
	}

	if (completed) {
		napi_complete(napi);

		/* enable all interrupts */
		iowrite32(priv->int_mask_all,
			  priv->base + FTGMAC100_OFFSET_IER);
	}

	return rx;
}

/******************************************************************************
 * struct net_device_ops functions
 *****************************************************************************/
static int ftgmac100_open(struct net_device *netdev)
{
	struct ftgmac100 *priv = netdev_priv(netdev);
	unsigned int status;
	int err;

	err = ftgmac100_alloc_buffers(priv);
	if (err) {
		netdev_err(netdev, "failed to allocate buffers\n");
		goto err_alloc;
	}

	err = request_irq(priv->irq, ftgmac100_interrupt, 0, netdev->name, netdev);
	if (err) {
		netdev_err(netdev, "failed to request irq %d\n", priv->irq);
		goto err_irq;
	}

	priv->rx_pointer = 0;
	priv->tx_clean_pointer = 0;
	priv->tx_pointer = 0;
	priv->tx_pending = 0;

	err = ftgmac100_reset_hw(priv);
	if (err)
		goto err_hw;

	ftgmac100_init_hw(priv);
	ftgmac100_start_hw(priv, priv->use_ncsi ? 100 : 10);
<<<<<<< HEAD
=======

	/* Clear stale interrupts */
	status = ioread32(priv->base + FTGMAC100_OFFSET_ISR);
	iowrite32(status, priv->base + FTGMAC100_OFFSET_ISR);

>>>>>>> 6d93f625
	if (netdev->phydev)
		phy_start(netdev->phydev);
	else if (priv->use_ncsi)
		netif_carrier_on(netdev);

	napi_enable(&priv->napi);
	netif_start_queue(netdev);

	/* enable all interrupts */
	iowrite32(priv->int_mask_all, priv->base + FTGMAC100_OFFSET_IER);

	/* Start the NCSI device */
	if (priv->use_ncsi) {
		err = ncsi_start_dev(priv->ndev);
		if (err)
			goto err_ncsi;
	}

	priv->enabled = true;

	return 0;

err_ncsi:
	napi_disable(&priv->napi);
	netif_stop_queue(netdev);
	iowrite32(0, priv->base + FTGMAC100_OFFSET_IER);
err_hw:
	free_irq(priv->irq, netdev);
err_irq:
	ftgmac100_free_buffers(priv);
err_alloc:
	return err;
}

static int ftgmac100_stop(struct net_device *netdev)
{
	struct ftgmac100 *priv = netdev_priv(netdev);

	if (!priv->enabled)
		return 0;

	/* disable all interrupts */
	priv->enabled = false;
	iowrite32(0, priv->base + FTGMAC100_OFFSET_IER);

	netif_stop_queue(netdev);
	napi_disable(&priv->napi);
	if (netdev->phydev)
		phy_stop(netdev->phydev);

	ftgmac100_stop_hw(priv);
	free_irq(priv->irq, netdev);
	ftgmac100_free_buffers(priv);

	return 0;
}

static int ftgmac100_hard_start_xmit(struct sk_buff *skb,
				     struct net_device *netdev)
{
	struct ftgmac100 *priv = netdev_priv(netdev);
	dma_addr_t map;

	if (unlikely(skb->len > MAX_PKT_SIZE)) {
		if (net_ratelimit())
			netdev_dbg(netdev, "tx packet too big\n");

		netdev->stats.tx_dropped++;
		kfree_skb(skb);
		return NETDEV_TX_OK;
	}

	map = dma_map_single(priv->dev, skb->data, skb_headlen(skb), DMA_TO_DEVICE);
	if (unlikely(dma_mapping_error(priv->dev, map))) {
		/* drop packet */
		if (net_ratelimit())
			netdev_err(netdev, "map socket buffer failed\n");

		netdev->stats.tx_dropped++;
		kfree_skb(skb);
		return NETDEV_TX_OK;
	}

	return ftgmac100_xmit(priv, skb, map);
}

/* optional */
static int ftgmac100_do_ioctl(struct net_device *netdev, struct ifreq *ifr, int cmd)
{
	if (!netdev->phydev)
		return -ENXIO;

	return phy_mii_ioctl(netdev->phydev, ifr, cmd);
}

static const struct net_device_ops ftgmac100_netdev_ops = {
	.ndo_open		= ftgmac100_open,
	.ndo_stop		= ftgmac100_stop,
	.ndo_start_xmit		= ftgmac100_hard_start_xmit,
	.ndo_set_mac_address	= ftgmac100_set_mac_addr,
	.ndo_validate_addr	= eth_validate_addr,
	.ndo_do_ioctl		= ftgmac100_do_ioctl,
};

static int ftgmac100_setup_mdio(struct net_device *netdev)
{
	struct ftgmac100 *priv = netdev_priv(netdev);
	struct platform_device *pdev = to_platform_device(priv->dev);
	int i, err = 0;

	/* initialize mdio bus */
	priv->mii_bus = mdiobus_alloc();
	if (!priv->mii_bus)
		return -EIO;

	priv->mii_bus->name = "ftgmac100_mdio";
	snprintf(priv->mii_bus->id, MII_BUS_ID_SIZE, "%s-%d",
		 pdev->name, pdev->id);
	priv->mii_bus->priv = priv->netdev;
	priv->mii_bus->read = ftgmac100_mdiobus_read;
	priv->mii_bus->write = ftgmac100_mdiobus_write;

	for (i = 0; i < PHY_MAX_ADDR; i++)
		priv->mii_bus->irq[i] = PHY_POLL;

	err = mdiobus_register(priv->mii_bus);
	if (err) {
		dev_err(priv->dev, "Cannot register MDIO bus!\n");
		goto err_register_mdiobus;
	}

	err = ftgmac100_mii_probe(priv);
	if (err) {
		dev_err(priv->dev, "MII Probe failed!\n");
		goto err_mii_probe;
	}

	return 0;

err_mii_probe:
	mdiobus_unregister(priv->mii_bus);
err_register_mdiobus:
	mdiobus_free(priv->mii_bus);
	return err;
}

static void ftgmac100_destroy_mdio(struct net_device *netdev)
{
	struct ftgmac100 *priv = netdev_priv(netdev);

	if (!netdev->phydev)
		return;

	phy_disconnect(netdev->phydev);
	mdiobus_unregister(priv->mii_bus);
	mdiobus_free(priv->mii_bus);
}

static void ftgmac100_ncsi_handler(struct ncsi_dev *nd)
{
	if (unlikely(nd->state != ncsi_dev_state_functional))
		return;

	netdev_info(nd->dev, "NCSI interface %s\n",
		    nd->link_up ? "up" : "down");
}

/******************************************************************************
 * struct platform_driver functions
 *****************************************************************************/
static int ftgmac100_probe(struct platform_device *pdev)
{
	struct resource *res;
	int irq;
	struct net_device *netdev;
	struct ftgmac100 *priv;
	int err = 0;

	if (!pdev)
		return -ENODEV;

	res = platform_get_resource(pdev, IORESOURCE_MEM, 0);
	if (!res)
		return -ENXIO;

	irq = platform_get_irq(pdev, 0);
	if (irq < 0)
		return irq;

	/* setup net_device */
	netdev = alloc_etherdev(sizeof(*priv));
	if (!netdev) {
		err = -ENOMEM;
		goto err_alloc_etherdev;
	}

	SET_NETDEV_DEV(netdev, &pdev->dev);

	netdev->ethtool_ops = &ftgmac100_ethtool_ops;
	netdev->netdev_ops = &ftgmac100_netdev_ops;

	platform_set_drvdata(pdev, netdev);

	/* setup private data */
	priv = netdev_priv(netdev);
	priv->netdev = netdev;
	priv->dev = &pdev->dev;

	if (of_machine_is_compatible("aspeed,ast2400") ||
	    of_machine_is_compatible("aspeed,ast2500")) {
		priv->rxdes0_edorr_mask = BIT(30);
		priv->txdes0_edotr_mask = BIT(30);
	} else {
		priv->rxdes0_edorr_mask = BIT(15);
		priv->txdes0_edotr_mask = BIT(15);
	}

	spin_lock_init(&priv->tx_lock);

	/* initialize NAPI */
	netif_napi_add(netdev, &priv->napi, ftgmac100_poll, 64);

	/* map io memory */
	priv->res = request_mem_region(res->start, resource_size(res),
				       dev_name(&pdev->dev));
	if (!priv->res) {
		dev_err(&pdev->dev, "Could not reserve memory region\n");
		err = -ENOMEM;
		goto err_req_mem;
	}

	priv->base = ioremap(res->start, resource_size(res));
	if (!priv->base) {
		dev_err(&pdev->dev, "Failed to ioremap ethernet registers\n");
		err = -EIO;
		goto err_ioremap;
	}

	priv->irq = irq;

	/* MAC address from chip or random one */
	ftgmac100_setup_mac(priv);

	priv->int_mask_all = (FTGMAC100_INT_RPKT_LOST |
			      FTGMAC100_INT_XPKT_ETH |
			      FTGMAC100_INT_XPKT_LOST |
			      FTGMAC100_INT_AHB_ERR |
			      FTGMAC100_INT_PHYSTS_CHG |
			      FTGMAC100_INT_RPKT_BUF |
			      FTGMAC100_INT_NO_RXBUF);
	if (pdev->dev.of_node &&
	    of_get_property(pdev->dev.of_node, "use-ncsi", NULL)) {
		if (!IS_ENABLED(CONFIG_NET_NCSI)) {
			dev_err(&pdev->dev, "NCSI stack not enabled\n");
			goto err_ncsi_dev;
		}

		dev_info(&pdev->dev, "Using NCSI interface\n");
		priv->use_ncsi = true;
		priv->int_mask_all &= ~FTGMAC100_INT_PHYSTS_CHG;
		priv->ndev = ncsi_register_dev(netdev, ftgmac100_ncsi_handler);
		if (!priv->ndev)
			goto err_ncsi_dev;
	} else {
		priv->use_ncsi = false;
		err = ftgmac100_setup_mdio(netdev);
		if (err)
			goto err_setup_mdio;
	}

	/* We have to disable on-chip IP checksum functionality
	 * when NCSI is enabled on the interface. It doesn't work
	 * in that case.
	 */
	netdev->features = NETIF_F_IP_CSUM | NETIF_F_GRO;
	if (priv->use_ncsi &&
	    of_get_property(pdev->dev.of_node, "no-hw-checksum", NULL))
		netdev->features &= ~NETIF_F_IP_CSUM;


	/* register network device */
	err = register_netdev(netdev);
	if (err) {
		dev_err(&pdev->dev, "Failed to register netdev\n");
		goto err_register_netdev;
	}

	netdev_info(netdev, "irq %d, mapped at %p\n", priv->irq, priv->base);

	return 0;

err_ncsi_dev:
err_register_netdev:
	ftgmac100_destroy_mdio(netdev);
err_setup_mdio:
	iounmap(priv->base);
err_ioremap:
	release_resource(priv->res);
err_req_mem:
	netif_napi_del(&priv->napi);
	free_netdev(netdev);
err_alloc_etherdev:
	return err;
}

static int __exit ftgmac100_remove(struct platform_device *pdev)
{
	struct net_device *netdev;
	struct ftgmac100 *priv;

	netdev = platform_get_drvdata(pdev);
	priv = netdev_priv(netdev);

	unregister_netdev(netdev);
	ftgmac100_destroy_mdio(netdev);

	iounmap(priv->base);
	release_resource(priv->res);

	netif_napi_del(&priv->napi);
	free_netdev(netdev);
	return 0;
}

static const struct of_device_id ftgmac100_of_match[] = {
	{ .compatible = "faraday,ftgmac100" },
	{ }
};
MODULE_DEVICE_TABLE(of, ftgmac100_of_match);

static struct platform_driver ftgmac100_driver = {
	.probe	= ftgmac100_probe,
	.remove	= __exit_p(ftgmac100_remove),
	.driver	= {
		.name		= DRV_NAME,
		.of_match_table	= ftgmac100_of_match,
	},
};
module_platform_driver(ftgmac100_driver);

MODULE_AUTHOR("Po-Yu Chuang <ratbert@faraday-tech.com>");
MODULE_DESCRIPTION("FTGMAC100 driver");
MODULE_LICENSE("GPL");<|MERGE_RESOLUTION|>--- conflicted
+++ resolved
@@ -79,12 +79,9 @@
 	int int_mask_all;
 	bool use_ncsi;
 	bool enabled;
-<<<<<<< HEAD
-=======
 
 	uint32_t rxdes0_edorr_mask;
 	uint32_t txdes0_edotr_mask;
->>>>>>> 6d93f625
 };
 
 static int ftgmac100_alloc_rx_page(struct ftgmac100 *priv,
@@ -1140,14 +1137,11 @@
 
 	ftgmac100_init_hw(priv);
 	ftgmac100_start_hw(priv, priv->use_ncsi ? 100 : 10);
-<<<<<<< HEAD
-=======
 
 	/* Clear stale interrupts */
 	status = ioread32(priv->base + FTGMAC100_OFFSET_ISR);
 	iowrite32(status, priv->base + FTGMAC100_OFFSET_ISR);
 
->>>>>>> 6d93f625
 	if (netdev->phydev)
 		phy_start(netdev->phydev);
 	else if (priv->use_ncsi)
