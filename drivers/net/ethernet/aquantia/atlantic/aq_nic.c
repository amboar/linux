/*
 * aQuantia Corporation Network Driver
 * Copyright (C) 2014-2017 aQuantia Corporation. All rights reserved
 *
 * This program is free software; you can redistribute it and/or modify it
 * under the terms and conditions of the GNU General Public License,
 * version 2, as published by the Free Software Foundation.
 */

/* File aq_nic.c: Definition of common code for NIC. */

#include "aq_nic.h"
#include "aq_ring.h"
#include "aq_vec.h"
#include "aq_hw.h"
#include "aq_pci_func.h"
#include "aq_nic_internal.h"

#include <linux/moduleparam.h>
#include <linux/netdevice.h>
#include <linux/etherdevice.h>
#include <linux/timer.h>
#include <linux/cpu.h>
#include <linux/ip.h>
#include <linux/tcp.h>
#include <net/ip.h>

static unsigned int aq_itr = AQ_CFG_INTERRUPT_MODERATION_AUTO;
module_param_named(aq_itr, aq_itr, uint, 0644);
MODULE_PARM_DESC(aq_itr, "Interrupt throttling mode");

static unsigned int aq_itr_tx;
module_param_named(aq_itr_tx, aq_itr_tx, uint, 0644);
MODULE_PARM_DESC(aq_itr_tx, "TX interrupt throttle rate");

static unsigned int aq_itr_rx;
module_param_named(aq_itr_rx, aq_itr_rx, uint, 0644);
MODULE_PARM_DESC(aq_itr_rx, "RX interrupt throttle rate");

static void aq_nic_rss_init(struct aq_nic_s *self, unsigned int num_rss_queues)
{
	struct aq_nic_cfg_s *cfg = &self->aq_nic_cfg;
	struct aq_rss_parameters *rss_params = &cfg->aq_rss;
	int i = 0;

	static u8 rss_key[40] = {
		0x1e, 0xad, 0x71, 0x87, 0x65, 0xfc, 0x26, 0x7d,
		0x0d, 0x45, 0x67, 0x74, 0xcd, 0x06, 0x1a, 0x18,
		0xb6, 0xc1, 0xf0, 0xc7, 0xbb, 0x18, 0xbe, 0xf8,
		0x19, 0x13, 0x4b, 0xa9, 0xd0, 0x3e, 0xfe, 0x70,
		0x25, 0x03, 0xab, 0x50, 0x6a, 0x8b, 0x82, 0x0c
	};

	rss_params->hash_secret_key_size = sizeof(rss_key);
	memcpy(rss_params->hash_secret_key, rss_key, sizeof(rss_key));
	rss_params->indirection_table_size = AQ_CFG_RSS_INDIRECTION_TABLE_MAX;

	for (i = rss_params->indirection_table_size; i--;)
		rss_params->indirection_table[i] = i & (num_rss_queues - 1);
}

/* Fills aq_nic_cfg with valid defaults */
static void aq_nic_cfg_init_defaults(struct aq_nic_s *self)
{
	struct aq_nic_cfg_s *cfg = &self->aq_nic_cfg;

	cfg->aq_hw_caps = &self->aq_hw_caps;

	cfg->vecs = AQ_CFG_VECS_DEF;
	cfg->tcs = AQ_CFG_TCS_DEF;

	cfg->rxds = AQ_CFG_RXDS_DEF;
	cfg->txds = AQ_CFG_TXDS_DEF;

	cfg->is_polling = AQ_CFG_IS_POLLING_DEF;

	cfg->itr = aq_itr;
	cfg->tx_itr = aq_itr_tx;
	cfg->rx_itr = aq_itr_rx;

	cfg->is_rss = AQ_CFG_IS_RSS_DEF;
	cfg->num_rss_queues = AQ_CFG_NUM_RSS_QUEUES_DEF;
	cfg->aq_rss.base_cpu_number = AQ_CFG_RSS_BASE_CPU_NUM_DEF;
	cfg->flow_control = AQ_CFG_FC_MODE;

	cfg->mtu = AQ_CFG_MTU_DEF;
	cfg->link_speed_msk = AQ_CFG_SPEED_MSK;
	cfg->is_autoneg = AQ_CFG_IS_AUTONEG_DEF;

	cfg->is_lro = AQ_CFG_IS_LRO_DEF;

	cfg->vlan_id = 0U;

	aq_nic_rss_init(self, cfg->num_rss_queues);
}

/* Checks hw_caps and 'corrects' aq_nic_cfg in runtime */
int aq_nic_cfg_start(struct aq_nic_s *self)
{
	struct aq_nic_cfg_s *cfg = &self->aq_nic_cfg;

	/*descriptors */
	cfg->rxds = min(cfg->rxds, cfg->aq_hw_caps->rxds);
	cfg->txds = min(cfg->txds, cfg->aq_hw_caps->txds);

	/*rss rings */
	cfg->vecs = min(cfg->vecs, cfg->aq_hw_caps->vecs);
	cfg->vecs = min(cfg->vecs, num_online_cpus());
	/* cfg->vecs should be power of 2 for RSS */
	if (cfg->vecs >= 8U)
		cfg->vecs = 8U;
	else if (cfg->vecs >= 4U)
		cfg->vecs = 4U;
	else if (cfg->vecs >= 2U)
		cfg->vecs = 2U;
	else
		cfg->vecs = 1U;

	cfg->num_rss_queues = min(cfg->vecs, AQ_CFG_NUM_RSS_QUEUES_DEF);

	cfg->irq_type = aq_pci_func_get_irq_type(self->aq_pci_func);

	if ((cfg->irq_type == AQ_HW_IRQ_LEGACY) ||
	    (self->aq_hw_caps.vecs == 1U) ||
	    (cfg->vecs == 1U)) {
		cfg->is_rss = 0U;
		cfg->vecs = 1U;
	}

	cfg->link_speed_msk &= self->aq_hw_caps.link_speed_msk;
	cfg->hw_features = self->aq_hw_caps.hw_features;
	return 0;
}

static int aq_nic_update_link_status(struct aq_nic_s *self)
{
	int err = self->aq_hw_ops.hw_get_link_status(self->aq_hw);

	if (err)
		return err;

<<<<<<< HEAD
	if (self->link_status.mbps != self->aq_hw->aq_link_status.mbps)
		pr_info("%s: link change old %d new %d\n",
			AQ_CFG_DRV_NAME, self->link_status.mbps,
			self->aq_hw->aq_link_status.mbps);
=======
	if (self->link_status.mbps != self->aq_hw->aq_link_status.mbps) {
		pr_info("%s: link change old %d new %d\n",
			AQ_CFG_DRV_NAME, self->link_status.mbps,
			self->aq_hw->aq_link_status.mbps);
		aq_nic_update_interrupt_moderation_settings(self);
	}
>>>>>>> 9abd04af

	self->link_status = self->aq_hw->aq_link_status;
	if (!netif_carrier_ok(self->ndev) && self->link_status.mbps) {
		aq_utils_obj_set(&self->header.flags,
				 AQ_NIC_FLAG_STARTED);
		aq_utils_obj_clear(&self->header.flags,
				   AQ_NIC_LINK_DOWN);
		netif_carrier_on(self->ndev);
		netif_tx_wake_all_queues(self->ndev);
	}
	if (netif_carrier_ok(self->ndev) && !self->link_status.mbps) {
		netif_carrier_off(self->ndev);
		netif_tx_disable(self->ndev);
		aq_utils_obj_set(&self->header.flags, AQ_NIC_LINK_DOWN);
	}
	return 0;
}

static void aq_nic_service_timer_cb(unsigned long param)
{
	struct aq_nic_s *self = (struct aq_nic_s *)param;
	struct net_device *ndev = aq_nic_get_ndev(self);
	int err = 0;
	unsigned int i = 0U;
	struct aq_ring_stats_rx_s stats_rx;
	struct aq_ring_stats_tx_s stats_tx;

	if (aq_utils_obj_test(&self->header.flags, AQ_NIC_FLAGS_IS_NOT_READY))
		goto err_exit;

	err = aq_nic_update_link_status(self);
	if (err)
		goto err_exit;

<<<<<<< HEAD
	self->aq_hw_ops.hw_interrupt_moderation_set(self->aq_hw,
		    self->aq_nic_cfg.is_interrupt_moderation);
=======
	if (self->aq_hw_ops.hw_update_stats)
		self->aq_hw_ops.hw_update_stats(self->aq_hw);
>>>>>>> 9abd04af

	memset(&stats_rx, 0U, sizeof(struct aq_ring_stats_rx_s));
	memset(&stats_tx, 0U, sizeof(struct aq_ring_stats_tx_s));
	for (i = AQ_DIMOF(self->aq_vec); i--;) {
		if (self->aq_vec[i])
			aq_vec_add_stats(self->aq_vec[i], &stats_rx, &stats_tx);
	}

	ndev->stats.rx_packets = stats_rx.packets;
	ndev->stats.rx_bytes = stats_rx.bytes;
	ndev->stats.rx_errors = stats_rx.errors;
	ndev->stats.tx_packets = stats_tx.packets;
	ndev->stats.tx_bytes = stats_tx.bytes;
	ndev->stats.tx_errors = stats_tx.errors;

err_exit:
	mod_timer(&self->service_timer,
		  jiffies + AQ_CFG_SERVICE_TIMER_INTERVAL);
}

static void aq_nic_polling_timer_cb(unsigned long param)
{
	struct aq_nic_s *self = (struct aq_nic_s *)param;
	struct aq_vec_s *aq_vec = NULL;
	unsigned int i = 0U;

	for (i = 0U, aq_vec = self->aq_vec[0];
		self->aq_vecs > i; ++i, aq_vec = self->aq_vec[i])
		aq_vec_isr(i, (void *)aq_vec);

	mod_timer(&self->polling_timer, jiffies +
		AQ_CFG_POLLING_TIMER_INTERVAL);
}

static struct net_device *aq_nic_ndev_alloc(void)
{
	return alloc_etherdev_mq(sizeof(struct aq_nic_s), AQ_CFG_VECS_MAX);
}

struct aq_nic_s *aq_nic_alloc_cold(const struct net_device_ops *ndev_ops,
				   const struct ethtool_ops *et_ops,
				   struct device *dev,
				   struct aq_pci_func_s *aq_pci_func,
				   unsigned int port,
				   const struct aq_hw_ops *aq_hw_ops)
{
	struct net_device *ndev = NULL;
	struct aq_nic_s *self = NULL;
	int err = 0;

	ndev = aq_nic_ndev_alloc();
	if (!ndev) {
		err = -ENOMEM;
		goto err_exit;
	}

	self = netdev_priv(ndev);

	ndev->netdev_ops = ndev_ops;
	ndev->ethtool_ops = et_ops;

	SET_NETDEV_DEV(ndev, dev);

	ndev->if_port = port;
	self->ndev = ndev;

	self->aq_pci_func = aq_pci_func;

	self->aq_hw_ops = *aq_hw_ops;
	self->port = (u8)port;

	self->aq_hw = self->aq_hw_ops.create(aq_pci_func, self->port,
						&self->aq_hw_ops);
	err = self->aq_hw_ops.get_hw_caps(self->aq_hw, &self->aq_hw_caps);
	if (err < 0)
		goto err_exit;

	aq_nic_cfg_init_defaults(self);

err_exit:
	if (err < 0) {
		aq_nic_free_hot_resources(self);
		self = NULL;
	}
	return self;
}

int aq_nic_ndev_register(struct aq_nic_s *self)
{
	int err = 0;

	if (!self->ndev) {
		err = -EINVAL;
		goto err_exit;
	}
	err = self->aq_hw_ops.hw_get_mac_permanent(self->aq_hw,
			    self->aq_nic_cfg.aq_hw_caps,
			    self->ndev->dev_addr);
	if (err < 0)
		goto err_exit;

#if defined(AQ_CFG_MAC_ADDR_PERMANENT)
	{
		static u8 mac_addr_permanent[] = AQ_CFG_MAC_ADDR_PERMANENT;

		ether_addr_copy(self->ndev->dev_addr, mac_addr_permanent);
	}
#endif

	netif_carrier_off(self->ndev);

	netif_tx_disable(self->ndev);

	err = register_netdev(self->ndev);
	if (err < 0)
		goto err_exit;

err_exit:
	return err;
}

int aq_nic_ndev_init(struct aq_nic_s *self)
{
	struct aq_hw_caps_s *aq_hw_caps = self->aq_nic_cfg.aq_hw_caps;
	struct aq_nic_cfg_s *aq_nic_cfg = &self->aq_nic_cfg;

	self->ndev->hw_features |= aq_hw_caps->hw_features;
	self->ndev->features = aq_hw_caps->hw_features;
	self->ndev->priv_flags = aq_hw_caps->hw_priv_flags;
	self->ndev->mtu = aq_nic_cfg->mtu - ETH_HLEN;
	self->ndev->max_mtu = self->aq_hw_caps.mtu - ETH_FCS_LEN - ETH_HLEN;

	return 0;
}

void aq_nic_ndev_free(struct aq_nic_s *self)
{
	if (!self->ndev)
		goto err_exit;

	if (self->ndev->reg_state == NETREG_REGISTERED)
		unregister_netdev(self->ndev);

	if (self->aq_hw)
		self->aq_hw_ops.destroy(self->aq_hw);

	free_netdev(self->ndev);

err_exit:;
}

struct aq_nic_s *aq_nic_alloc_hot(struct net_device *ndev)
{
	struct aq_nic_s *self = NULL;
	int err = 0;

	if (!ndev) {
		err = -EINVAL;
		goto err_exit;
	}
	self = netdev_priv(ndev);

	if (!self) {
		err = -EINVAL;
		goto err_exit;
	}
	if (netif_running(ndev))
		netif_tx_disable(ndev);
<<<<<<< HEAD
=======
	netif_carrier_off(self->ndev);
>>>>>>> 9abd04af

	for (self->aq_vecs = 0; self->aq_vecs < self->aq_nic_cfg.vecs;
		self->aq_vecs++) {
		self->aq_vec[self->aq_vecs] =
		    aq_vec_alloc(self, self->aq_vecs, &self->aq_nic_cfg);
		if (!self->aq_vec[self->aq_vecs]) {
			err = -ENOMEM;
			goto err_exit;
		}
	}

err_exit:
	if (err < 0) {
		aq_nic_free_hot_resources(self);
		self = NULL;
	}
	return self;
}

void aq_nic_set_tx_ring(struct aq_nic_s *self, unsigned int idx,
			struct aq_ring_s *ring)
{
	self->aq_ring_tx[idx] = ring;
}

struct device *aq_nic_get_dev(struct aq_nic_s *self)
{
	return self->ndev->dev.parent;
}

struct net_device *aq_nic_get_ndev(struct aq_nic_s *self)
{
	return self->ndev;
}

int aq_nic_init(struct aq_nic_s *self)
{
	struct aq_vec_s *aq_vec = NULL;
	int err = 0;
	unsigned int i = 0U;

	self->power_state = AQ_HW_POWER_STATE_D0;
	err = self->aq_hw_ops.hw_reset(self->aq_hw);
	if (err < 0)
		goto err_exit;

	err = self->aq_hw_ops.hw_init(self->aq_hw, &self->aq_nic_cfg,
			    aq_nic_get_ndev(self)->dev_addr);
	if (err < 0)
		goto err_exit;

	for (i = 0U, aq_vec = self->aq_vec[0];
		self->aq_vecs > i; ++i, aq_vec = self->aq_vec[i])
		aq_vec_init(aq_vec, &self->aq_hw_ops, self->aq_hw);

err_exit:
	return err;
}

int aq_nic_start(struct aq_nic_s *self)
{
	struct aq_vec_s *aq_vec = NULL;
	int err = 0;
	unsigned int i = 0U;

	err = self->aq_hw_ops.hw_multicast_list_set(self->aq_hw,
						    self->mc_list.ar,
						    self->mc_list.count);
	if (err < 0)
		goto err_exit;

	err = self->aq_hw_ops.hw_packet_filter_set(self->aq_hw,
						   self->packet_filter);
	if (err < 0)
		goto err_exit;

	for (i = 0U, aq_vec = self->aq_vec[0];
		self->aq_vecs > i; ++i, aq_vec = self->aq_vec[i]) {
		err = aq_vec_start(aq_vec);
		if (err < 0)
			goto err_exit;
	}

	err = self->aq_hw_ops.hw_start(self->aq_hw);
	if (err < 0)
		goto err_exit;

	err = aq_nic_update_interrupt_moderation_settings(self);
	if (err)
		goto err_exit;
	setup_timer(&self->service_timer, &aq_nic_service_timer_cb,
		    (unsigned long)self);
	mod_timer(&self->service_timer, jiffies +
			AQ_CFG_SERVICE_TIMER_INTERVAL);

	if (self->aq_nic_cfg.is_polling) {
		setup_timer(&self->polling_timer, &aq_nic_polling_timer_cb,
			    (unsigned long)self);
		mod_timer(&self->polling_timer, jiffies +
			  AQ_CFG_POLLING_TIMER_INTERVAL);
	} else {
		for (i = 0U, aq_vec = self->aq_vec[0];
			self->aq_vecs > i; ++i, aq_vec = self->aq_vec[i]) {
			err = aq_pci_func_alloc_irq(self->aq_pci_func, i,
						    self->ndev->name, aq_vec,
					aq_vec_get_affinity_mask(aq_vec));
			if (err < 0)
				goto err_exit;
		}

		err = self->aq_hw_ops.hw_irq_enable(self->aq_hw,
				    AQ_CFG_IRQ_MASK);
		if (err < 0)
			goto err_exit;
	}

	err = netif_set_real_num_tx_queues(self->ndev, self->aq_vecs);
	if (err < 0)
		goto err_exit;

	err = netif_set_real_num_rx_queues(self->ndev, self->aq_vecs);
	if (err < 0)
		goto err_exit;

	netif_tx_start_all_queues(self->ndev);

err_exit:
	return err;
}

static unsigned int aq_nic_map_skb(struct aq_nic_s *self,
				   struct sk_buff *skb,
				   struct aq_ring_s *ring)
{
	unsigned int ret = 0U;
	unsigned int nr_frags = skb_shinfo(skb)->nr_frags;
	unsigned int frag_count = 0U;
	unsigned int dx = ring->sw_tail;
	struct aq_ring_buff_s *first = NULL;
	struct aq_ring_buff_s *dx_buff = &ring->buff_ring[dx];

	if (unlikely(skb_is_gso(skb))) {
		dx_buff->flags = 0U;
		dx_buff->len_pkt = skb->len;
		dx_buff->len_l2 = ETH_HLEN;
		dx_buff->len_l3 = ip_hdrlen(skb);
		dx_buff->len_l4 = tcp_hdrlen(skb);
		dx_buff->mss = skb_shinfo(skb)->gso_size;
		dx_buff->is_txc = 1U;
		dx_buff->eop_index = 0xffffU;

		dx_buff->is_ipv6 =
			(ip_hdr(skb)->version == 6) ? 1U : 0U;

		dx = aq_ring_next_dx(ring, dx);
		dx_buff = &ring->buff_ring[dx];
		++ret;
	}

	dx_buff->flags = 0U;
	dx_buff->len = skb_headlen(skb);
	dx_buff->pa = dma_map_single(aq_nic_get_dev(self),
				     skb->data,
				     dx_buff->len,
				     DMA_TO_DEVICE);

	if (unlikely(dma_mapping_error(aq_nic_get_dev(self), dx_buff->pa)))
		goto exit;

	first = dx_buff;
	dx_buff->len_pkt = skb->len;
	dx_buff->is_sop = 1U;
	dx_buff->is_mapped = 1U;
	++ret;

	if (skb->ip_summed == CHECKSUM_PARTIAL) {
		dx_buff->is_ip_cso = (htons(ETH_P_IP) == skb->protocol) ?
			1U : 0U;

		if (ip_hdr(skb)->version == 4) {
			dx_buff->is_tcp_cso =
				(ip_hdr(skb)->protocol == IPPROTO_TCP) ?
					1U : 0U;
			dx_buff->is_udp_cso =
				(ip_hdr(skb)->protocol == IPPROTO_UDP) ?
					1U : 0U;
		} else if (ip_hdr(skb)->version == 6) {
			dx_buff->is_tcp_cso =
				(ipv6_hdr(skb)->nexthdr == NEXTHDR_TCP) ?
					1U : 0U;
			dx_buff->is_udp_cso =
				(ipv6_hdr(skb)->nexthdr == NEXTHDR_UDP) ?
					1U : 0U;
		}
	}

	for (; nr_frags--; ++frag_count) {
		unsigned int frag_len = 0U;
		unsigned int buff_offset = 0U;
		unsigned int buff_size = 0U;
		dma_addr_t frag_pa;
		skb_frag_t *frag = &skb_shinfo(skb)->frags[frag_count];

		frag_len = skb_frag_size(frag);

		while (frag_len) {
			if (frag_len > AQ_CFG_TX_FRAME_MAX)
				buff_size = AQ_CFG_TX_FRAME_MAX;
			else
				buff_size = frag_len;

			frag_pa = skb_frag_dma_map(aq_nic_get_dev(self),
						   frag,
						   buff_offset,
						   buff_size,
						   DMA_TO_DEVICE);

			if (unlikely(dma_mapping_error(aq_nic_get_dev(self),
						       frag_pa)))
				goto mapping_error;

			dx = aq_ring_next_dx(ring, dx);
			dx_buff = &ring->buff_ring[dx];

			dx_buff->flags = 0U;
			dx_buff->len = buff_size;
			dx_buff->pa = frag_pa;
			dx_buff->is_mapped = 1U;
			dx_buff->eop_index = 0xffffU;

			frag_len -= buff_size;
			buff_offset += buff_size;

			++ret;
		}
	}

	first->eop_index = dx;
	dx_buff->is_eop = 1U;
	dx_buff->skb = skb;
	goto exit;

mapping_error:
	for (dx = ring->sw_tail;
	     ret > 0;
	     --ret, dx = aq_ring_next_dx(ring, dx)) {
		dx_buff = &ring->buff_ring[dx];

		if (!dx_buff->is_txc && dx_buff->pa) {
			if (unlikely(dx_buff->is_sop)) {
				dma_unmap_single(aq_nic_get_dev(self),
						 dx_buff->pa,
						 dx_buff->len,
						 DMA_TO_DEVICE);
			} else {
				dma_unmap_page(aq_nic_get_dev(self),
					       dx_buff->pa,
					       dx_buff->len,
					       DMA_TO_DEVICE);
			}
		}
	}

exit:
	return ret;
}

int aq_nic_xmit(struct aq_nic_s *self, struct sk_buff *skb)
{
	struct aq_ring_s *ring = NULL;
	unsigned int frags = 0U;
	unsigned int vec = skb->queue_mapping % self->aq_nic_cfg.vecs;
	unsigned int tc = 0U;
	int err = NETDEV_TX_OK;

	frags = skb_shinfo(skb)->nr_frags + 1;

	ring = self->aq_ring_tx[AQ_NIC_TCVEC2RING(self, tc, vec)];

	if (frags > AQ_CFG_SKB_FRAGS_MAX) {
		dev_kfree_skb_any(skb);
		goto err_exit;
	}

	aq_ring_update_queue_state(ring);

	/* Above status update may stop the queue. Check this. */
	if (__netif_subqueue_stopped(self->ndev, ring->idx)) {
		err = NETDEV_TX_BUSY;
		goto err_exit;
	}

	frags = aq_nic_map_skb(self, skb, ring);

	if (likely(frags)) {
		err = self->aq_hw_ops.hw_ring_tx_xmit(self->aq_hw,
						      ring,
						      frags);
		if (err >= 0) {
			++ring->stats.tx.packets;
			ring->stats.tx.bytes += skb->len;
		}
	} else {
		err = NETDEV_TX_BUSY;
	}

err_exit:
	return err;
}

int aq_nic_update_interrupt_moderation_settings(struct aq_nic_s *self)
{
	return self->aq_hw_ops.hw_interrupt_moderation_set(self->aq_hw);
}

int aq_nic_set_packet_filter(struct aq_nic_s *self, unsigned int flags)
{
	int err = 0;

	err = self->aq_hw_ops.hw_packet_filter_set(self->aq_hw, flags);
	if (err < 0)
		goto err_exit;

	self->packet_filter = flags;

err_exit:
	return err;
}

int aq_nic_set_multicast_list(struct aq_nic_s *self, struct net_device *ndev)
{
	struct netdev_hw_addr *ha = NULL;
	unsigned int i = 0U;

	self->mc_list.count = 0U;

	netdev_for_each_mc_addr(ha, ndev) {
		ether_addr_copy(self->mc_list.ar[i++], ha->addr);
		++self->mc_list.count;

		if (i >= AQ_CFG_MULTICAST_ADDRESS_MAX)
			break;
	}

	if (i >= AQ_CFG_MULTICAST_ADDRESS_MAX) {
		/* Number of filters is too big: atlantic does not support this.
		 * Force all multi filter to support this.
		 * With this we disable all UC filters and setup "all pass"
		 * multicast mask
		 */
		self->packet_filter |= IFF_ALLMULTI;
		self->aq_hw->aq_nic_cfg->mc_list_count = 0;
		return self->aq_hw_ops.hw_packet_filter_set(self->aq_hw,
							self->packet_filter);
	} else {
		return self->aq_hw_ops.hw_multicast_list_set(self->aq_hw,
						    self->mc_list.ar,
						    self->mc_list.count);
	}
}

int aq_nic_set_mtu(struct aq_nic_s *self, int new_mtu)
{
	self->aq_nic_cfg.mtu = new_mtu;

	return 0;
}

int aq_nic_set_mac(struct aq_nic_s *self, struct net_device *ndev)
{
	return self->aq_hw_ops.hw_set_mac_address(self->aq_hw, ndev->dev_addr);
}

unsigned int aq_nic_get_link_speed(struct aq_nic_s *self)
{
	return self->link_status.mbps;
}

int aq_nic_get_regs(struct aq_nic_s *self, struct ethtool_regs *regs, void *p)
{
	u32 *regs_buff = p;
	int err = 0;

	regs->version = 1;

	err = self->aq_hw_ops.hw_get_regs(self->aq_hw,
					  &self->aq_hw_caps, regs_buff);
	if (err < 0)
		goto err_exit;

err_exit:
	return err;
}

int aq_nic_get_regs_count(struct aq_nic_s *self)
{
	return self->aq_hw_caps.mac_regs_count;
}

void aq_nic_get_stats(struct aq_nic_s *self, u64 *data)
{
	struct aq_vec_s *aq_vec = NULL;
	unsigned int i = 0U;
	unsigned int count = 0U;
	int err = 0;

	err = self->aq_hw_ops.hw_get_hw_stats(self->aq_hw, data, &count);
	if (err < 0)
		goto err_exit;

	data += count;
	count = 0U;

	for (i = 0U, aq_vec = self->aq_vec[0];
		aq_vec && self->aq_vecs > i; ++i, aq_vec = self->aq_vec[i]) {
		data += count;
		aq_vec_get_sw_stats(aq_vec, data, &count);
	}

err_exit:;
	(void)err;
}

void aq_nic_get_link_ksettings(struct aq_nic_s *self,
			       struct ethtool_link_ksettings *cmd)
{
	cmd->base.port = PORT_TP;
	/* This driver supports only 10G capable adapters, so DUPLEX_FULL */
	cmd->base.duplex = DUPLEX_FULL;
	cmd->base.autoneg = self->aq_nic_cfg.is_autoneg;

	ethtool_link_ksettings_zero_link_mode(cmd, supported);

	if (self->aq_hw_caps.link_speed_msk & AQ_NIC_RATE_10G)
		ethtool_link_ksettings_add_link_mode(cmd, supported,
						     10000baseT_Full);

	if (self->aq_hw_caps.link_speed_msk & AQ_NIC_RATE_5G)
		ethtool_link_ksettings_add_link_mode(cmd, supported,
						     5000baseT_Full);

	if (self->aq_hw_caps.link_speed_msk & AQ_NIC_RATE_2GS)
		ethtool_link_ksettings_add_link_mode(cmd, supported,
						     2500baseT_Full);

	if (self->aq_hw_caps.link_speed_msk & AQ_NIC_RATE_1G)
		ethtool_link_ksettings_add_link_mode(cmd, supported,
						     1000baseT_Full);

	if (self->aq_hw_caps.link_speed_msk & AQ_NIC_RATE_100M)
		ethtool_link_ksettings_add_link_mode(cmd, supported,
						     100baseT_Full);

	if (self->aq_hw_caps.flow_control)
		ethtool_link_ksettings_add_link_mode(cmd, supported,
						     Pause);

	ethtool_link_ksettings_add_link_mode(cmd, supported, Autoneg);
	ethtool_link_ksettings_add_link_mode(cmd, supported, TP);

	ethtool_link_ksettings_zero_link_mode(cmd, advertising);

	if (self->aq_nic_cfg.is_autoneg)
		ethtool_link_ksettings_add_link_mode(cmd, advertising, Autoneg);

	if (self->aq_nic_cfg.link_speed_msk  & AQ_NIC_RATE_10G)
		ethtool_link_ksettings_add_link_mode(cmd, advertising,
						     10000baseT_Full);

	if (self->aq_nic_cfg.link_speed_msk  & AQ_NIC_RATE_5G)
		ethtool_link_ksettings_add_link_mode(cmd, advertising,
						     5000baseT_Full);

	if (self->aq_nic_cfg.link_speed_msk  & AQ_NIC_RATE_2GS)
		ethtool_link_ksettings_add_link_mode(cmd, advertising,
						     2500baseT_Full);

	if (self->aq_nic_cfg.link_speed_msk  & AQ_NIC_RATE_1G)
		ethtool_link_ksettings_add_link_mode(cmd, advertising,
						     1000baseT_Full);

	if (self->aq_nic_cfg.link_speed_msk  & AQ_NIC_RATE_100M)
		ethtool_link_ksettings_add_link_mode(cmd, advertising,
						     100baseT_Full);

	if (self->aq_nic_cfg.flow_control)
		ethtool_link_ksettings_add_link_mode(cmd, advertising,
						     Pause);

	ethtool_link_ksettings_add_link_mode(cmd, advertising, TP);
}

int aq_nic_set_link_ksettings(struct aq_nic_s *self,
			      const struct ethtool_link_ksettings *cmd)
{
	u32 speed = 0U;
	u32 rate = 0U;
	int err = 0;

	if (cmd->base.autoneg == AUTONEG_ENABLE) {
		rate = self->aq_hw_caps.link_speed_msk;
		self->aq_nic_cfg.is_autoneg = true;
	} else {
		speed = cmd->base.speed;

		switch (speed) {
		case SPEED_100:
			rate = AQ_NIC_RATE_100M;
			break;

		case SPEED_1000:
			rate = AQ_NIC_RATE_1G;
			break;

		case SPEED_2500:
			rate = AQ_NIC_RATE_2GS;
			break;

		case SPEED_5000:
			rate = AQ_NIC_RATE_5G;
			break;

		case SPEED_10000:
			rate = AQ_NIC_RATE_10G;
			break;

		default:
			err = -1;
			goto err_exit;
		break;
		}
		if (!(self->aq_hw_caps.link_speed_msk & rate)) {
			err = -1;
			goto err_exit;
		}

		self->aq_nic_cfg.is_autoneg = false;
	}

	err = self->aq_hw_ops.hw_set_link_speed(self->aq_hw, rate);
	if (err < 0)
		goto err_exit;

	self->aq_nic_cfg.link_speed_msk = rate;

err_exit:
	return err;
}

struct aq_nic_cfg_s *aq_nic_get_cfg(struct aq_nic_s *self)
{
	return &self->aq_nic_cfg;
}

u32 aq_nic_get_fw_version(struct aq_nic_s *self)
{
	u32 fw_version = 0U;

	self->aq_hw_ops.hw_get_fw_version(self->aq_hw, &fw_version);

	return fw_version;
}

int aq_nic_stop(struct aq_nic_s *self)
{
	struct aq_vec_s *aq_vec = NULL;
	unsigned int i = 0U;

	netif_tx_disable(self->ndev);
<<<<<<< HEAD
=======
	netif_carrier_off(self->ndev);
>>>>>>> 9abd04af

	del_timer_sync(&self->service_timer);

	self->aq_hw_ops.hw_irq_disable(self->aq_hw, AQ_CFG_IRQ_MASK);

	if (self->aq_nic_cfg.is_polling)
		del_timer_sync(&self->polling_timer);
	else
		aq_pci_func_free_irqs(self->aq_pci_func);

	for (i = 0U, aq_vec = self->aq_vec[0];
		self->aq_vecs > i; ++i, aq_vec = self->aq_vec[i])
		aq_vec_stop(aq_vec);

	return self->aq_hw_ops.hw_stop(self->aq_hw);
}

void aq_nic_deinit(struct aq_nic_s *self)
{
	struct aq_vec_s *aq_vec = NULL;
	unsigned int i = 0U;

	if (!self)
		goto err_exit;

	for (i = 0U, aq_vec = self->aq_vec[0];
		self->aq_vecs > i; ++i, aq_vec = self->aq_vec[i])
		aq_vec_deinit(aq_vec);

	if (self->power_state == AQ_HW_POWER_STATE_D0) {
		(void)self->aq_hw_ops.hw_deinit(self->aq_hw);
	} else {
		(void)self->aq_hw_ops.hw_set_power(self->aq_hw,
						   self->power_state);
	}

err_exit:;
}

void aq_nic_free_hot_resources(struct aq_nic_s *self)
{
	unsigned int i = 0U;

	if (!self)
		goto err_exit;

	for (i = AQ_DIMOF(self->aq_vec); i--;) {
		if (self->aq_vec[i]) {
			aq_vec_free(self->aq_vec[i]);
			self->aq_vec[i] = NULL;
		}
	}

err_exit:;
}

int aq_nic_change_pm_state(struct aq_nic_s *self, pm_message_t *pm_msg)
{
	int err = 0;

	if (!netif_running(self->ndev)) {
		err = 0;
		goto out;
	}
	rtnl_lock();
	if (pm_msg->event & PM_EVENT_SLEEP || pm_msg->event & PM_EVENT_FREEZE) {
		self->power_state = AQ_HW_POWER_STATE_D3;
		netif_device_detach(self->ndev);
		netif_tx_stop_all_queues(self->ndev);

		err = aq_nic_stop(self);
		if (err < 0)
			goto err_exit;

		aq_nic_deinit(self);
	} else {
		err = aq_nic_init(self);
		if (err < 0)
			goto err_exit;

		err = aq_nic_start(self);
		if (err < 0)
			goto err_exit;

		netif_device_attach(self->ndev);
		netif_tx_start_all_queues(self->ndev);
	}

err_exit:
	rtnl_unlock();
out:
	return err;
}<|MERGE_RESOLUTION|>--- conflicted
+++ resolved
@@ -139,19 +139,12 @@
 	if (err)
 		return err;
 
-<<<<<<< HEAD
-	if (self->link_status.mbps != self->aq_hw->aq_link_status.mbps)
-		pr_info("%s: link change old %d new %d\n",
-			AQ_CFG_DRV_NAME, self->link_status.mbps,
-			self->aq_hw->aq_link_status.mbps);
-=======
 	if (self->link_status.mbps != self->aq_hw->aq_link_status.mbps) {
 		pr_info("%s: link change old %d new %d\n",
 			AQ_CFG_DRV_NAME, self->link_status.mbps,
 			self->aq_hw->aq_link_status.mbps);
 		aq_nic_update_interrupt_moderation_settings(self);
 	}
->>>>>>> 9abd04af
 
 	self->link_status = self->aq_hw->aq_link_status;
 	if (!netif_carrier_ok(self->ndev) && self->link_status.mbps) {
@@ -186,13 +179,8 @@
 	if (err)
 		goto err_exit;
 
-<<<<<<< HEAD
-	self->aq_hw_ops.hw_interrupt_moderation_set(self->aq_hw,
-		    self->aq_nic_cfg.is_interrupt_moderation);
-=======
 	if (self->aq_hw_ops.hw_update_stats)
 		self->aq_hw_ops.hw_update_stats(self->aq_hw);
->>>>>>> 9abd04af
 
 	memset(&stats_rx, 0U, sizeof(struct aq_ring_stats_rx_s));
 	memset(&stats_tx, 0U, sizeof(struct aq_ring_stats_tx_s));
@@ -361,10 +349,7 @@
 	}
 	if (netif_running(ndev))
 		netif_tx_disable(ndev);
-<<<<<<< HEAD
-=======
 	netif_carrier_off(self->ndev);
->>>>>>> 9abd04af
 
 	for (self->aq_vecs = 0; self->aq_vecs < self->aq_nic_cfg.vecs;
 		self->aq_vecs++) {
@@ -934,10 +919,7 @@
 	unsigned int i = 0U;
 
 	netif_tx_disable(self->ndev);
-<<<<<<< HEAD
-=======
 	netif_carrier_off(self->ndev);
->>>>>>> 9abd04af
 
 	del_timer_sync(&self->service_timer);
 
