--- conflicted
+++ resolved
@@ -1413,11 +1413,7 @@
 
 static bool element_type_supported(struct mlx5_eswitch *esw, int type)
 {
-<<<<<<< HEAD
 	const struct mlx5_core_dev *dev = esw->dev;
-=======
-	struct mlx5_core_dev *dev = esw->dev = esw->dev;
->>>>>>> 20e79a0a
 
 	switch (type) {
 	case SCHEDULING_CONTEXT_ELEMENT_TYPE_TSAR:
