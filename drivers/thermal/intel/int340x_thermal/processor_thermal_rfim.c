// SPDX-License-Identifier: GPL-2.0-only
/*
 * processor thermal device RFIM control
 * Copyright (c) 2020, Intel Corporation.
 */

#include <linux/kernel.h>
#include <linux/module.h>
#include <linux/pci.h>
#include "processor_thermal_device.h"

struct mmio_reg {
	int read_only;
	u32 offset;
	int bits;
	u16 mask;
	u16 shift;
};

/* These will represent sysfs attribute names */
static const char * const fivr_strings[] = {
	"vco_ref_code_lo",
	"vco_ref_code_hi",
	"spread_spectrum_pct",
	"spread_spectrum_clk_enable",
	"rfi_vco_ref_code",
	"fivr_fffc_rev",
	NULL
};

static const struct mmio_reg tgl_fivr_mmio_regs[] = {
	{ 0, 0x5A18, 3, 0x7, 11}, /* vco_ref_code_lo */
	{ 0, 0x5A18, 8, 0xFF, 16}, /* vco_ref_code_hi */
	{ 0, 0x5A08, 8, 0xFF, 0}, /* spread_spectrum_pct */
	{ 0, 0x5A08, 1, 0x1, 8}, /* spread_spectrum_clk_enable */
	{ 1, 0x5A10, 12, 0xFFF, 0}, /* rfi_vco_ref_code */
	{ 1, 0x5A14, 2, 0x3, 1}, /* fivr_fffc_rev */
};

/* These will represent sysfs attribute names */
static const char * const dvfs_strings[] = {
	"rfi_restriction_run_busy",
	"rfi_restriction_err_code",
	"rfi_restriction_data_rate",
	"rfi_restriction_data_rate_base",
	"ddr_data_rate_point_0",
	"ddr_data_rate_point_1",
	"ddr_data_rate_point_2",
	"ddr_data_rate_point_3",
	"rfi_disable",
	NULL
};

static const struct mmio_reg adl_dvfs_mmio_regs[] = {
	{ 0, 0x5A38, 1, 0x1, 31}, /* rfi_restriction_run_busy */
	{ 0, 0x5A38, 7, 0x7F, 24}, /* rfi_restriction_err_code */
	{ 0, 0x5A38, 8, 0xFF, 16}, /* rfi_restriction_data_rate */
	{ 0, 0x5A38, 16, 0xFFFF, 0}, /* rfi_restriction_data_rate_base */
	{ 0, 0x5A30, 10, 0x3FF, 0}, /* ddr_data_rate_point_0 */
	{ 0, 0x5A30, 10, 0x3FF, 10}, /* ddr_data_rate_point_1 */
	{ 0, 0x5A30, 10, 0x3FF, 20}, /* ddr_data_rate_point_2 */
	{ 0, 0x5A30, 10, 0x3FF, 30}, /* ddr_data_rate_point_3 */
	{ 0, 0x5A40, 1, 0x1, 0}, /* rfi_disable */
};

#define RFIM_SHOW(suffix, table)\
static ssize_t suffix##_show(struct device *dev,\
			      struct device_attribute *attr,\
			      char *buf)\
{\
	struct proc_thermal_device *proc_priv;\
	struct pci_dev *pdev = to_pci_dev(dev);\
	const struct mmio_reg *mmio_regs;\
	const char **match_strs;\
	u32 reg_val;\
	int ret;\
\
	proc_priv = pci_get_drvdata(pdev);\
	if (table) {\
		match_strs = (const char **)dvfs_strings;\
		mmio_regs = adl_dvfs_mmio_regs;\
	} else { \
		match_strs = (const char **)fivr_strings;\
		mmio_regs = tgl_fivr_mmio_regs;\
	} \
	\
	ret = match_string(match_strs, -1, attr->attr.name);\
	if (ret < 0)\
		return ret;\
	reg_val = readl((void __iomem *) (proc_priv->mmio_base + mmio_regs[ret].offset));\
	ret = (reg_val >> mmio_regs[ret].shift) & mmio_regs[ret].mask;\
	return sprintf(buf, "%u\n", ret);\
}

#define RFIM_STORE(suffix, table)\
static ssize_t suffix##_store(struct device *dev,\
			       struct device_attribute *attr,\
			       const char *buf, size_t count)\
{\
	struct proc_thermal_device *proc_priv;\
	struct pci_dev *pdev = to_pci_dev(dev);\
	unsigned int input;\
	const char **match_strs;\
	const struct mmio_reg *mmio_regs;\
	int ret, err;\
	u32 reg_val;\
	u32 mask;\
\
	proc_priv = pci_get_drvdata(pdev);\
	if (table) {\
		match_strs = (const char **)dvfs_strings;\
		mmio_regs = adl_dvfs_mmio_regs;\
	} else { \
		match_strs = (const char **)fivr_strings;\
		mmio_regs = tgl_fivr_mmio_regs;\
	} \
	\
	ret = match_string(match_strs, -1, attr->attr.name);\
	if (ret < 0)\
		return ret;\
	if (mmio_regs[ret].read_only)\
		return -EPERM;\
	err = kstrtouint(buf, 10, &input);\
	if (err)\
		return err;\
	mask = GENMASK(mmio_regs[ret].shift + mmio_regs[ret].bits - 1, mmio_regs[ret].shift);\
	reg_val = readl((void __iomem *) (proc_priv->mmio_base + mmio_regs[ret].offset));\
	reg_val &= ~mask;\
	reg_val |= (input << mmio_regs[ret].shift);\
	writel(reg_val, (void __iomem *) (proc_priv->mmio_base + mmio_regs[ret].offset));\
	return count;\
}

RFIM_SHOW(vco_ref_code_lo, 0)
RFIM_SHOW(vco_ref_code_hi, 0)
RFIM_SHOW(spread_spectrum_pct, 0)
RFIM_SHOW(spread_spectrum_clk_enable, 0)
RFIM_SHOW(rfi_vco_ref_code, 0)
RFIM_SHOW(fivr_fffc_rev, 0)

RFIM_STORE(vco_ref_code_lo, 0)
RFIM_STORE(vco_ref_code_hi, 0)
RFIM_STORE(spread_spectrum_pct, 0)
RFIM_STORE(spread_spectrum_clk_enable, 0)
RFIM_STORE(rfi_vco_ref_code, 0)
RFIM_STORE(fivr_fffc_rev, 0)

static DEVICE_ATTR_RW(vco_ref_code_lo);
static DEVICE_ATTR_RW(vco_ref_code_hi);
static DEVICE_ATTR_RW(spread_spectrum_pct);
static DEVICE_ATTR_RW(spread_spectrum_clk_enable);
static DEVICE_ATTR_RW(rfi_vco_ref_code);
static DEVICE_ATTR_RW(fivr_fffc_rev);

static struct attribute *fivr_attrs[] = {
	&dev_attr_vco_ref_code_lo.attr,
	&dev_attr_vco_ref_code_hi.attr,
	&dev_attr_spread_spectrum_pct.attr,
	&dev_attr_spread_spectrum_clk_enable.attr,
	&dev_attr_rfi_vco_ref_code.attr,
	&dev_attr_fivr_fffc_rev.attr,
	NULL
};

static const struct attribute_group fivr_attribute_group = {
	.attrs = fivr_attrs,
	.name = "fivr"
};

RFIM_SHOW(rfi_restriction_run_busy, 1)
RFIM_SHOW(rfi_restriction_err_code, 1)
RFIM_SHOW(rfi_restriction_data_rate, 1)
RFIM_SHOW(ddr_data_rate_point_0, 1)
RFIM_SHOW(ddr_data_rate_point_1, 1)
RFIM_SHOW(ddr_data_rate_point_2, 1)
RFIM_SHOW(ddr_data_rate_point_3, 1)
RFIM_SHOW(rfi_disable, 1)

RFIM_STORE(rfi_restriction_run_busy, 1)
RFIM_STORE(rfi_restriction_err_code, 1)
RFIM_STORE(rfi_restriction_data_rate, 1)
RFIM_STORE(rfi_disable, 1)

static DEVICE_ATTR_RW(rfi_restriction_run_busy);
static DEVICE_ATTR_RW(rfi_restriction_err_code);
static DEVICE_ATTR_RW(rfi_restriction_data_rate);
static DEVICE_ATTR_RO(ddr_data_rate_point_0);
static DEVICE_ATTR_RO(ddr_data_rate_point_1);
static DEVICE_ATTR_RO(ddr_data_rate_point_2);
static DEVICE_ATTR_RO(ddr_data_rate_point_3);
static DEVICE_ATTR_RW(rfi_disable);

static ssize_t rfi_restriction_store(struct device *dev,
				     struct device_attribute *attr,
				     const char *buf, size_t count)
{
	u16 cmd_id = 0x0008;
<<<<<<< HEAD
	u32 cmd_resp;
=======
	u64 cmd_resp;
>>>>>>> df0cc57e
	u32 input;
	int ret;

	ret = kstrtou32(buf, 10, &input);
	if (ret)
		return ret;

	ret = processor_thermal_send_mbox_cmd(to_pci_dev(dev), cmd_id, input, &cmd_resp);
	if (ret)
		return ret;

	return count;
}

static ssize_t rfi_restriction_show(struct device *dev,
				    struct device_attribute *attr,
				    char *buf)
{
	u16 cmd_id = 0x0007;
<<<<<<< HEAD
	u32 cmd_resp;
=======
	u64 cmd_resp;
>>>>>>> df0cc57e
	int ret;

	ret = processor_thermal_send_mbox_cmd(to_pci_dev(dev), cmd_id, 0, &cmd_resp);
	if (ret)
		return ret;

<<<<<<< HEAD
	return sprintf(buf, "%u\n", cmd_resp);
=======
	return sprintf(buf, "%llu\n", cmd_resp);
>>>>>>> df0cc57e
}

static ssize_t ddr_data_rate_show(struct device *dev,
				  struct device_attribute *attr,
				  char *buf)
{
	u16 cmd_id = 0x0107;
<<<<<<< HEAD
	u32 cmd_resp;
=======
	u64 cmd_resp;
>>>>>>> df0cc57e
	int ret;

	ret = processor_thermal_send_mbox_cmd(to_pci_dev(dev), cmd_id, 0, &cmd_resp);
	if (ret)
		return ret;

<<<<<<< HEAD
	return sprintf(buf, "%u\n", cmd_resp);
=======
	return sprintf(buf, "%llu\n", cmd_resp);
>>>>>>> df0cc57e
}

static DEVICE_ATTR_RW(rfi_restriction);
static DEVICE_ATTR_RO(ddr_data_rate);

static struct attribute *dvfs_attrs[] = {
	&dev_attr_rfi_restriction_run_busy.attr,
	&dev_attr_rfi_restriction_err_code.attr,
	&dev_attr_rfi_restriction_data_rate.attr,
	&dev_attr_ddr_data_rate_point_0.attr,
	&dev_attr_ddr_data_rate_point_1.attr,
	&dev_attr_ddr_data_rate_point_2.attr,
	&dev_attr_ddr_data_rate_point_3.attr,
	&dev_attr_rfi_disable.attr,
	&dev_attr_ddr_data_rate.attr,
	&dev_attr_rfi_restriction.attr,
	NULL
};

static const struct attribute_group dvfs_attribute_group = {
	.attrs = dvfs_attrs,
	.name = "dvfs"
};

int proc_thermal_rfim_add(struct pci_dev *pdev, struct proc_thermal_device *proc_priv)
{
	int ret;

	if (proc_priv->mmio_feature_mask & PROC_THERMAL_FEATURE_FIVR) {
		ret = sysfs_create_group(&pdev->dev.kobj, &fivr_attribute_group);
		if (ret)
			return ret;
	}

	if (proc_priv->mmio_feature_mask & PROC_THERMAL_FEATURE_DVFS) {
		ret = sysfs_create_group(&pdev->dev.kobj, &dvfs_attribute_group);
		if (ret && proc_priv->mmio_feature_mask & PROC_THERMAL_FEATURE_FIVR) {
			sysfs_remove_group(&pdev->dev.kobj, &fivr_attribute_group);
			return ret;
		}
	}

	return 0;
}
EXPORT_SYMBOL_GPL(proc_thermal_rfim_add);

void proc_thermal_rfim_remove(struct pci_dev *pdev)
{
	struct proc_thermal_device *proc_priv = pci_get_drvdata(pdev);

	if (proc_priv->mmio_feature_mask & PROC_THERMAL_FEATURE_FIVR)
		sysfs_remove_group(&pdev->dev.kobj, &fivr_attribute_group);

	if (proc_priv->mmio_feature_mask & PROC_THERMAL_FEATURE_DVFS)
		sysfs_remove_group(&pdev->dev.kobj, &dvfs_attribute_group);
}
EXPORT_SYMBOL_GPL(proc_thermal_rfim_remove);

MODULE_LICENSE("GPL v2");<|MERGE_RESOLUTION|>--- conflicted
+++ resolved
@@ -195,11 +195,7 @@
 				     const char *buf, size_t count)
 {
 	u16 cmd_id = 0x0008;
-<<<<<<< HEAD
-	u32 cmd_resp;
-=======
 	u64 cmd_resp;
->>>>>>> df0cc57e
 	u32 input;
 	int ret;
 
@@ -219,22 +215,14 @@
 				    char *buf)
 {
 	u16 cmd_id = 0x0007;
-<<<<<<< HEAD
-	u32 cmd_resp;
-=======
 	u64 cmd_resp;
->>>>>>> df0cc57e
 	int ret;
 
 	ret = processor_thermal_send_mbox_cmd(to_pci_dev(dev), cmd_id, 0, &cmd_resp);
 	if (ret)
 		return ret;
 
-<<<<<<< HEAD
-	return sprintf(buf, "%u\n", cmd_resp);
-=======
 	return sprintf(buf, "%llu\n", cmd_resp);
->>>>>>> df0cc57e
 }
 
 static ssize_t ddr_data_rate_show(struct device *dev,
@@ -242,22 +230,14 @@
 				  char *buf)
 {
 	u16 cmd_id = 0x0107;
-<<<<<<< HEAD
-	u32 cmd_resp;
-=======
 	u64 cmd_resp;
->>>>>>> df0cc57e
 	int ret;
 
 	ret = processor_thermal_send_mbox_cmd(to_pci_dev(dev), cmd_id, 0, &cmd_resp);
 	if (ret)
 		return ret;
 
-<<<<<<< HEAD
-	return sprintf(buf, "%u\n", cmd_resp);
-=======
 	return sprintf(buf, "%llu\n", cmd_resp);
->>>>>>> df0cc57e
 }
 
 static DEVICE_ATTR_RW(rfi_restriction);
