/*
 * Copyright (C) 2013-2014 Allwinner Tech Co., Ltd
 * Author: Sugar <shuge@allwinnertech.com>
 *
 * Copyright (C) 2014 Maxime Ripard
 * Maxime Ripard <maxime.ripard@free-electrons.com>
 *
 * This program is free software; you can redistribute it and/or modify
 * it under the terms of the GNU General Public License as published by
 * the Free Software Foundation; either version 2 of the License, or
 * (at your option) any later version.
 */

#include <linux/clk.h>
#include <linux/delay.h>
#include <linux/dmaengine.h>
#include <linux/dmapool.h>
#include <linux/interrupt.h>
#include <linux/module.h>
#include <linux/of_dma.h>
#include <linux/of_device.h>
#include <linux/platform_device.h>
#include <linux/reset.h>
#include <linux/slab.h>
#include <linux/types.h>

#include "virt-dma.h"

/*
 * Common registers
 */
#define DMA_IRQ_EN(x)		((x) * 0x04)
#define DMA_IRQ_HALF			BIT(0)
#define DMA_IRQ_PKG			BIT(1)
#define DMA_IRQ_QUEUE			BIT(2)

#define DMA_IRQ_CHAN_NR			8
#define DMA_IRQ_CHAN_WIDTH		4


#define DMA_IRQ_STAT(x)		((x) * 0x04 + 0x10)

#define DMA_STAT		0x30

/*
 * sun8i specific registers
 */
#define SUN8I_DMA_GATE		0x20
#define SUN8I_DMA_GATE_ENABLE	0x4

/*
 * Channels specific registers
 */
#define DMA_CHAN_ENABLE		0x00
#define DMA_CHAN_ENABLE_START		BIT(0)
#define DMA_CHAN_ENABLE_STOP		0

#define DMA_CHAN_PAUSE		0x04
#define DMA_CHAN_PAUSE_PAUSE		BIT(1)
#define DMA_CHAN_PAUSE_RESUME		0

#define DMA_CHAN_LLI_ADDR	0x08

#define DMA_CHAN_CUR_CFG	0x0c
#define DMA_CHAN_CFG_SRC_DRQ(x)		((x) & 0x1f)
#define DMA_CHAN_CFG_SRC_IO_MODE	BIT(5)
#define DMA_CHAN_CFG_SRC_LINEAR_MODE	(0 << 5)
#define DMA_CHAN_CFG_SRC_BURST(x)	(((x) & 0x3) << 7)
#define DMA_CHAN_CFG_SRC_WIDTH(x)	(((x) & 0x3) << 9)

#define DMA_CHAN_CFG_DST_DRQ(x)		(DMA_CHAN_CFG_SRC_DRQ(x) << 16)
#define DMA_CHAN_CFG_DST_IO_MODE	(DMA_CHAN_CFG_SRC_IO_MODE << 16)
#define DMA_CHAN_CFG_DST_LINEAR_MODE	(DMA_CHAN_CFG_SRC_LINEAR_MODE << 16)
#define DMA_CHAN_CFG_DST_BURST(x)	(DMA_CHAN_CFG_SRC_BURST(x) << 16)
#define DMA_CHAN_CFG_DST_WIDTH(x)	(DMA_CHAN_CFG_SRC_WIDTH(x) << 16)

#define DMA_CHAN_CUR_SRC	0x10

#define DMA_CHAN_CUR_DST	0x14

#define DMA_CHAN_CUR_CNT	0x18

#define DMA_CHAN_CUR_PARA	0x1c


/*
 * Various hardware related defines
 */
#define LLI_LAST_ITEM	0xfffff800
#define NORMAL_WAIT	8
#define DRQ_SDRAM	1

/*
 * Hardware channels / ports representation
 *
 * The hardware is used in several SoCs, with differing numbers
 * of channels and endpoints. This structure ties those numbers
 * to a certain compatible string.
 */
struct sun6i_dma_config {
	u32 nr_max_channels;
	u32 nr_max_requests;
	u32 nr_max_vchans;
};

/*
 * Hardware representation of the LLI
 *
 * The hardware will be fed the physical address of this structure,
 * and read its content in order to start the transfer.
 */
struct sun6i_dma_lli {
	u32			cfg;
	u32			src;
	u32			dst;
	u32			len;
	u32			para;
	u32			p_lli_next;

	/*
	 * This field is not used by the DMA controller, but will be
	 * used by the CPU to go through the list (mostly for dumping
	 * or freeing it).
	 */
	struct sun6i_dma_lli	*v_lli_next;
};


struct sun6i_desc {
	struct virt_dma_desc	vd;
	dma_addr_t		p_lli;
	struct sun6i_dma_lli	*v_lli;
};

struct sun6i_pchan {
	u32			idx;
	void __iomem		*base;
	struct sun6i_vchan	*vchan;
	struct sun6i_desc	*desc;
	struct sun6i_desc	*done;
};

struct sun6i_vchan {
	struct virt_dma_chan	vc;
	struct list_head	node;
	struct dma_slave_config	cfg;
	struct sun6i_pchan	*phy;
	u8			port;
};

struct sun6i_dma_dev {
	struct dma_device	slave;
	void __iomem		*base;
	struct clk		*clk;
	int			irq;
	spinlock_t		lock;
	struct reset_control	*rstc;
	struct tasklet_struct	task;
	atomic_t		tasklet_shutdown;
	struct list_head	pending;
	struct dma_pool		*pool;
	struct sun6i_pchan	*pchans;
	struct sun6i_vchan	*vchans;
	const struct sun6i_dma_config *cfg;
};

static struct device *chan2dev(struct dma_chan *chan)
{
	return &chan->dev->device;
}

static inline struct sun6i_dma_dev *to_sun6i_dma_dev(struct dma_device *d)
{
	return container_of(d, struct sun6i_dma_dev, slave);
}

static inline struct sun6i_vchan *to_sun6i_vchan(struct dma_chan *chan)
{
	return container_of(chan, struct sun6i_vchan, vc.chan);
}

static inline struct sun6i_desc *
to_sun6i_desc(struct dma_async_tx_descriptor *tx)
{
	return container_of(tx, struct sun6i_desc, vd.tx);
}

static inline void sun6i_dma_dump_com_regs(struct sun6i_dma_dev *sdev)
{
	dev_dbg(sdev->slave.dev, "Common register:\n"
		"\tmask0(%04x): 0x%08x\n"
		"\tmask1(%04x): 0x%08x\n"
		"\tpend0(%04x): 0x%08x\n"
		"\tpend1(%04x): 0x%08x\n"
		"\tstats(%04x): 0x%08x\n",
		DMA_IRQ_EN(0), readl(sdev->base + DMA_IRQ_EN(0)),
		DMA_IRQ_EN(1), readl(sdev->base + DMA_IRQ_EN(1)),
		DMA_IRQ_STAT(0), readl(sdev->base + DMA_IRQ_STAT(0)),
		DMA_IRQ_STAT(1), readl(sdev->base + DMA_IRQ_STAT(1)),
		DMA_STAT, readl(sdev->base + DMA_STAT));
}

static inline void sun6i_dma_dump_chan_regs(struct sun6i_dma_dev *sdev,
					    struct sun6i_pchan *pchan)
{
	phys_addr_t reg = virt_to_phys(pchan->base);

	dev_dbg(sdev->slave.dev, "Chan %d reg: %pa\n"
		"\t___en(%04x): \t0x%08x\n"
		"\tpause(%04x): \t0x%08x\n"
		"\tstart(%04x): \t0x%08x\n"
		"\t__cfg(%04x): \t0x%08x\n"
		"\t__src(%04x): \t0x%08x\n"
		"\t__dst(%04x): \t0x%08x\n"
		"\tcount(%04x): \t0x%08x\n"
		"\t_para(%04x): \t0x%08x\n\n",
		pchan->idx, &reg,
		DMA_CHAN_ENABLE,
		readl(pchan->base + DMA_CHAN_ENABLE),
		DMA_CHAN_PAUSE,
		readl(pchan->base + DMA_CHAN_PAUSE),
		DMA_CHAN_LLI_ADDR,
		readl(pchan->base + DMA_CHAN_LLI_ADDR),
		DMA_CHAN_CUR_CFG,
		readl(pchan->base + DMA_CHAN_CUR_CFG),
		DMA_CHAN_CUR_SRC,
		readl(pchan->base + DMA_CHAN_CUR_SRC),
		DMA_CHAN_CUR_DST,
		readl(pchan->base + DMA_CHAN_CUR_DST),
		DMA_CHAN_CUR_CNT,
		readl(pchan->base + DMA_CHAN_CUR_CNT),
		DMA_CHAN_CUR_PARA,
		readl(pchan->base + DMA_CHAN_CUR_PARA));
}

static inline s8 convert_burst(u32 maxburst)
{
	switch (maxburst) {
	case 1:
		return 0;
	case 8:
		return 2;
	default:
		return -EINVAL;
	}
}

static inline s8 convert_buswidth(enum dma_slave_buswidth addr_width)
{
	if ((addr_width < DMA_SLAVE_BUSWIDTH_1_BYTE) ||
	    (addr_width > DMA_SLAVE_BUSWIDTH_4_BYTES))
		return -EINVAL;

	return addr_width >> 1;
}

static void *sun6i_dma_lli_add(struct sun6i_dma_lli *prev,
			       struct sun6i_dma_lli *next,
			       dma_addr_t next_phy,
			       struct sun6i_desc *txd)
{
	if ((!prev && !txd) || !next)
		return NULL;

	if (!prev) {
		txd->p_lli = next_phy;
		txd->v_lli = next;
	} else {
		prev->p_lli_next = next_phy;
		prev->v_lli_next = next;
	}

	next->p_lli_next = LLI_LAST_ITEM;
	next->v_lli_next = NULL;

	return next;
}

static inline int sun6i_dma_cfg_lli(struct sun6i_dma_lli *lli,
				    dma_addr_t src,
				    dma_addr_t dst, u32 len,
				    struct dma_slave_config *config)
{
	u8 src_width, dst_width, src_burst, dst_burst;

	if (!config)
		return -EINVAL;

	src_burst = convert_burst(config->src_maxburst);
	if (src_burst)
		return src_burst;

	dst_burst = convert_burst(config->dst_maxburst);
	if (dst_burst)
		return dst_burst;

	src_width = convert_buswidth(config->src_addr_width);
	if (src_width)
		return src_width;

	dst_width = convert_buswidth(config->dst_addr_width);
	if (dst_width)
		return dst_width;

	lli->cfg = DMA_CHAN_CFG_SRC_BURST(src_burst) |
		DMA_CHAN_CFG_SRC_WIDTH(src_width) |
		DMA_CHAN_CFG_DST_BURST(dst_burst) |
		DMA_CHAN_CFG_DST_WIDTH(dst_width);

	lli->src = src;
	lli->dst = dst;
	lli->len = len;
	lli->para = NORMAL_WAIT;

	return 0;
}

static inline void sun6i_dma_dump_lli(struct sun6i_vchan *vchan,
				      struct sun6i_dma_lli *lli)
{
	phys_addr_t p_lli = virt_to_phys(lli);

	dev_dbg(chan2dev(&vchan->vc.chan),
		"\n\tdesc:   p - %pa v - 0x%p\n"
		"\t\tc - 0x%08x s - 0x%08x d - 0x%08x\n"
		"\t\tl - 0x%08x p - 0x%08x n - 0x%08x\n",
		&p_lli, lli,
		lli->cfg, lli->src, lli->dst,
		lli->len, lli->para, lli->p_lli_next);
}

static void sun6i_dma_free_desc(struct virt_dma_desc *vd)
{
	struct sun6i_desc *txd = to_sun6i_desc(&vd->tx);
	struct sun6i_dma_dev *sdev = to_sun6i_dma_dev(vd->tx.chan->device);
	struct sun6i_dma_lli *v_lli, *v_next;
	dma_addr_t p_lli, p_next;

	if (unlikely(!txd))
		return;

	p_lli = txd->p_lli;
	v_lli = txd->v_lli;

	while (v_lli) {
		v_next = v_lli->v_lli_next;
		p_next = v_lli->p_lli_next;

		dma_pool_free(sdev->pool, v_lli, p_lli);

		v_lli = v_next;
		p_lli = p_next;
	}

	kfree(txd);
}

static int sun6i_dma_terminate_all(struct sun6i_vchan *vchan)
{
	struct sun6i_dma_dev *sdev = to_sun6i_dma_dev(vchan->vc.chan.device);
	struct sun6i_pchan *pchan = vchan->phy;
	unsigned long flags;
	LIST_HEAD(head);

	spin_lock(&sdev->lock);
	list_del_init(&vchan->node);
	spin_unlock(&sdev->lock);

	spin_lock_irqsave(&vchan->vc.lock, flags);

	vchan_get_all_descriptors(&vchan->vc, &head);

	if (pchan) {
		writel(DMA_CHAN_ENABLE_STOP, pchan->base + DMA_CHAN_ENABLE);
		writel(DMA_CHAN_PAUSE_RESUME, pchan->base + DMA_CHAN_PAUSE);

		vchan->phy = NULL;
		pchan->vchan = NULL;
		pchan->desc = NULL;
		pchan->done = NULL;
	}

	spin_unlock_irqrestore(&vchan->vc.lock, flags);

	vchan_dma_desc_free_list(&vchan->vc, &head);

	return 0;
}

static int sun6i_dma_start_desc(struct sun6i_vchan *vchan)
{
	struct sun6i_dma_dev *sdev = to_sun6i_dma_dev(vchan->vc.chan.device);
	struct virt_dma_desc *desc = vchan_next_desc(&vchan->vc);
	struct sun6i_pchan *pchan = vchan->phy;
	u32 irq_val, irq_reg, irq_offset;

	if (!pchan)
		return -EAGAIN;

	if (!desc) {
		pchan->desc = NULL;
		pchan->done = NULL;
		return -EAGAIN;
	}

	list_del(&desc->node);

	pchan->desc = to_sun6i_desc(&desc->tx);
	pchan->done = NULL;

	sun6i_dma_dump_lli(vchan, pchan->desc->v_lli);

	irq_reg = pchan->idx / DMA_IRQ_CHAN_NR;
	irq_offset = pchan->idx % DMA_IRQ_CHAN_NR;

	irq_val = readl(sdev->base + DMA_IRQ_EN(irq_offset));
	irq_val |= DMA_IRQ_QUEUE << (irq_offset * DMA_IRQ_CHAN_WIDTH);
	writel(irq_val, sdev->base + DMA_IRQ_EN(irq_offset));

	writel(pchan->desc->p_lli, pchan->base + DMA_CHAN_LLI_ADDR);
	writel(DMA_CHAN_ENABLE_START, pchan->base + DMA_CHAN_ENABLE);

	sun6i_dma_dump_com_regs(sdev);
	sun6i_dma_dump_chan_regs(sdev, pchan);

	return 0;
}

static void sun6i_dma_tasklet(unsigned long data)
{
	struct sun6i_dma_dev *sdev = (struct sun6i_dma_dev *)data;
	const struct sun6i_dma_config *cfg = sdev->cfg;
	struct sun6i_vchan *vchan;
	struct sun6i_pchan *pchan;
	unsigned int pchan_alloc = 0;
	unsigned int pchan_idx;

	list_for_each_entry(vchan, &sdev->slave.channels, vc.chan.device_node) {
		spin_lock_irq(&vchan->vc.lock);

		pchan = vchan->phy;

		if (pchan && pchan->done) {
			if (sun6i_dma_start_desc(vchan)) {
				/*
				 * No current txd associated with this channel
				 */
				dev_dbg(sdev->slave.dev, "pchan %u: free\n",
					pchan->idx);

				/* Mark this channel free */
				vchan->phy = NULL;
				pchan->vchan = NULL;
			}
		}
		spin_unlock_irq(&vchan->vc.lock);
	}

	spin_lock_irq(&sdev->lock);
	for (pchan_idx = 0; pchan_idx < cfg->nr_max_channels; pchan_idx++) {
		pchan = &sdev->pchans[pchan_idx];

		if (pchan->vchan || list_empty(&sdev->pending))
			continue;

		vchan = list_first_entry(&sdev->pending,
					 struct sun6i_vchan, node);

		/* Remove from pending channels */
		list_del_init(&vchan->node);
		pchan_alloc |= BIT(pchan_idx);

		/* Mark this channel allocated */
		pchan->vchan = vchan;
		vchan->phy = pchan;
		dev_dbg(sdev->slave.dev, "pchan %u: alloc vchan %p\n",
			pchan->idx, &vchan->vc);
	}
	spin_unlock_irq(&sdev->lock);

	for (pchan_idx = 0; pchan_idx < cfg->nr_max_channels; pchan_idx++) {
		if (!(pchan_alloc & BIT(pchan_idx)))
			continue;

		pchan = sdev->pchans + pchan_idx;
		vchan = pchan->vchan;
		if (vchan) {
			spin_lock_irq(&vchan->vc.lock);
			sun6i_dma_start_desc(vchan);
			spin_unlock_irq(&vchan->vc.lock);
		}
	}
}

static irqreturn_t sun6i_dma_interrupt(int irq, void *dev_id)
{
	struct sun6i_dma_dev *sdev = dev_id;
	struct sun6i_vchan *vchan;
	struct sun6i_pchan *pchan;
	int i, j, ret = IRQ_NONE;
	u32 status;

	for (i = 0; i < sdev->cfg->nr_max_channels / DMA_IRQ_CHAN_NR; i++) {
		status = readl(sdev->base + DMA_IRQ_STAT(i));
		if (!status)
			continue;

		dev_dbg(sdev->slave.dev, "DMA irq status %s: 0x%x\n",
			i ? "high" : "low", status);

		writel(status, sdev->base + DMA_IRQ_STAT(i));

		for (j = 0; (j < DMA_IRQ_CHAN_NR) && status; j++) {
			if (status & DMA_IRQ_QUEUE) {
				pchan = sdev->pchans + j;
				vchan = pchan->vchan;

				if (vchan) {
					spin_lock(&vchan->vc.lock);
					vchan_cookie_complete(&pchan->desc->vd);
					pchan->done = pchan->desc;
					spin_unlock(&vchan->vc.lock);
				}
			}

			status = status >> DMA_IRQ_CHAN_WIDTH;
		}

		if (!atomic_read(&sdev->tasklet_shutdown))
			tasklet_schedule(&sdev->task);
		ret = IRQ_HANDLED;
	}

	return ret;
}

static struct dma_async_tx_descriptor *sun6i_dma_prep_dma_memcpy(
		struct dma_chan *chan, dma_addr_t dest, dma_addr_t src,
		size_t len, unsigned long flags)
{
	struct sun6i_dma_dev *sdev = to_sun6i_dma_dev(chan->device);
	struct sun6i_vchan *vchan = to_sun6i_vchan(chan);
	struct sun6i_dma_lli *v_lli;
	struct sun6i_desc *txd;
	dma_addr_t p_lli;
	s8 burst, width;

	dev_dbg(chan2dev(chan),
		"%s; chan: %d, dest: %pad, src: %pad, len: %zu. flags: 0x%08lx\n",
		__func__, vchan->vc.chan.chan_id, &dest, &src, len, flags);

	if (!len)
		return NULL;

	txd = kzalloc(sizeof(*txd), GFP_NOWAIT);
	if (!txd)
		return NULL;

	v_lli = dma_pool_alloc(sdev->pool, GFP_NOWAIT, &p_lli);
	if (!v_lli) {
		dev_err(sdev->slave.dev, "Failed to alloc lli memory\n");
		goto err_txd_free;
	}

	v_lli->src = src;
	v_lli->dst = dest;
	v_lli->len = len;
	v_lli->para = NORMAL_WAIT;

	burst = convert_burst(8);
	width = convert_buswidth(DMA_SLAVE_BUSWIDTH_4_BYTES);
	v_lli->cfg |= DMA_CHAN_CFG_SRC_DRQ(DRQ_SDRAM) |
		DMA_CHAN_CFG_DST_DRQ(DRQ_SDRAM) |
		DMA_CHAN_CFG_DST_LINEAR_MODE |
		DMA_CHAN_CFG_SRC_LINEAR_MODE |
		DMA_CHAN_CFG_SRC_BURST(burst) |
		DMA_CHAN_CFG_SRC_WIDTH(width) |
		DMA_CHAN_CFG_DST_BURST(burst) |
		DMA_CHAN_CFG_DST_WIDTH(width);

	sun6i_dma_lli_add(NULL, v_lli, p_lli, txd);

	sun6i_dma_dump_lli(vchan, v_lli);

	return vchan_tx_prep(&vchan->vc, &txd->vd, flags);

err_txd_free:
	kfree(txd);
	return NULL;
}

static struct dma_async_tx_descriptor *sun6i_dma_prep_slave_sg(
		struct dma_chan *chan, struct scatterlist *sgl,
		unsigned int sg_len, enum dma_transfer_direction dir,
		unsigned long flags, void *context)
{
	struct sun6i_dma_dev *sdev = to_sun6i_dma_dev(chan->device);
	struct sun6i_vchan *vchan = to_sun6i_vchan(chan);
	struct dma_slave_config *sconfig = &vchan->cfg;
	struct sun6i_dma_lli *v_lli, *prev = NULL;
	struct sun6i_desc *txd;
	struct scatterlist *sg;
	dma_addr_t p_lli;
	int i, ret;

	if (!sgl)
		return NULL;

	if (!is_slave_direction(dir)) {
		dev_err(chan2dev(chan), "Invalid DMA direction\n");
		return NULL;
	}

	txd = kzalloc(sizeof(*txd), GFP_NOWAIT);
	if (!txd)
		return NULL;

	for_each_sg(sgl, sg, sg_len, i) {
		v_lli = dma_pool_alloc(sdev->pool, GFP_NOWAIT, &p_lli);
		if (!v_lli)
			goto err_lli_free;

		if (dir == DMA_MEM_TO_DEV) {
			ret = sun6i_dma_cfg_lli(v_lli, sg_dma_address(sg),
						sconfig->dst_addr, sg_dma_len(sg),
						sconfig);
			if (ret)
				goto err_cur_lli_free;

			v_lli->cfg |= DMA_CHAN_CFG_DST_IO_MODE |
				DMA_CHAN_CFG_SRC_LINEAR_MODE |
				DMA_CHAN_CFG_SRC_DRQ(DRQ_SDRAM) |
				DMA_CHAN_CFG_DST_DRQ(vchan->port);

			dev_dbg(chan2dev(chan),
				"%s; chan: %d, dest: %pad, src: %pad, len: %u. flags: 0x%08lx\n",
				__func__, vchan->vc.chan.chan_id,
				&sconfig->dst_addr, &sg_dma_address(sg),
				sg_dma_len(sg), flags);

		} else {
			ret = sun6i_dma_cfg_lli(v_lli, sconfig->src_addr,
						sg_dma_address(sg), sg_dma_len(sg),
						sconfig);
			if (ret)
				goto err_cur_lli_free;

			v_lli->cfg |= DMA_CHAN_CFG_DST_LINEAR_MODE |
				DMA_CHAN_CFG_SRC_IO_MODE |
				DMA_CHAN_CFG_DST_DRQ(DRQ_SDRAM) |
				DMA_CHAN_CFG_SRC_DRQ(vchan->port);

			dev_dbg(chan2dev(chan),
				"%s; chan: %d, dest: %pad, src: %pad, len: %u. flags: 0x%08lx\n",
				__func__, vchan->vc.chan.chan_id,
				&sg_dma_address(sg), &sconfig->src_addr,
				sg_dma_len(sg), flags);
		}

		prev = sun6i_dma_lli_add(prev, v_lli, p_lli, txd);
	}

	dev_dbg(chan2dev(chan), "First: %pad\n", &txd->p_lli);
	for (prev = txd->v_lli; prev; prev = prev->v_lli_next)
		sun6i_dma_dump_lli(vchan, prev);

	return vchan_tx_prep(&vchan->vc, &txd->vd, flags);

err_cur_lli_free:
	dma_pool_free(sdev->pool, v_lli, p_lli);
err_lli_free:
	for (prev = txd->v_lli; prev; prev = prev->v_lli_next)
		dma_pool_free(sdev->pool, prev, virt_to_phys(prev));
	kfree(txd);
	return NULL;
}

static int sun6i_dma_control(struct dma_chan *chan, enum dma_ctrl_cmd cmd,
		       unsigned long arg)
{
	struct sun6i_dma_dev *sdev = to_sun6i_dma_dev(chan->device);
	struct sun6i_vchan *vchan = to_sun6i_vchan(chan);
	struct sun6i_pchan *pchan = vchan->phy;
	unsigned long flags;
	int ret = 0;

	switch (cmd) {
	case DMA_RESUME:
		dev_dbg(chan2dev(chan), "vchan %p: resume\n", &vchan->vc);

		spin_lock_irqsave(&vchan->vc.lock, flags);

		if (pchan) {
			writel(DMA_CHAN_PAUSE_RESUME,
			       pchan->base + DMA_CHAN_PAUSE);
		} else if (!list_empty(&vchan->vc.desc_issued)) {
			spin_lock(&sdev->lock);
			list_add_tail(&vchan->node, &sdev->pending);
			spin_unlock(&sdev->lock);
		}

		spin_unlock_irqrestore(&vchan->vc.lock, flags);
		break;

	case DMA_PAUSE:
		dev_dbg(chan2dev(chan), "vchan %p: pause\n", &vchan->vc);

		if (pchan) {
			writel(DMA_CHAN_PAUSE_PAUSE,
			       pchan->base + DMA_CHAN_PAUSE);
		} else {
			spin_lock(&sdev->lock);
			list_del_init(&vchan->node);
			spin_unlock(&sdev->lock);
		}
		break;

	case DMA_TERMINATE_ALL:
		ret = sun6i_dma_terminate_all(vchan);
		break;
	case DMA_SLAVE_CONFIG:
		memcpy(&vchan->cfg, (void *)arg, sizeof(struct dma_slave_config));
		break;
	default:
		ret = -ENXIO;
		break;
	}
	return ret;
}

static enum dma_status sun6i_dma_tx_status(struct dma_chan *chan,
					   dma_cookie_t cookie,
					   struct dma_tx_state *state)
{
	struct sun6i_vchan *vchan = to_sun6i_vchan(chan);
	struct sun6i_pchan *pchan = vchan->phy;
	struct sun6i_dma_lli *lli;
	struct virt_dma_desc *vd;
	struct sun6i_desc *txd;
	enum dma_status ret;
	unsigned long flags;
	size_t bytes = 0;

	ret = dma_cookie_status(chan, cookie, state);
	if (ret == DMA_COMPLETE)
		return ret;

	spin_lock_irqsave(&vchan->vc.lock, flags);

	vd = vchan_find_desc(&vchan->vc, cookie);
	txd = to_sun6i_desc(&vd->tx);

	if (vd) {
		for (lli = txd->v_lli; lli != NULL; lli = lli->v_lli_next)
			bytes += lli->len;
	} else if (!pchan || !pchan->desc) {
		bytes = 0;
	} else {
		bytes = readl(pchan->base + DMA_CHAN_CUR_CNT);
	}

	spin_unlock_irqrestore(&vchan->vc.lock, flags);

	dma_set_residue(state, bytes);

	return ret;
}

static void sun6i_dma_issue_pending(struct dma_chan *chan)
{
	struct sun6i_dma_dev *sdev = to_sun6i_dma_dev(chan->device);
	struct sun6i_vchan *vchan = to_sun6i_vchan(chan);
	unsigned long flags;

	spin_lock_irqsave(&vchan->vc.lock, flags);

	if (vchan_issue_pending(&vchan->vc)) {
		spin_lock(&sdev->lock);

		if (!vchan->phy && list_empty(&vchan->node)) {
			list_add_tail(&vchan->node, &sdev->pending);
			tasklet_schedule(&sdev->task);
			dev_dbg(chan2dev(chan), "vchan %p: issued\n",
				&vchan->vc);
		}

		spin_unlock(&sdev->lock);
	} else {
		dev_dbg(chan2dev(chan), "vchan %p: nothing to issue\n",
			&vchan->vc);
	}

	spin_unlock_irqrestore(&vchan->vc.lock, flags);
}

static int sun6i_dma_alloc_chan_resources(struct dma_chan *chan)
{
	return 0;
}

static void sun6i_dma_free_chan_resources(struct dma_chan *chan)
{
	struct sun6i_dma_dev *sdev = to_sun6i_dma_dev(chan->device);
	struct sun6i_vchan *vchan = to_sun6i_vchan(chan);
	unsigned long flags;

	spin_lock_irqsave(&sdev->lock, flags);
	list_del_init(&vchan->node);
	spin_unlock_irqrestore(&sdev->lock, flags);

	vchan_free_chan_resources(&vchan->vc);
}

static struct dma_chan *sun6i_dma_of_xlate(struct of_phandle_args *dma_spec,
					   struct of_dma *ofdma)
{
	struct sun6i_dma_dev *sdev = ofdma->of_dma_data;
	struct sun6i_vchan *vchan;
	struct dma_chan *chan;
	u8 port = dma_spec->args[0];

	if (port > sdev->cfg->nr_max_requests)
		return NULL;

	chan = dma_get_any_slave_channel(&sdev->slave);
	if (!chan)
		return NULL;

	vchan = to_sun6i_vchan(chan);
	vchan->port = port;

	return chan;
}

static inline void sun6i_kill_tasklet(struct sun6i_dma_dev *sdev)
{
	/* Disable all interrupts from DMA */
	writel(0, sdev->base + DMA_IRQ_EN(0));
	writel(0, sdev->base + DMA_IRQ_EN(1));

	/* Prevent spurious interrupts from scheduling the tasklet */
	atomic_inc(&sdev->tasklet_shutdown);

	/* Make sure we won't have any further interrupts */
	devm_free_irq(sdev->slave.dev, sdev->irq, sdev);

	/* Actually prevent the tasklet from being scheduled */
	tasklet_kill(&sdev->task);
}

static inline void sun6i_dma_free(struct sun6i_dma_dev *sdev)
{
	int i;

	for (i = 0; i < sdev->cfg->nr_max_vchans; i++) {
		struct sun6i_vchan *vchan = &sdev->vchans[i];

		list_del(&vchan->vc.chan.device_node);
		tasklet_kill(&vchan->vc.task);
	}
}

/*
 * For A31:
 *
 * There's 16 physical channels that can work in parallel.
 *
 * However we have 30 different endpoints for our requests.
 *
 * Since the channels are able to handle only an unidirectional
 * transfer, we need to allocate more virtual channels so that
 * everyone can grab one channel.
 *
 * Some devices can't work in both direction (mostly because it
 * wouldn't make sense), so we have a bit fewer virtual channels than
 * 2 channels per endpoints.
 */

static struct sun6i_dma_config sun6i_a31_dma_cfg = {
	.nr_max_channels = 16,
	.nr_max_requests = 30,
	.nr_max_vchans   = 53,
};

/*
 * The A23 only has 8 physical channels, a maximum DRQ port id of 24,
 * and a total of 37 usable source and destination endpoints.
 */

static struct sun6i_dma_config sun8i_a23_dma_cfg = {
	.nr_max_channels = 8,
	.nr_max_requests = 24,
	.nr_max_vchans   = 37,
};

static struct of_device_id sun6i_dma_match[] = {
	{ .compatible = "allwinner,sun6i-a31-dma", .data = &sun6i_a31_dma_cfg },
	{ .compatible = "allwinner,sun8i-a23-dma", .data = &sun8i_a23_dma_cfg },
	{ /* sentinel */ }
};

static int sun6i_dma_probe(struct platform_device *pdev)
{
	const struct of_device_id *device;
	struct sun6i_dma_dev *sdc;
	struct resource *res;
	int ret, i;

	sdc = devm_kzalloc(&pdev->dev, sizeof(*sdc), GFP_KERNEL);
	if (!sdc)
		return -ENOMEM;

	device = of_match_device(sun6i_dma_match, &pdev->dev);
	if (!device)
		return -ENODEV;
	sdc->cfg = device->data;

	res = platform_get_resource(pdev, IORESOURCE_MEM, 0);
	sdc->base = devm_ioremap_resource(&pdev->dev, res);
	if (IS_ERR(sdc->base))
		return PTR_ERR(sdc->base);

	sdc->irq = platform_get_irq(pdev, 0);
	if (sdc->irq < 0) {
		dev_err(&pdev->dev, "Cannot claim IRQ\n");
		return sdc->irq;
	}

	sdc->clk = devm_clk_get(&pdev->dev, NULL);
	if (IS_ERR(sdc->clk)) {
		dev_err(&pdev->dev, "No clock specified\n");
		return PTR_ERR(sdc->clk);
	}

	sdc->rstc = devm_reset_control_get(&pdev->dev, NULL);
	if (IS_ERR(sdc->rstc)) {
		dev_err(&pdev->dev, "No reset controller specified\n");
		return PTR_ERR(sdc->rstc);
	}

	sdc->pool = dmam_pool_create(dev_name(&pdev->dev), &pdev->dev,
				     sizeof(struct sun6i_dma_lli), 4, 0);
	if (!sdc->pool) {
		dev_err(&pdev->dev, "No memory for descriptors dma pool\n");
		return -ENOMEM;
	}

	platform_set_drvdata(pdev, sdc);
	INIT_LIST_HEAD(&sdc->pending);
	spin_lock_init(&sdc->lock);

	dma_cap_set(DMA_PRIVATE, sdc->slave.cap_mask);
	dma_cap_set(DMA_MEMCPY, sdc->slave.cap_mask);
	dma_cap_set(DMA_SLAVE, sdc->slave.cap_mask);

	INIT_LIST_HEAD(&sdc->slave.channels);
	sdc->slave.device_alloc_chan_resources	= sun6i_dma_alloc_chan_resources;
	sdc->slave.device_free_chan_resources	= sun6i_dma_free_chan_resources;
	sdc->slave.device_tx_status		= sun6i_dma_tx_status;
	sdc->slave.device_issue_pending		= sun6i_dma_issue_pending;
	sdc->slave.device_prep_slave_sg		= sun6i_dma_prep_slave_sg;
	sdc->slave.device_prep_dma_memcpy	= sun6i_dma_prep_dma_memcpy;
	sdc->slave.device_control		= sun6i_dma_control;
<<<<<<< HEAD
	sdc->slave.chancnt			= NR_MAX_VCHANS;
=======
>>>>>>> 9d3cc3e5
	sdc->slave.copy_align			= 4;

	sdc->slave.dev = &pdev->dev;

	sdc->pchans = devm_kcalloc(&pdev->dev, sdc->cfg->nr_max_channels,
				   sizeof(struct sun6i_pchan), GFP_KERNEL);
	if (!sdc->pchans)
		return -ENOMEM;

	sdc->vchans = devm_kcalloc(&pdev->dev, sdc->cfg->nr_max_vchans,
				   sizeof(struct sun6i_vchan), GFP_KERNEL);
	if (!sdc->vchans)
		return -ENOMEM;

	tasklet_init(&sdc->task, sun6i_dma_tasklet, (unsigned long)sdc);

	for (i = 0; i < sdc->cfg->nr_max_channels; i++) {
		struct sun6i_pchan *pchan = &sdc->pchans[i];

		pchan->idx = i;
		pchan->base = sdc->base + 0x100 + i * 0x40;
	}

	for (i = 0; i < sdc->cfg->nr_max_vchans; i++) {
		struct sun6i_vchan *vchan = &sdc->vchans[i];

		INIT_LIST_HEAD(&vchan->node);
		vchan->vc.desc_free = sun6i_dma_free_desc;
		vchan_init(&vchan->vc, &sdc->slave);
	}

	ret = reset_control_deassert(sdc->rstc);
	if (ret) {
		dev_err(&pdev->dev, "Couldn't deassert the device from reset\n");
		goto err_chan_free;
	}

	ret = clk_prepare_enable(sdc->clk);
	if (ret) {
		dev_err(&pdev->dev, "Couldn't enable the clock\n");
		goto err_reset_assert;
	}

	ret = devm_request_irq(&pdev->dev, sdc->irq, sun6i_dma_interrupt, 0,
			       dev_name(&pdev->dev), sdc);
	if (ret) {
		dev_err(&pdev->dev, "Cannot request IRQ\n");
		goto err_clk_disable;
	}

	ret = dma_async_device_register(&sdc->slave);
	if (ret) {
		dev_warn(&pdev->dev, "Failed to register DMA engine device\n");
		goto err_irq_disable;
	}

	ret = of_dma_controller_register(pdev->dev.of_node, sun6i_dma_of_xlate,
					 sdc);
	if (ret) {
		dev_err(&pdev->dev, "of_dma_controller_register failed\n");
		goto err_dma_unregister;
	}

	/*
	 * sun8i variant requires us to toggle a dma gating register,
	 * as seen in Allwinner's SDK. This register is not documented
	 * in the A23 user manual.
	 */
	if (of_device_is_compatible(pdev->dev.of_node,
				    "allwinner,sun8i-a23-dma"))
		writel(SUN8I_DMA_GATE_ENABLE, sdc->base + SUN8I_DMA_GATE);

	return 0;

err_dma_unregister:
	dma_async_device_unregister(&sdc->slave);
err_irq_disable:
	sun6i_kill_tasklet(sdc);
err_clk_disable:
	clk_disable_unprepare(sdc->clk);
err_reset_assert:
	reset_control_assert(sdc->rstc);
err_chan_free:
	sun6i_dma_free(sdc);
	return ret;
}

static int sun6i_dma_remove(struct platform_device *pdev)
{
	struct sun6i_dma_dev *sdc = platform_get_drvdata(pdev);

	of_dma_controller_free(pdev->dev.of_node);
	dma_async_device_unregister(&sdc->slave);

	sun6i_kill_tasklet(sdc);

	clk_disable_unprepare(sdc->clk);
	reset_control_assert(sdc->rstc);

	sun6i_dma_free(sdc);

	return 0;
}

static struct platform_driver sun6i_dma_driver = {
	.probe		= sun6i_dma_probe,
	.remove		= sun6i_dma_remove,
	.driver = {
		.name		= "sun6i-dma",
		.of_match_table	= sun6i_dma_match,
	},
};
module_platform_driver(sun6i_dma_driver);

MODULE_DESCRIPTION("Allwinner A31 DMA Controller Driver");
MODULE_AUTHOR("Sugar <shuge@allwinnertech.com>");
MODULE_AUTHOR("Maxime Ripard <maxime.ripard@free-electrons.com>");
MODULE_LICENSE("GPL");<|MERGE_RESOLUTION|>--- conflicted
+++ resolved
@@ -961,10 +961,6 @@
 	sdc->slave.device_prep_slave_sg		= sun6i_dma_prep_slave_sg;
 	sdc->slave.device_prep_dma_memcpy	= sun6i_dma_prep_dma_memcpy;
 	sdc->slave.device_control		= sun6i_dma_control;
-<<<<<<< HEAD
-	sdc->slave.chancnt			= NR_MAX_VCHANS;
-=======
->>>>>>> 9d3cc3e5
 	sdc->slave.copy_align			= 4;
 
 	sdc->slave.dev = &pdev->dev;
