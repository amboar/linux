Device tree binding vendor prefix registry.  Keep list in alphabetical order.

This isn't an exhaustive list, but you should add new prefixes to it before
using them to avoid name-space collisions.

abilis	Abilis Systems
abcn	Abracon Corporation
active-semi	Active-Semi International Inc
ad	Avionic Design GmbH
adapteva	Adapteva, Inc.
adh	AD Holdings Plc.
adi	Analog Devices, Inc.
aeroflexgaisler	Aeroflex Gaisler AB
al	Annapurna Labs
allwinner	Allwinner Technology Co., Ltd.
alphascale	AlphaScale Integrated Circuits Systems, Inc.
altr	Altera Corp.
amcc	Applied Micro Circuits Corporation (APM, formally AMCC)
amd	Advanced Micro Devices (AMD), Inc.
amlogic	Amlogic, Inc.
ampire	Ampire Co., Ltd.
ams	AMS AG
amstaos	AMS-Taos Inc.
apm	Applied Micro Circuits Corporation (APM)
aptina	Aptina Imaging
arasan	Arasan Chip Systems
arm	ARM Ltd.
armadeus	ARMadeus Systems SARL
artesyn	Artesyn Embedded Technologies Inc.
asahi-kasei	Asahi Kasei Corp.
atmel	Atmel Corporation
auo	AU Optronics Corporation
avago	Avago Technologies
avic	Shanghai AVIC Optoelectronics Co., Ltd.
axis	Axis Communications AB
bosch	Bosch Sensortec GmbH
brcm	Broadcom Corporation
buffalo	Buffalo, Inc.
calxeda	Calxeda
capella	Capella Microsystems, Inc
cavium	Cavium, Inc.
cdns	Cadence Design Systems Inc.
ceva	Ceva, Inc.
chipidea	Chipidea, Inc
chipone		ChipOne
chipspark	ChipSPARK
chrp	Common Hardware Reference Platform
chunghwa	Chunghwa Picture Tubes Ltd.
cirrus	Cirrus Logic, Inc.
cloudengines	Cloud Engines, Inc.
cnm	Chips&Media, Inc.
cnxt	Conexant Systems, Inc.
cortina	Cortina Systems, Inc.
cosmic	Cosmic Circuits
crystalfontz	Crystalfontz America, Inc.
cubietech	Cubietech, Ltd.
dallas	Maxim Integrated Products (formerly Dallas Semiconductor)
davicom	DAVICOM Semiconductor, Inc.
delta	Delta Electronics, Inc.
denx	Denx Software Engineering
digi	Digi International Inc.
digilent	Diglent, Inc.
dlg	Dialog Semiconductor
dlink	D-Link Corporation
dmo	Data Modul AG
ea	Embedded Artists AB
ebv	EBV Elektronik
edt	Emerging Display Technologies
elan	Elan Microelectronic Corp.
emmicro	EM Microelectronic
energymicro	Silicon Laboratories (formerly Energy Micro AS)
epcos	EPCOS AG
epfl	Ecole Polytechnique Fédérale de Lausanne
epson	Seiko Epson Corp.
est	ESTeem Wireless Modems
ettus	NI Ettus Research
eukrea  Eukréa Electromatique
everest	Everest Semiconductor Co. Ltd.
everspin	Everspin Technologies, Inc.
excito	Excito
fcs	Fairchild Semiconductor
firefly	Firefly
fsl	Freescale Semiconductor
GEFanuc	GE Fanuc Intelligent Platforms Embedded Systems, Inc.
gef	GE Fanuc Intelligent Platforms Embedded Systems, Inc.
geniatech	Geniatech, Inc.
giantplus	Giantplus Technology Co., Ltd.
globalscale	Globalscale Technologies, Inc.
gmt	Global Mixed-mode Technology, Inc.
goodix	Shenzhen Huiding Technology Co., Ltd.
google	Google, Inc.
grinn	Grinn
gumstix	Gumstix, Inc.
gw	Gateworks Corporation
hannstar	HannStar Display Corporation
haoyu	Haoyu Microelectronic Co. Ltd.
hardkernel	Hardkernel Co., Ltd
himax	Himax Technologies, Inc.
hisilicon	Hisilicon Limited.
hit	Hitachi Ltd.
hitex	Hitex Development Tools
honeywell	Honeywell
hp	Hewlett Packard
i2se	I2SE GmbH
ibm	International Business Machines (IBM)
idt	Integrated Device Technologies, Inc.
iom	Iomega Corporation
img	Imagination Technologies Ltd.
ingenic	Ingenic Semiconductor
innolux	Innolux Corporation
intel	Intel Corporation
intercontrol	Inter Control Group
isee	ISEE 2007 S.L.
isil	Intersil
karo	Ka-Ro electronics GmbH
keymile	Keymile GmbH
kinetic Kinetic Technologies
lacie	LaCie
lantiq	Lantiq Semiconductor
lenovo	Lenovo Group Ltd.
lg	LG Corporation
linux	Linux-specific binding
lsi	LSI Corp. (LSI Logic)
lltc	Linear Technology Corporation
marvell	Marvell Technology Group Ltd.
maxim	Maxim Integrated Products
mediatek	MediaTek Inc.
melexis	Melexis N.V.
merrii	Merrii Technology Co., Ltd.
micrel	Micrel Inc.
microchip	Microchip Technology Inc.
micron	Micron Technology Inc.
minix	MINIX Technology Ltd.
mitsubishi	Mitsubishi Electric Corporation
mosaixtech	Mosaix Technologies, Inc.
moxa	Moxa
mpl	MPL AG
mti	Imagination Technologies Ltd. (formerly MIPS Technologies Inc.)
mundoreader	Mundo Reader S.L.
murata	Murata Manufacturing Co., Ltd.
mxicy	Macronix International Co., Ltd.
national	National Semiconductor
neonode		Neonode Inc.
netgear	NETGEAR
netlogic	Broadcom Corporation (formerly NetLogic Microsystems)
newhaven	Newhaven Display International
nintendo	Nintendo
nokia	Nokia
nvidia	NVIDIA
nxp	NXP Semiconductors
onnn	ON Semiconductor Corp.
opencores	OpenCores.org
ortustech	Ortus Technology Co., Ltd.
ovti	OmniVision Technologies
panasonic	Panasonic Corporation
parade	Parade Technologies Inc.
pericom	Pericom Technology Inc.
phytec	PHYTEC Messtechnik GmbH
picochip	Picochip Ltd
plathome	Plat'Home Co., Ltd.
pixcir  PIXCIR MICROELECTRONICS Co., Ltd
powervr	PowerVR (deprecated, use img)
qca	Qualcomm Atheros, Inc.
qcom	Qualcomm Technologies, Inc
qemu	QEMU, a generic and open source machine emulator and virtualizer
qi	Qi Hardware
qnap	QNAP Systems, Inc.
radxa	Radxa
raidsonic	RaidSonic Technology GmbH
ralink	Mediatek/Ralink Technology Corp.
ramtron	Ramtron International
raspberrypi	Raspberry Pi Foundation
realtek Realtek Semiconductor Corp.
renesas	Renesas Electronics Corporation
richtek	Richtek Technology Corporation
ricoh	Ricoh Co. Ltd.
rockchip	Fuzhou Rockchip Electronics Co., Ltd
samsung	Samsung Semiconductor
sandisk	Sandisk Corporation
sbs	Smart Battery System
schindler	Schindler
seagate	Seagate Technology PLC
semtech	Semtech Corporation
sil	Silicon Image
silabs	Silicon Laboratories
siliconmitus	Silicon Mitus, Inc.
simtek
sii	Seiko Instruments, Inc.
silergy	Silergy Corp.
sirf	SiRF Technology, Inc.
sitronix	Sitronix Technology Corporation
skyworks	Skyworks Solutions, Inc.
smsc	Standard Microsystems Corporation
snps	Synopsys, Inc.
solidrun	SolidRun
solomon        Solomon Systech Limited
sony	Sony Corporation
spansion	Spansion Inc.
sprd	Spreadtrum Communications Inc.
st	STMicroelectronics
ste	ST-Ericsson
stericsson	ST-Ericsson
synology	Synology, Inc.
tbs	TBS Technologies
tcl	Toby Churchill Ltd.
thine	THine Electronics, Inc.
ti	Texas Instruments
tlm	Trusted Logic Mobility
toradex	Toradex AG
toshiba	Toshiba Corporation
toumaz	Toumaz
tplink	TP-LINK Technologies Co., Ltd.
truly	Truly Semiconductors Limited
usi	Universal Scientific Industrial Co., Ltd.
v3	V3 Semiconductor
variscite	Variscite Ltd.
via	VIA Technologies, Inc.
virtio	Virtual I/O Device Specification, developed by the OASIS consortium
voipac	Voipac Technologies s.r.o.
wexler	Wexler
winbond Winbond Electronics corp.
wlf	Wolfson Microelectronics
wm	Wondermedia Technologies, Inc.
x-powers	X-Powers
xes	Extreme Engineering Solutions (X-ES)
xillybus	Xillybus Ltd.
xlnx	Xilinx
zyxel	ZyXEL Communications Corp.
zarlink	Zarlink Semiconductor
<<<<<<< HEAD
zte	ZTE Corp.
=======
zii	Zodiac Inflight Innovations
>>>>>>> 48a9b733
<|MERGE_RESOLUTION|>--- conflicted
+++ resolved
@@ -227,8 +227,5 @@
 xlnx	Xilinx
 zyxel	ZyXEL Communications Corp.
 zarlink	Zarlink Semiconductor
-<<<<<<< HEAD
-zte	ZTE Corp.
-=======
 zii	Zodiac Inflight Innovations
->>>>>>> 48a9b733
+zte	ZTE Corp.