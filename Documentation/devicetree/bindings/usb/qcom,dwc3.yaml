# SPDX-License-Identifier: (GPL-2.0 OR BSD-2-Clause)
%YAML 1.2
---
$id: http://devicetree.org/schemas/usb/qcom,dwc3.yaml#
$schema: http://devicetree.org/meta-schemas/core.yaml#

title: Qualcomm SuperSpeed DWC3 USB SoC controller

maintainers:
  - Wesley Cheng <quic_wcheng@quicinc.com>

properties:
  compatible:
    items:
      - enum:
          - qcom,ipq4019-dwc3
          - qcom,ipq6018-dwc3
          - qcom,ipq8064-dwc3
<<<<<<< HEAD
          - qcom,msm8953-dwc3
=======
          - qcom,ipq8074-dwc3
          - qcom,msm8953-dwc3
          - qcom,msm8994-dwc3
>>>>>>> 88084a3d
          - qcom,msm8996-dwc3
          - qcom,msm8998-dwc3
          - qcom,qcs404-dwc3
          - qcom,sc7180-dwc3
          - qcom,sc7280-dwc3
          - qcom,sdm660-dwc3
          - qcom,sdm845-dwc3
          - qcom,sdx55-dwc3
          - qcom,sdx65-dwc3
          - qcom,sm4250-dwc3
          - qcom,sm6115-dwc3
          - qcom,sm6125-dwc3
          - qcom,sm6350-dwc3
          - qcom,sm8150-dwc3
          - qcom,sm8250-dwc3
          - qcom,sm8350-dwc3
          - qcom,sm8450-dwc3
      - const: qcom,dwc3

  reg:
    description: Offset and length of register set for QSCRATCH wrapper
    maxItems: 1

  "#address-cells":
    enum: [ 1, 2 ]

  "#size-cells":
    enum: [ 1, 2 ]

  ranges: true

  power-domains:
    description: specifies a phandle to PM domain provider node
    maxItems: 1

  clocks:
    description: |
      Several clocks are used, depending on the variant. Typical ones are::
       - cfg_noc:: System Config NOC clock.
       - core:: Master/Core clock, has to be >= 125 MHz for SS operation and >=
                60MHz for HS operation.
       - iface:: System bus AXI clock.
       - sleep:: Sleep clock, used for wakeup when USB3 core goes into low
                 power mode (U3).
       - mock_utmi:: Mock utmi clock needed for ITP/SOF generation in host
                     mode. Its frequency should be 19.2MHz.
    minItems: 1
    maxItems: 6

  clock-names:
    minItems: 1
    maxItems: 6

  assigned-clocks:
    items:
      - description: Phandle and clock specifier of MOCK_UTMI_CLK.
      - description: Phandle and clock specifoer of MASTER_CLK.

  assigned-clock-rates:
    items:
      - description: Must be 19.2MHz (19200000).
      - description: Must be >= 60 MHz in HS mode, >= 125 MHz in SS mode.
  resets:
    maxItems: 1

  interconnects:
    maxItems: 2

  interconnect-names:
    items:
      - const: usb-ddr
      - const: apps-usb

  interrupts:
    items:
      - description: The interrupt that is asserted
          when a wakeup event is received on USB2 bus.
      - description: The interrupt that is asserted
          when a wakeup event is received on USB3 bus.
      - description: Wakeup event on DM line.
      - description: Wakeup event on DP line.

  interrupt-names:
    items:
      - const: hs_phy_irq
      - const: ss_phy_irq
      - const: dm_hs_phy_irq
      - const: dp_hs_phy_irq

  qcom,select-utmi-as-pipe-clk:
    description:
      If present, disable USB3 pipe_clk requirement.
      Used when dwc3 operates without SSPHY and only
      HS/FS/LS modes are supported.
    type: boolean

# Required child node:

patternProperties:
  "^usb@[0-9a-f]+$":
    $ref: snps,dwc3.yaml#

required:
  - compatible
  - reg
  - "#address-cells"
  - "#size-cells"
  - ranges
  - power-domains
  - clocks
  - clock-names
  - interrupts
  - interrupt-names

allOf:
  - if:
      properties:
        compatible:
          contains:
            enum:
              - qcom,ipq4019-dwc3
    then:
      properties:
        clocks:
          maxItems: 3
        clock-names:
          items:
            - const: core
            - const: sleep
            - const: mock_utmi

  - if:
      properties:
        compatible:
          contains:
            enum:
              - qcom,ipq8064-dwc3
    then:
      properties:
        clocks:
          items:
            - description: Master/Core clock, has to be >= 125 MHz
                for SS operation and >= 60MHz for HS operation.
        clock-names:
          items:
            - const: core

  - if:
      properties:
        compatible:
          contains:
            enum:
              - qcom,msm8953-dwc3
              - qcom,msm8996-dwc3
              - qcom,msm8998-dwc3
              - qcom,sc7180-dwc3
              - qcom,sc7280-dwc3
              - qcom,sdm845-dwc3
              - qcom,sdx55-dwc3
              - qcom,sm6350-dwc3
    then:
      properties:
        clocks:
          maxItems: 5
        clock-names:
          items:
            - const: cfg_noc
            - const: core
            - const: iface
            - const: sleep
            - const: mock_utmi

  - if:
      properties:
        compatible:
          contains:
            enum:
              - qcom,ipq6018-dwc3
    then:
      properties:
        clocks:
          minItems: 3
          maxItems: 4
        clock-names:
          oneOf:
            - items:
                - const: core
                - const: sleep
                - const: mock_utmi
            - items:
                - const: cfg_noc
                - const: core
                - const: sleep
                - const: mock_utmi

  - if:
      properties:
        compatible:
          contains:
            enum:
              - qcom,ipq8074-dwc3
    then:
      properties:
        clocks:
          maxItems: 4
        clock-names:
          items:
            - const: cfg_noc
            - const: core
            - const: sleep
            - const: mock_utmi

  - if:
      properties:
        compatible:
          contains:
            enum:
              - qcom,msm8994-dwc3
              - qcom,qcs404-dwc3
    then:
      properties:
        clocks:
          maxItems: 4
        clock-names:
          items:
            - const: core
            - const: iface
            - const: sleep
            - const: mock_utmi

  - if:
      properties:
        compatible:
          contains:
            enum:
              - qcom,sdm660-dwc3
    then:
      properties:
        clocks:
          minItems: 6
        clock-names:
          items:
            - const: cfg_noc
            - const: core
            - const: iface
            - const: sleep
            - const: mock_utmi
            - const: bus

  - if:
      properties:
        compatible:
          contains:
            enum:
              - qcom,sm6125-dwc3
              - qcom,sm8150-dwc3
              - qcom,sm8250-dwc3
              - qcom,sm8450-dwc3
    then:
      properties:
        clocks:
          minItems: 6
        clock-names:
          items:
            - const: cfg_noc
            - const: core
            - const: iface
            - const: sleep
            - const: mock_utmi
            - const: xo

  - if:
      properties:
        compatible:
          contains:
            enum:
              - qcom,sm8350-dwc3
    then:
      properties:
        clocks:
          minItems: 5
          maxItems: 6
        clock-names:
          minItems: 5
          items:
            - const: cfg_noc
            - const: core
            - const: iface
            - const: sleep
            - const: mock_utmi
            - const: xo


additionalProperties: false

examples:
  - |
    #include <dt-bindings/clock/qcom,gcc-sdm845.h>
    #include <dt-bindings/interrupt-controller/arm-gic.h>
    #include <dt-bindings/interrupt-controller/irq.h>
    soc {
        #address-cells = <2>;
        #size-cells = <2>;

        usb@a6f8800 {
            compatible = "qcom,sdm845-dwc3", "qcom,dwc3";
            reg = <0 0x0a6f8800 0 0x400>;

            #address-cells = <2>;
            #size-cells = <2>;
            ranges;
            clocks = <&gcc GCC_CFG_NOC_USB3_PRIM_AXI_CLK>,
                     <&gcc GCC_USB30_PRIM_MASTER_CLK>,
                     <&gcc GCC_AGGRE_USB3_PRIM_AXI_CLK>,
                     <&gcc GCC_USB30_PRIM_SLEEP_CLK>,
                     <&gcc GCC_USB30_PRIM_MOCK_UTMI_CLK>;
            clock-names = "cfg_noc",
                          "core",
                          "iface",
                          "sleep",
                          "mock_utmi";

            assigned-clocks = <&gcc GCC_USB30_PRIM_MOCK_UTMI_CLK>,
                          <&gcc GCC_USB30_PRIM_MASTER_CLK>;
            assigned-clock-rates = <19200000>, <150000000>;

            interrupts = <GIC_SPI 131 IRQ_TYPE_LEVEL_HIGH>,
                         <GIC_SPI 486 IRQ_TYPE_LEVEL_HIGH>,
                         <GIC_SPI 488 IRQ_TYPE_LEVEL_HIGH>,
                         <GIC_SPI 489 IRQ_TYPE_LEVEL_HIGH>;
            interrupt-names = "hs_phy_irq", "ss_phy_irq",
                          "dm_hs_phy_irq", "dp_hs_phy_irq";

            power-domains = <&gcc USB30_PRIM_GDSC>;

            resets = <&gcc GCC_USB30_PRIM_BCR>;

            usb@a600000 {
                compatible = "snps,dwc3";
                reg = <0 0x0a600000 0 0xcd00>;
                interrupts = <GIC_SPI 133 IRQ_TYPE_LEVEL_HIGH>;
                iommus = <&apps_smmu 0x740 0>;
                snps,dis_u2_susphy_quirk;
                snps,dis_enblslpm_quirk;
                phys = <&usb_1_hsphy>, <&usb_1_ssphy>;
                phy-names = "usb2-phy", "usb3-phy";
            };
        };
    };<|MERGE_RESOLUTION|>--- conflicted
+++ resolved
@@ -16,13 +16,9 @@
           - qcom,ipq4019-dwc3
           - qcom,ipq6018-dwc3
           - qcom,ipq8064-dwc3
-<<<<<<< HEAD
-          - qcom,msm8953-dwc3
-=======
           - qcom,ipq8074-dwc3
           - qcom,msm8953-dwc3
           - qcom,msm8994-dwc3
->>>>>>> 88084a3d
           - qcom,msm8996-dwc3
           - qcom,msm8998-dwc3
           - qcom,qcs404-dwc3
