--- conflicted
+++ resolved
@@ -89,12 +89,8 @@
 	IEEE80211_STATUS_TYPE_MASK	= 0x00f,
 	IEEE80211_STATUS_TYPE_INVALID	= 0,
 	IEEE80211_STATUS_TYPE_SMPS	= 1,
-<<<<<<< HEAD
-	IEEE80211_STATUS_SUBDATA_MASK	= 0xff0,
-=======
 	IEEE80211_STATUS_TYPE_NEG_TTLM	= 2,
 	IEEE80211_STATUS_SUBDATA_MASK	= 0x1ff0,
->>>>>>> 0c383648
 };
 
 static inline bool
@@ -600,10 +596,7 @@
 	/* TID-to-link mapping support */
 	struct wiphy_delayed_work ttlm_work;
 	struct ieee80211_adv_ttlm_info ttlm_info;
-<<<<<<< HEAD
-=======
 	struct wiphy_work teardown_ttlm_work;
->>>>>>> 0c383648
 
 	/* dialog token enumerator for neg TTLM request */
 	u8 dialog_token_alloc;
@@ -1102,11 +1095,7 @@
 
 	unsigned long state;
 
-<<<<<<< HEAD
-	bool csa_blocked_tx;
-=======
 	bool csa_blocked_queues;
->>>>>>> 0c383648
 
 	char name[IFNAMSIZ];
 
@@ -2575,15 +2564,11 @@
 static inline int __must_check
 ieee80211_link_use_channel(struct ieee80211_link_data *link,
 			   const struct ieee80211_chan_req *req,
-<<<<<<< HEAD
-			   enum ieee80211_chanctx_mode mode);
-=======
 			   enum ieee80211_chanctx_mode mode)
 {
 	return _ieee80211_link_use_channel(link, req, mode, false);
 }
 
->>>>>>> 0c383648
 int __must_check
 ieee80211_link_reserve_chanctx(struct ieee80211_link_data *link,
 			       const struct ieee80211_chan_req *req,
@@ -2597,11 +2582,8 @@
 ieee80211_link_change_chanreq(struct ieee80211_link_data *link,
 			      const struct ieee80211_chan_req *req,
 			      u64 *changed);
-<<<<<<< HEAD
-=======
 void __ieee80211_link_release_channel(struct ieee80211_link_data *link,
 				      bool skip_idle_recalc);
->>>>>>> 0c383648
 void ieee80211_link_release_channel(struct ieee80211_link_data *link);
 void ieee80211_link_vlan_copy_chanctx(struct ieee80211_link_data *link);
 void ieee80211_link_copy_chanctx_to_vlans(struct ieee80211_link_data *link,
