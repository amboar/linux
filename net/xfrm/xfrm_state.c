--- conflicted
+++ resolved
@@ -732,13 +732,6 @@
 			}
 		}
 	}
-<<<<<<< HEAD
-	if (cnt) {
-		err = 0;
-		xfrm_policy_cache_flush();
-	}
-=======
->>>>>>> 287b8e11
 out:
 	spin_unlock_bh(&net->xfrm.xfrm_state_lock);
 	if (cnt) {
