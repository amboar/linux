/*
 *	Linux INET6 implementation
 *	FIB front-end.
 *
 *	Authors:
 *	Pedro Roque		<roque@di.fc.ul.pt>
 *
 *	This program is free software; you can redistribute it and/or
 *      modify it under the terms of the GNU General Public License
 *      as published by the Free Software Foundation; either version
 *      2 of the License, or (at your option) any later version.
 */

/*	Changes:
 *
 *	YOSHIFUJI Hideaki @USAGI
 *		reworked default router selection.
 *		- respect outgoing interface
 *		- select from (probably) reachable routers (i.e.
 *		routers in REACHABLE, STALE, DELAY or PROBE states).
 *		- always select the same router if it is (probably)
 *		reachable.  otherwise, round-robin the list.
 *	Ville Nuorvala
 *		Fixed routing subtrees.
 */

#define pr_fmt(fmt) "IPv6: " fmt

#include <linux/capability.h>
#include <linux/errno.h>
#include <linux/export.h>
#include <linux/types.h>
#include <linux/times.h>
#include <linux/socket.h>
#include <linux/sockios.h>
#include <linux/net.h>
#include <linux/route.h>
#include <linux/netdevice.h>
#include <linux/in6.h>
#include <linux/mroute6.h>
#include <linux/init.h>
#include <linux/if_arp.h>
#include <linux/proc_fs.h>
#include <linux/seq_file.h>
#include <linux/nsproxy.h>
#include <linux/slab.h>
#include <linux/jhash.h>
#include <net/net_namespace.h>
#include <net/snmp.h>
#include <net/ipv6.h>
#include <net/ip6_fib.h>
#include <net/ip6_route.h>
#include <net/ndisc.h>
#include <net/addrconf.h>
#include <net/tcp.h>
#include <linux/rtnetlink.h>
#include <net/dst.h>
#include <net/dst_metadata.h>
#include <net/xfrm.h>
#include <net/netevent.h>
#include <net/netlink.h>
#include <net/nexthop.h>
#include <net/lwtunnel.h>
#include <net/ip_tunnels.h>
#include <net/l3mdev.h>
#include <net/ip.h>
#include <linux/uaccess.h>

#ifdef CONFIG_SYSCTL
#include <linux/sysctl.h>
#endif

static int ip6_rt_type_to_error(u8 fib6_type);

#define CREATE_TRACE_POINTS
#include <trace/events/fib6.h>
EXPORT_TRACEPOINT_SYMBOL_GPL(fib6_table_lookup);
#undef CREATE_TRACE_POINTS

enum rt6_nud_state {
	RT6_NUD_FAIL_HARD = -3,
	RT6_NUD_FAIL_PROBE = -2,
	RT6_NUD_FAIL_DO_RR = -1,
	RT6_NUD_SUCCEED = 1
};

static struct dst_entry	*ip6_dst_check(struct dst_entry *dst, u32 cookie);
static unsigned int	 ip6_default_advmss(const struct dst_entry *dst);
static unsigned int	 ip6_mtu(const struct dst_entry *dst);
static struct dst_entry *ip6_negative_advice(struct dst_entry *);
static void		ip6_dst_destroy(struct dst_entry *);
static void		ip6_dst_ifdown(struct dst_entry *,
				       struct net_device *dev, int how);
static int		 ip6_dst_gc(struct dst_ops *ops);

static int		ip6_pkt_discard(struct sk_buff *skb);
static int		ip6_pkt_discard_out(struct net *net, struct sock *sk, struct sk_buff *skb);
static int		ip6_pkt_prohibit(struct sk_buff *skb);
static int		ip6_pkt_prohibit_out(struct net *net, struct sock *sk, struct sk_buff *skb);
static void		ip6_link_failure(struct sk_buff *skb);
static void		ip6_rt_update_pmtu(struct dst_entry *dst, struct sock *sk,
					   struct sk_buff *skb, u32 mtu);
static void		rt6_do_redirect(struct dst_entry *dst, struct sock *sk,
					struct sk_buff *skb);
static int rt6_score_route(struct fib6_info *rt, int oif, int strict);
static size_t rt6_nlmsg_size(struct fib6_info *rt);
static int rt6_fill_node(struct net *net, struct sk_buff *skb,
			 struct fib6_info *rt, struct dst_entry *dst,
			 struct in6_addr *dest, struct in6_addr *src,
			 int iif, int type, u32 portid, u32 seq,
			 unsigned int flags);
static struct rt6_info *rt6_find_cached_rt(struct fib6_info *rt,
					   struct in6_addr *daddr,
					   struct in6_addr *saddr);

#ifdef CONFIG_IPV6_ROUTE_INFO
static struct fib6_info *rt6_add_route_info(struct net *net,
					   const struct in6_addr *prefix, int prefixlen,
					   const struct in6_addr *gwaddr,
					   struct net_device *dev,
					   unsigned int pref);
static struct fib6_info *rt6_get_route_info(struct net *net,
					   const struct in6_addr *prefix, int prefixlen,
					   const struct in6_addr *gwaddr,
					   struct net_device *dev);
#endif

struct uncached_list {
	spinlock_t		lock;
	struct list_head	head;
};

static DEFINE_PER_CPU_ALIGNED(struct uncached_list, rt6_uncached_list);

void rt6_uncached_list_add(struct rt6_info *rt)
{
	struct uncached_list *ul = raw_cpu_ptr(&rt6_uncached_list);

	rt->rt6i_uncached_list = ul;

	spin_lock_bh(&ul->lock);
	list_add_tail(&rt->rt6i_uncached, &ul->head);
	spin_unlock_bh(&ul->lock);
}

void rt6_uncached_list_del(struct rt6_info *rt)
{
	if (!list_empty(&rt->rt6i_uncached)) {
		struct uncached_list *ul = rt->rt6i_uncached_list;
		struct net *net = dev_net(rt->dst.dev);

		spin_lock_bh(&ul->lock);
		list_del(&rt->rt6i_uncached);
		atomic_dec(&net->ipv6.rt6_stats->fib_rt_uncache);
		spin_unlock_bh(&ul->lock);
	}
}

static void rt6_uncached_list_flush_dev(struct net *net, struct net_device *dev)
{
	struct net_device *loopback_dev = net->loopback_dev;
	int cpu;

	if (dev == loopback_dev)
		return;

	for_each_possible_cpu(cpu) {
		struct uncached_list *ul = per_cpu_ptr(&rt6_uncached_list, cpu);
		struct rt6_info *rt;

		spin_lock_bh(&ul->lock);
		list_for_each_entry(rt, &ul->head, rt6i_uncached) {
			struct inet6_dev *rt_idev = rt->rt6i_idev;
			struct net_device *rt_dev = rt->dst.dev;

			if (rt_idev->dev == dev) {
				rt->rt6i_idev = in6_dev_get(loopback_dev);
				in6_dev_put(rt_idev);
			}

			if (rt_dev == dev) {
				rt->dst.dev = loopback_dev;
				dev_hold(rt->dst.dev);
				dev_put(rt_dev);
			}
		}
		spin_unlock_bh(&ul->lock);
	}
}

static inline const void *choose_neigh_daddr(const struct in6_addr *p,
					     struct sk_buff *skb,
					     const void *daddr)
{
	if (!ipv6_addr_any(p))
		return (const void *) p;
	else if (skb)
		return &ipv6_hdr(skb)->daddr;
	return daddr;
}

struct neighbour *ip6_neigh_lookup(const struct in6_addr *gw,
				   struct net_device *dev,
				   struct sk_buff *skb,
				   const void *daddr)
{
	struct neighbour *n;

	daddr = choose_neigh_daddr(gw, skb, daddr);
	n = __ipv6_neigh_lookup(dev, daddr);
	if (n)
		return n;
	return neigh_create(&nd_tbl, daddr, dev);
}

static struct neighbour *ip6_dst_neigh_lookup(const struct dst_entry *dst,
					      struct sk_buff *skb,
					      const void *daddr)
{
	const struct rt6_info *rt = container_of(dst, struct rt6_info, dst);

	return ip6_neigh_lookup(&rt->rt6i_gateway, dst->dev, skb, daddr);
}

static void ip6_confirm_neigh(const struct dst_entry *dst, const void *daddr)
{
	struct net_device *dev = dst->dev;
	struct rt6_info *rt = (struct rt6_info *)dst;

	daddr = choose_neigh_daddr(&rt->rt6i_gateway, NULL, daddr);
	if (!daddr)
		return;
	if (dev->flags & (IFF_NOARP | IFF_LOOPBACK))
		return;
	if (ipv6_addr_is_multicast((const struct in6_addr *)daddr))
		return;
	__ipv6_confirm_neigh(dev, daddr);
}

static struct dst_ops ip6_dst_ops_template = {
	.family			=	AF_INET6,
	.gc			=	ip6_dst_gc,
	.gc_thresh		=	1024,
	.check			=	ip6_dst_check,
	.default_advmss		=	ip6_default_advmss,
	.mtu			=	ip6_mtu,
	.cow_metrics		=	dst_cow_metrics_generic,
	.destroy		=	ip6_dst_destroy,
	.ifdown			=	ip6_dst_ifdown,
	.negative_advice	=	ip6_negative_advice,
	.link_failure		=	ip6_link_failure,
	.update_pmtu		=	ip6_rt_update_pmtu,
	.redirect		=	rt6_do_redirect,
	.local_out		=	__ip6_local_out,
	.neigh_lookup		=	ip6_dst_neigh_lookup,
	.confirm_neigh		=	ip6_confirm_neigh,
};

static unsigned int ip6_blackhole_mtu(const struct dst_entry *dst)
{
	unsigned int mtu = dst_metric_raw(dst, RTAX_MTU);

	return mtu ? : dst->dev->mtu;
}

static void ip6_rt_blackhole_update_pmtu(struct dst_entry *dst, struct sock *sk,
					 struct sk_buff *skb, u32 mtu)
{
}

static void ip6_rt_blackhole_redirect(struct dst_entry *dst, struct sock *sk,
				      struct sk_buff *skb)
{
}

static struct dst_ops ip6_dst_blackhole_ops = {
	.family			=	AF_INET6,
	.destroy		=	ip6_dst_destroy,
	.check			=	ip6_dst_check,
	.mtu			=	ip6_blackhole_mtu,
	.default_advmss		=	ip6_default_advmss,
	.update_pmtu		=	ip6_rt_blackhole_update_pmtu,
	.redirect		=	ip6_rt_blackhole_redirect,
	.cow_metrics		=	dst_cow_metrics_generic,
	.neigh_lookup		=	ip6_dst_neigh_lookup,
};

static const u32 ip6_template_metrics[RTAX_MAX] = {
	[RTAX_HOPLIMIT - 1] = 0,
};

static const struct fib6_info fib6_null_entry_template = {
	.fib6_flags	= (RTF_REJECT | RTF_NONEXTHOP),
	.fib6_protocol  = RTPROT_KERNEL,
	.fib6_metric	= ~(u32)0,
	.fib6_ref	= ATOMIC_INIT(1),
	.fib6_type	= RTN_UNREACHABLE,
	.fib6_metrics	= (struct dst_metrics *)&dst_default_metrics,
};

static const struct rt6_info ip6_null_entry_template = {
	.dst = {
		.__refcnt	= ATOMIC_INIT(1),
		.__use		= 1,
		.obsolete	= DST_OBSOLETE_FORCE_CHK,
		.error		= -ENETUNREACH,
		.input		= ip6_pkt_discard,
		.output		= ip6_pkt_discard_out,
	},
	.rt6i_flags	= (RTF_REJECT | RTF_NONEXTHOP),
};

#ifdef CONFIG_IPV6_MULTIPLE_TABLES

static const struct rt6_info ip6_prohibit_entry_template = {
	.dst = {
		.__refcnt	= ATOMIC_INIT(1),
		.__use		= 1,
		.obsolete	= DST_OBSOLETE_FORCE_CHK,
		.error		= -EACCES,
		.input		= ip6_pkt_prohibit,
		.output		= ip6_pkt_prohibit_out,
	},
	.rt6i_flags	= (RTF_REJECT | RTF_NONEXTHOP),
};

static const struct rt6_info ip6_blk_hole_entry_template = {
	.dst = {
		.__refcnt	= ATOMIC_INIT(1),
		.__use		= 1,
		.obsolete	= DST_OBSOLETE_FORCE_CHK,
		.error		= -EINVAL,
		.input		= dst_discard,
		.output		= dst_discard_out,
	},
	.rt6i_flags	= (RTF_REJECT | RTF_NONEXTHOP),
};

#endif

static void rt6_info_init(struct rt6_info *rt)
{
	struct dst_entry *dst = &rt->dst;

	memset(dst + 1, 0, sizeof(*rt) - sizeof(*dst));
	INIT_LIST_HEAD(&rt->rt6i_uncached);
}

/* allocate dst with ip6_dst_ops */
struct rt6_info *ip6_dst_alloc(struct net *net, struct net_device *dev,
			       int flags)
{
	struct rt6_info *rt = dst_alloc(&net->ipv6.ip6_dst_ops, dev,
					1, DST_OBSOLETE_FORCE_CHK, flags);

	if (rt) {
		rt6_info_init(rt);
		atomic_inc(&net->ipv6.rt6_stats->fib_rt_alloc);
	}

	return rt;
}
EXPORT_SYMBOL(ip6_dst_alloc);

static void ip6_dst_destroy(struct dst_entry *dst)
{
	struct dst_metrics *p = (struct dst_metrics *)DST_METRICS_PTR(dst);
	struct rt6_info *rt = (struct rt6_info *)dst;
	struct fib6_info *from;
	struct inet6_dev *idev;

<<<<<<< HEAD
	if (p != &dst_default_metrics && refcount_dec_and_test(&p->refcnt))
		kfree(p);

=======
	ip_dst_metrics_put(dst);
>>>>>>> 0fd79184
	rt6_uncached_list_del(rt);

	idev = rt->rt6i_idev;
	if (idev) {
		rt->rt6i_idev = NULL;
		in6_dev_put(idev);
	}

	rcu_read_lock();
	from = rcu_dereference(rt->from);
	rcu_assign_pointer(rt->from, NULL);
	fib6_info_release(from);
	rcu_read_unlock();
}

static void ip6_dst_ifdown(struct dst_entry *dst, struct net_device *dev,
			   int how)
{
	struct rt6_info *rt = (struct rt6_info *)dst;
	struct inet6_dev *idev = rt->rt6i_idev;
	struct net_device *loopback_dev =
		dev_net(dev)->loopback_dev;

	if (idev && idev->dev != loopback_dev) {
		struct inet6_dev *loopback_idev = in6_dev_get(loopback_dev);
		if (loopback_idev) {
			rt->rt6i_idev = loopback_idev;
			in6_dev_put(idev);
		}
	}
}

static bool __rt6_check_expired(const struct rt6_info *rt)
{
	if (rt->rt6i_flags & RTF_EXPIRES)
		return time_after(jiffies, rt->dst.expires);
	else
		return false;
}

static bool rt6_check_expired(const struct rt6_info *rt)
{
	struct fib6_info *from;

	from = rcu_dereference(rt->from);

	if (rt->rt6i_flags & RTF_EXPIRES) {
		if (time_after(jiffies, rt->dst.expires))
			return true;
	} else if (from) {
		return rt->dst.obsolete != DST_OBSOLETE_FORCE_CHK ||
			fib6_check_expired(from);
	}
	return false;
}

struct fib6_info *fib6_multipath_select(const struct net *net,
					struct fib6_info *match,
					struct flowi6 *fl6, int oif,
					const struct sk_buff *skb,
					int strict)
{
	struct fib6_info *sibling, *next_sibling;

	/* We might have already computed the hash for ICMPv6 errors. In such
	 * case it will always be non-zero. Otherwise now is the time to do it.
	 */
	if (!fl6->mp_hash)
		fl6->mp_hash = rt6_multipath_hash(net, fl6, skb, NULL);

	if (fl6->mp_hash <= atomic_read(&match->fib6_nh.nh_upper_bound))
		return match;

	list_for_each_entry_safe(sibling, next_sibling, &match->fib6_siblings,
				 fib6_siblings) {
		int nh_upper_bound;

		nh_upper_bound = atomic_read(&sibling->fib6_nh.nh_upper_bound);
		if (fl6->mp_hash > nh_upper_bound)
			continue;
		if (rt6_score_route(sibling, oif, strict) < 0)
			break;
		match = sibling;
		break;
	}

	return match;
}

/*
 *	Route lookup. rcu_read_lock() should be held.
 */

static inline struct fib6_info *rt6_device_match(struct net *net,
						 struct fib6_info *rt,
						    const struct in6_addr *saddr,
						    int oif,
						    int flags)
{
	struct fib6_info *sprt;

	if (!oif && ipv6_addr_any(saddr) &&
	    !(rt->fib6_nh.nh_flags & RTNH_F_DEAD))
		return rt;

	for (sprt = rt; sprt; sprt = rcu_dereference(sprt->fib6_next)) {
		const struct net_device *dev = sprt->fib6_nh.nh_dev;

		if (sprt->fib6_nh.nh_flags & RTNH_F_DEAD)
			continue;

		if (oif) {
			if (dev->ifindex == oif)
				return sprt;
		} else {
			if (ipv6_chk_addr(net, saddr, dev,
					  flags & RT6_LOOKUP_F_IFACE))
				return sprt;
		}
	}

	if (oif && flags & RT6_LOOKUP_F_IFACE)
		return net->ipv6.fib6_null_entry;

	return rt->fib6_nh.nh_flags & RTNH_F_DEAD ? net->ipv6.fib6_null_entry : rt;
}

#ifdef CONFIG_IPV6_ROUTER_PREF
struct __rt6_probe_work {
	struct work_struct work;
	struct in6_addr target;
	struct net_device *dev;
};

static void rt6_probe_deferred(struct work_struct *w)
{
	struct in6_addr mcaddr;
	struct __rt6_probe_work *work =
		container_of(w, struct __rt6_probe_work, work);

	addrconf_addr_solict_mult(&work->target, &mcaddr);
	ndisc_send_ns(work->dev, &work->target, &mcaddr, NULL, 0);
	dev_put(work->dev);
	kfree(work);
}

static void rt6_probe(struct fib6_info *rt)
{
	struct __rt6_probe_work *work = NULL;
	const struct in6_addr *nh_gw;
	struct neighbour *neigh;
	struct net_device *dev;
	struct inet6_dev *idev;

	/*
	 * Okay, this does not seem to be appropriate
	 * for now, however, we need to check if it
	 * is really so; aka Router Reachability Probing.
	 *
	 * Router Reachability Probe MUST be rate-limited
	 * to no more than one per minute.
	 */
	if (!rt || !(rt->fib6_flags & RTF_GATEWAY))
		return;

	nh_gw = &rt->fib6_nh.nh_gw;
	dev = rt->fib6_nh.nh_dev;
	rcu_read_lock_bh();
	idev = __in6_dev_get(dev);
	neigh = __ipv6_neigh_lookup_noref(dev, nh_gw);
	if (neigh) {
		if (neigh->nud_state & NUD_VALID)
			goto out;

		write_lock(&neigh->lock);
		if (!(neigh->nud_state & NUD_VALID) &&
		    time_after(jiffies,
			       neigh->updated + idev->cnf.rtr_probe_interval)) {
			work = kmalloc(sizeof(*work), GFP_ATOMIC);
			if (work)
				__neigh_set_probe_once(neigh);
		}
		write_unlock(&neigh->lock);
	} else if (time_after(jiffies, rt->last_probe +
				       idev->cnf.rtr_probe_interval)) {
		work = kmalloc(sizeof(*work), GFP_ATOMIC);
	}

	if (work) {
		rt->last_probe = jiffies;
		INIT_WORK(&work->work, rt6_probe_deferred);
		work->target = *nh_gw;
		dev_hold(dev);
		work->dev = dev;
		schedule_work(&work->work);
	}

out:
	rcu_read_unlock_bh();
}
#else
static inline void rt6_probe(struct fib6_info *rt)
{
}
#endif

/*
 * Default Router Selection (RFC 2461 6.3.6)
 */
static inline int rt6_check_dev(struct fib6_info *rt, int oif)
{
	const struct net_device *dev = rt->fib6_nh.nh_dev;

	if (!oif || dev->ifindex == oif)
		return 2;
	return 0;
}

static inline enum rt6_nud_state rt6_check_neigh(struct fib6_info *rt)
{
	enum rt6_nud_state ret = RT6_NUD_FAIL_HARD;
	struct neighbour *neigh;

	if (rt->fib6_flags & RTF_NONEXTHOP ||
	    !(rt->fib6_flags & RTF_GATEWAY))
		return RT6_NUD_SUCCEED;

	rcu_read_lock_bh();
	neigh = __ipv6_neigh_lookup_noref(rt->fib6_nh.nh_dev,
					  &rt->fib6_nh.nh_gw);
	if (neigh) {
		read_lock(&neigh->lock);
		if (neigh->nud_state & NUD_VALID)
			ret = RT6_NUD_SUCCEED;
#ifdef CONFIG_IPV6_ROUTER_PREF
		else if (!(neigh->nud_state & NUD_FAILED))
			ret = RT6_NUD_SUCCEED;
		else
			ret = RT6_NUD_FAIL_PROBE;
#endif
		read_unlock(&neigh->lock);
	} else {
		ret = IS_ENABLED(CONFIG_IPV6_ROUTER_PREF) ?
		      RT6_NUD_SUCCEED : RT6_NUD_FAIL_DO_RR;
	}
	rcu_read_unlock_bh();

	return ret;
}

static int rt6_score_route(struct fib6_info *rt, int oif, int strict)
{
	int m;

	m = rt6_check_dev(rt, oif);
	if (!m && (strict & RT6_LOOKUP_F_IFACE))
		return RT6_NUD_FAIL_HARD;
#ifdef CONFIG_IPV6_ROUTER_PREF
	m |= IPV6_DECODE_PREF(IPV6_EXTRACT_PREF(rt->fib6_flags)) << 2;
#endif
	if (strict & RT6_LOOKUP_F_REACHABLE) {
		int n = rt6_check_neigh(rt);
		if (n < 0)
			return n;
	}
	return m;
}

/* called with rc_read_lock held */
static inline bool fib6_ignore_linkdown(const struct fib6_info *f6i)
{
	const struct net_device *dev = fib6_info_nh_dev(f6i);
	bool rc = false;

	if (dev) {
		const struct inet6_dev *idev = __in6_dev_get(dev);

		rc = !!idev->cnf.ignore_routes_with_linkdown;
	}

	return rc;
}

static struct fib6_info *find_match(struct fib6_info *rt, int oif, int strict,
				   int *mpri, struct fib6_info *match,
				   bool *do_rr)
{
	int m;
	bool match_do_rr = false;

	if (rt->fib6_nh.nh_flags & RTNH_F_DEAD)
		goto out;

	if (fib6_ignore_linkdown(rt) &&
	    rt->fib6_nh.nh_flags & RTNH_F_LINKDOWN &&
	    !(strict & RT6_LOOKUP_F_IGNORE_LINKSTATE))
		goto out;

	if (fib6_check_expired(rt))
		goto out;

	m = rt6_score_route(rt, oif, strict);
	if (m == RT6_NUD_FAIL_DO_RR) {
		match_do_rr = true;
		m = 0; /* lowest valid score */
	} else if (m == RT6_NUD_FAIL_HARD) {
		goto out;
	}

	if (strict & RT6_LOOKUP_F_REACHABLE)
		rt6_probe(rt);

	/* note that m can be RT6_NUD_FAIL_PROBE at this point */
	if (m > *mpri) {
		*do_rr = match_do_rr;
		*mpri = m;
		match = rt;
	}
out:
	return match;
}

static struct fib6_info *find_rr_leaf(struct fib6_node *fn,
				     struct fib6_info *leaf,
				     struct fib6_info *rr_head,
				     u32 metric, int oif, int strict,
				     bool *do_rr)
{
	struct fib6_info *rt, *match, *cont;
	int mpri = -1;

	match = NULL;
	cont = NULL;
	for (rt = rr_head; rt; rt = rcu_dereference(rt->fib6_next)) {
		if (rt->fib6_metric != metric) {
			cont = rt;
			break;
		}

		match = find_match(rt, oif, strict, &mpri, match, do_rr);
	}

	for (rt = leaf; rt && rt != rr_head;
	     rt = rcu_dereference(rt->fib6_next)) {
		if (rt->fib6_metric != metric) {
			cont = rt;
			break;
		}

		match = find_match(rt, oif, strict, &mpri, match, do_rr);
	}

	if (match || !cont)
		return match;

	for (rt = cont; rt; rt = rcu_dereference(rt->fib6_next))
		match = find_match(rt, oif, strict, &mpri, match, do_rr);

	return match;
}

static struct fib6_info *rt6_select(struct net *net, struct fib6_node *fn,
				   int oif, int strict)
{
	struct fib6_info *leaf = rcu_dereference(fn->leaf);
	struct fib6_info *match, *rt0;
	bool do_rr = false;
	int key_plen;

	if (!leaf || leaf == net->ipv6.fib6_null_entry)
		return net->ipv6.fib6_null_entry;

	rt0 = rcu_dereference(fn->rr_ptr);
	if (!rt0)
		rt0 = leaf;

	/* Double check to make sure fn is not an intermediate node
	 * and fn->leaf does not points to its child's leaf
	 * (This might happen if all routes under fn are deleted from
	 * the tree and fib6_repair_tree() is called on the node.)
	 */
	key_plen = rt0->fib6_dst.plen;
#ifdef CONFIG_IPV6_SUBTREES
	if (rt0->fib6_src.plen)
		key_plen = rt0->fib6_src.plen;
#endif
	if (fn->fn_bit != key_plen)
		return net->ipv6.fib6_null_entry;

	match = find_rr_leaf(fn, leaf, rt0, rt0->fib6_metric, oif, strict,
			     &do_rr);

	if (do_rr) {
		struct fib6_info *next = rcu_dereference(rt0->fib6_next);

		/* no entries matched; do round-robin */
		if (!next || next->fib6_metric != rt0->fib6_metric)
			next = leaf;

		if (next != rt0) {
			spin_lock_bh(&leaf->fib6_table->tb6_lock);
			/* make sure next is not being deleted from the tree */
			if (next->fib6_node)
				rcu_assign_pointer(fn->rr_ptr, next);
			spin_unlock_bh(&leaf->fib6_table->tb6_lock);
		}
	}

	return match ? match : net->ipv6.fib6_null_entry;
}

static bool rt6_is_gw_or_nonexthop(const struct fib6_info *rt)
{
	return (rt->fib6_flags & (RTF_NONEXTHOP | RTF_GATEWAY));
}

#ifdef CONFIG_IPV6_ROUTE_INFO
int rt6_route_rcv(struct net_device *dev, u8 *opt, int len,
		  const struct in6_addr *gwaddr)
{
	struct net *net = dev_net(dev);
	struct route_info *rinfo = (struct route_info *) opt;
	struct in6_addr prefix_buf, *prefix;
	unsigned int pref;
	unsigned long lifetime;
	struct fib6_info *rt;

	if (len < sizeof(struct route_info)) {
		return -EINVAL;
	}

	/* Sanity check for prefix_len and length */
	if (rinfo->length > 3) {
		return -EINVAL;
	} else if (rinfo->prefix_len > 128) {
		return -EINVAL;
	} else if (rinfo->prefix_len > 64) {
		if (rinfo->length < 2) {
			return -EINVAL;
		}
	} else if (rinfo->prefix_len > 0) {
		if (rinfo->length < 1) {
			return -EINVAL;
		}
	}

	pref = rinfo->route_pref;
	if (pref == ICMPV6_ROUTER_PREF_INVALID)
		return -EINVAL;

	lifetime = addrconf_timeout_fixup(ntohl(rinfo->lifetime), HZ);

	if (rinfo->length == 3)
		prefix = (struct in6_addr *)rinfo->prefix;
	else {
		/* this function is safe */
		ipv6_addr_prefix(&prefix_buf,
				 (struct in6_addr *)rinfo->prefix,
				 rinfo->prefix_len);
		prefix = &prefix_buf;
	}

	if (rinfo->prefix_len == 0)
		rt = rt6_get_dflt_router(net, gwaddr, dev);
	else
		rt = rt6_get_route_info(net, prefix, rinfo->prefix_len,
					gwaddr, dev);

	if (rt && !lifetime) {
		ip6_del_rt(net, rt);
		rt = NULL;
	}

	if (!rt && lifetime)
		rt = rt6_add_route_info(net, prefix, rinfo->prefix_len, gwaddr,
					dev, pref);
	else if (rt)
		rt->fib6_flags = RTF_ROUTEINFO |
				 (rt->fib6_flags & ~RTF_PREF_MASK) | RTF_PREF(pref);

	if (rt) {
		if (!addrconf_finite_timeout(lifetime))
			fib6_clean_expires(rt);
		else
			fib6_set_expires(rt, jiffies + HZ * lifetime);

		fib6_info_release(rt);
	}
	return 0;
}
#endif

/*
 *	Misc support functions
 */

/* called with rcu_lock held */
static struct net_device *ip6_rt_get_dev_rcu(struct fib6_info *rt)
{
	struct net_device *dev = rt->fib6_nh.nh_dev;

	if (rt->fib6_flags & (RTF_LOCAL | RTF_ANYCAST)) {
		/* for copies of local routes, dst->dev needs to be the
		 * device if it is a master device, the master device if
		 * device is enslaved, and the loopback as the default
		 */
		if (netif_is_l3_slave(dev) &&
		    !rt6_need_strict(&rt->fib6_dst.addr))
			dev = l3mdev_master_dev_rcu(dev);
		else if (!netif_is_l3_master(dev))
			dev = dev_net(dev)->loopback_dev;
		/* last case is netif_is_l3_master(dev) is true in which
		 * case we want dev returned to be dev
		 */
	}

	return dev;
}

static const int fib6_prop[RTN_MAX + 1] = {
	[RTN_UNSPEC]	= 0,
	[RTN_UNICAST]	= 0,
	[RTN_LOCAL]	= 0,
	[RTN_BROADCAST]	= 0,
	[RTN_ANYCAST]	= 0,
	[RTN_MULTICAST]	= 0,
	[RTN_BLACKHOLE]	= -EINVAL,
	[RTN_UNREACHABLE] = -EHOSTUNREACH,
	[RTN_PROHIBIT]	= -EACCES,
	[RTN_THROW]	= -EAGAIN,
	[RTN_NAT]	= -EINVAL,
	[RTN_XRESOLVE]	= -EINVAL,
};

static int ip6_rt_type_to_error(u8 fib6_type)
{
	return fib6_prop[fib6_type];
}

static unsigned short fib6_info_dst_flags(struct fib6_info *rt)
{
	unsigned short flags = 0;

	if (rt->dst_nocount)
		flags |= DST_NOCOUNT;
	if (rt->dst_nopolicy)
		flags |= DST_NOPOLICY;
	if (rt->dst_host)
		flags |= DST_HOST;

	return flags;
}

static void ip6_rt_init_dst_reject(struct rt6_info *rt, struct fib6_info *ort)
{
	rt->dst.error = ip6_rt_type_to_error(ort->fib6_type);

	switch (ort->fib6_type) {
	case RTN_BLACKHOLE:
		rt->dst.output = dst_discard_out;
		rt->dst.input = dst_discard;
		break;
	case RTN_PROHIBIT:
		rt->dst.output = ip6_pkt_prohibit_out;
		rt->dst.input = ip6_pkt_prohibit;
		break;
	case RTN_THROW:
	case RTN_UNREACHABLE:
	default:
		rt->dst.output = ip6_pkt_discard_out;
		rt->dst.input = ip6_pkt_discard;
		break;
	}
}

static void ip6_rt_init_dst(struct rt6_info *rt, struct fib6_info *ort)
{
	if (ort->fib6_flags & RTF_REJECT) {
		ip6_rt_init_dst_reject(rt, ort);
		return;
	}

	rt->dst.error = 0;
	rt->dst.output = ip6_output;

	if (ort->fib6_type == RTN_LOCAL || ort->fib6_type == RTN_ANYCAST) {
		rt->dst.input = ip6_input;
	} else if (ipv6_addr_type(&ort->fib6_dst.addr) & IPV6_ADDR_MULTICAST) {
		rt->dst.input = ip6_mc_input;
	} else {
		rt->dst.input = ip6_forward;
	}

	if (ort->fib6_nh.nh_lwtstate) {
		rt->dst.lwtstate = lwtstate_get(ort->fib6_nh.nh_lwtstate);
		lwtunnel_set_redirect(&rt->dst);
	}

	rt->dst.lastuse = jiffies;
}

/* Caller must already hold reference to @from */
static void rt6_set_from(struct rt6_info *rt, struct fib6_info *from)
{
	rt->rt6i_flags &= ~RTF_EXPIRES;
	rcu_assign_pointer(rt->from, from);
<<<<<<< HEAD
	dst_init_metrics(&rt->dst, from->fib6_metrics->metrics, true);
	if (from->fib6_metrics != &dst_default_metrics) {
		rt->dst._metrics |= DST_METRICS_REFCOUNTED;
		refcount_inc(&from->fib6_metrics->refcnt);
	}
=======
	ip_dst_init_metrics(&rt->dst, from->fib6_metrics);
>>>>>>> 0fd79184
}

/* Caller must already hold reference to @ort */
static void ip6_rt_copy_init(struct rt6_info *rt, struct fib6_info *ort)
{
	struct net_device *dev = fib6_info_nh_dev(ort);

	ip6_rt_init_dst(rt, ort);

	rt->rt6i_dst = ort->fib6_dst;
	rt->rt6i_idev = dev ? in6_dev_get(dev) : NULL;
	rt->rt6i_gateway = ort->fib6_nh.nh_gw;
	rt->rt6i_flags = ort->fib6_flags;
	rt6_set_from(rt, ort);
#ifdef CONFIG_IPV6_SUBTREES
	rt->rt6i_src = ort->fib6_src;
#endif
<<<<<<< HEAD
	rt->rt6i_prefsrc = ort->fib6_prefsrc;
=======
>>>>>>> 0fd79184
}

static struct fib6_node* fib6_backtrack(struct fib6_node *fn,
					struct in6_addr *saddr)
{
	struct fib6_node *pn, *sn;
	while (1) {
		if (fn->fn_flags & RTN_TL_ROOT)
			return NULL;
		pn = rcu_dereference(fn->parent);
		sn = FIB6_SUBTREE(pn);
		if (sn && sn != fn)
			fn = fib6_node_lookup(sn, NULL, saddr);
		else
			fn = pn;
		if (fn->fn_flags & RTN_RTINFO)
			return fn;
	}
}

static bool ip6_hold_safe(struct net *net, struct rt6_info **prt,
			  bool null_fallback)
{
	struct rt6_info *rt = *prt;

	if (dst_hold_safe(&rt->dst))
		return true;
	if (null_fallback) {
		rt = net->ipv6.ip6_null_entry;
		dst_hold(&rt->dst);
	} else {
		rt = NULL;
	}
	*prt = rt;
	return false;
}

/* called with rcu_lock held */
static struct rt6_info *ip6_create_rt_rcu(struct fib6_info *rt)
{
	unsigned short flags = fib6_info_dst_flags(rt);
	struct net_device *dev = rt->fib6_nh.nh_dev;
	struct rt6_info *nrt;

	if (!fib6_info_hold_safe(rt))
		return NULL;

	nrt = ip6_dst_alloc(dev_net(dev), dev, flags);
	if (nrt)
		ip6_rt_copy_init(nrt, rt);
	else
		fib6_info_release(rt);

	return nrt;
}

static struct rt6_info *ip6_pol_route_lookup(struct net *net,
					     struct fib6_table *table,
					     struct flowi6 *fl6,
					     const struct sk_buff *skb,
					     int flags)
{
	struct fib6_info *f6i;
	struct fib6_node *fn;
	struct rt6_info *rt;

	if (fl6->flowi6_flags & FLOWI_FLAG_SKIP_NH_OIF)
		flags &= ~RT6_LOOKUP_F_IFACE;

	rcu_read_lock();
	fn = fib6_node_lookup(&table->tb6_root, &fl6->daddr, &fl6->saddr);
restart:
	f6i = rcu_dereference(fn->leaf);
	if (!f6i) {
		f6i = net->ipv6.fib6_null_entry;
	} else {
		f6i = rt6_device_match(net, f6i, &fl6->saddr,
				      fl6->flowi6_oif, flags);
		if (f6i->fib6_nsiblings && fl6->flowi6_oif == 0)
			f6i = fib6_multipath_select(net, f6i, fl6,
						    fl6->flowi6_oif, skb,
						    flags);
	}
	if (f6i == net->ipv6.fib6_null_entry) {
		fn = fib6_backtrack(fn, &fl6->saddr);
		if (fn)
			goto restart;
	}

	trace_fib6_table_lookup(net, f6i, table, fl6);

	/* Search through exception table */
	rt = rt6_find_cached_rt(f6i, &fl6->daddr, &fl6->saddr);
	if (rt) {
		if (ip6_hold_safe(net, &rt, true))
			dst_use_noref(&rt->dst, jiffies);
	} else if (f6i == net->ipv6.fib6_null_entry) {
		rt = net->ipv6.ip6_null_entry;
		dst_hold(&rt->dst);
	} else {
		rt = ip6_create_rt_rcu(f6i);
		if (!rt) {
			rt = net->ipv6.ip6_null_entry;
			dst_hold(&rt->dst);
		}
	}

	rcu_read_unlock();

	return rt;
}

struct dst_entry *ip6_route_lookup(struct net *net, struct flowi6 *fl6,
				   const struct sk_buff *skb, int flags)
{
	return fib6_rule_lookup(net, fl6, skb, flags, ip6_pol_route_lookup);
}
EXPORT_SYMBOL_GPL(ip6_route_lookup);

struct rt6_info *rt6_lookup(struct net *net, const struct in6_addr *daddr,
			    const struct in6_addr *saddr, int oif,
			    const struct sk_buff *skb, int strict)
{
	struct flowi6 fl6 = {
		.flowi6_oif = oif,
		.daddr = *daddr,
	};
	struct dst_entry *dst;
	int flags = strict ? RT6_LOOKUP_F_IFACE : 0;

	if (saddr) {
		memcpy(&fl6.saddr, saddr, sizeof(*saddr));
		flags |= RT6_LOOKUP_F_HAS_SADDR;
	}

	dst = fib6_rule_lookup(net, &fl6, skb, flags, ip6_pol_route_lookup);
	if (dst->error == 0)
		return (struct rt6_info *) dst;

	dst_release(dst);

	return NULL;
}
EXPORT_SYMBOL(rt6_lookup);

/* ip6_ins_rt is called with FREE table->tb6_lock.
 * It takes new route entry, the addition fails by any reason the
 * route is released.
 * Caller must hold dst before calling it.
 */

static int __ip6_ins_rt(struct fib6_info *rt, struct nl_info *info,
			struct netlink_ext_ack *extack)
{
	int err;
	struct fib6_table *table;

	table = rt->fib6_table;
	spin_lock_bh(&table->tb6_lock);
	err = fib6_add(&table->tb6_root, rt, info, extack);
	spin_unlock_bh(&table->tb6_lock);

	return err;
}

int ip6_ins_rt(struct net *net, struct fib6_info *rt)
{
	struct nl_info info = {	.nl_net = net, };

	return __ip6_ins_rt(rt, &info, NULL);
}

static struct rt6_info *ip6_rt_cache_alloc(struct fib6_info *ort,
					   const struct in6_addr *daddr,
					   const struct in6_addr *saddr)
{
	struct net_device *dev;
	struct rt6_info *rt;

	/*
	 *	Clone the route.
	 */

	if (!fib6_info_hold_safe(ort))
		return NULL;

	dev = ip6_rt_get_dev_rcu(ort);
	rt = ip6_dst_alloc(dev_net(dev), dev, 0);
	if (!rt) {
		fib6_info_release(ort);
		return NULL;
	}

	ip6_rt_copy_init(rt, ort);
	rt->rt6i_flags |= RTF_CACHE;
	rt->dst.flags |= DST_HOST;
	rt->rt6i_dst.addr = *daddr;
	rt->rt6i_dst.plen = 128;

	if (!rt6_is_gw_or_nonexthop(ort)) {
		if (ort->fib6_dst.plen != 128 &&
		    ipv6_addr_equal(&ort->fib6_dst.addr, daddr))
			rt->rt6i_flags |= RTF_ANYCAST;
#ifdef CONFIG_IPV6_SUBTREES
		if (rt->rt6i_src.plen && saddr) {
			rt->rt6i_src.addr = *saddr;
			rt->rt6i_src.plen = 128;
		}
#endif
	}

	return rt;
}

static struct rt6_info *ip6_rt_pcpu_alloc(struct fib6_info *rt)
{
	unsigned short flags = fib6_info_dst_flags(rt);
	struct net_device *dev;
	struct rt6_info *pcpu_rt;

	if (!fib6_info_hold_safe(rt))
		return NULL;

	rcu_read_lock();
	dev = ip6_rt_get_dev_rcu(rt);
	pcpu_rt = ip6_dst_alloc(dev_net(dev), dev, flags);
	rcu_read_unlock();
	if (!pcpu_rt) {
		fib6_info_release(rt);
		return NULL;
	}
	ip6_rt_copy_init(pcpu_rt, rt);
	pcpu_rt->rt6i_flags |= RTF_PCPU;
	return pcpu_rt;
}

/* It should be called with rcu_read_lock() acquired */
static struct rt6_info *rt6_get_pcpu_route(struct fib6_info *rt)
{
	struct rt6_info *pcpu_rt, **p;

	p = this_cpu_ptr(rt->rt6i_pcpu);
	pcpu_rt = *p;

	if (pcpu_rt)
		ip6_hold_safe(NULL, &pcpu_rt, false);

	return pcpu_rt;
}

static struct rt6_info *rt6_make_pcpu_route(struct net *net,
					    struct fib6_info *rt)
{
	struct rt6_info *pcpu_rt, *prev, **p;

	pcpu_rt = ip6_rt_pcpu_alloc(rt);
	if (!pcpu_rt) {
		dst_hold(&net->ipv6.ip6_null_entry->dst);
		return net->ipv6.ip6_null_entry;
	}

	dst_hold(&pcpu_rt->dst);
	p = this_cpu_ptr(rt->rt6i_pcpu);
	prev = cmpxchg(p, NULL, pcpu_rt);
	BUG_ON(prev);

	return pcpu_rt;
}

/* exception hash table implementation
 */
static DEFINE_SPINLOCK(rt6_exception_lock);

/* Remove rt6_ex from hash table and free the memory
 * Caller must hold rt6_exception_lock
 */
static void rt6_remove_exception(struct rt6_exception_bucket *bucket,
				 struct rt6_exception *rt6_ex)
{
	struct net *net;

	if (!bucket || !rt6_ex)
		return;

	net = dev_net(rt6_ex->rt6i->dst.dev);
	hlist_del_rcu(&rt6_ex->hlist);
	dst_release(&rt6_ex->rt6i->dst);
	kfree_rcu(rt6_ex, rcu);
	WARN_ON_ONCE(!bucket->depth);
	bucket->depth--;
	net->ipv6.rt6_stats->fib_rt_cache--;
}

/* Remove oldest rt6_ex in bucket and free the memory
 * Caller must hold rt6_exception_lock
 */
static void rt6_exception_remove_oldest(struct rt6_exception_bucket *bucket)
{
	struct rt6_exception *rt6_ex, *oldest = NULL;

	if (!bucket)
		return;

	hlist_for_each_entry(rt6_ex, &bucket->chain, hlist) {
		if (!oldest || time_before(rt6_ex->stamp, oldest->stamp))
			oldest = rt6_ex;
	}
	rt6_remove_exception(bucket, oldest);
}

static u32 rt6_exception_hash(const struct in6_addr *dst,
			      const struct in6_addr *src)
{
	static u32 seed __read_mostly;
	u32 val;

	net_get_random_once(&seed, sizeof(seed));
	val = jhash(dst, sizeof(*dst), seed);

#ifdef CONFIG_IPV6_SUBTREES
	if (src)
		val = jhash(src, sizeof(*src), val);
#endif
	return hash_32(val, FIB6_EXCEPTION_BUCKET_SIZE_SHIFT);
}

/* Helper function to find the cached rt in the hash table
 * and update bucket pointer to point to the bucket for this
 * (daddr, saddr) pair
 * Caller must hold rt6_exception_lock
 */
static struct rt6_exception *
__rt6_find_exception_spinlock(struct rt6_exception_bucket **bucket,
			      const struct in6_addr *daddr,
			      const struct in6_addr *saddr)
{
	struct rt6_exception *rt6_ex;
	u32 hval;

	if (!(*bucket) || !daddr)
		return NULL;

	hval = rt6_exception_hash(daddr, saddr);
	*bucket += hval;

	hlist_for_each_entry(rt6_ex, &(*bucket)->chain, hlist) {
		struct rt6_info *rt6 = rt6_ex->rt6i;
		bool matched = ipv6_addr_equal(daddr, &rt6->rt6i_dst.addr);

#ifdef CONFIG_IPV6_SUBTREES
		if (matched && saddr)
			matched = ipv6_addr_equal(saddr, &rt6->rt6i_src.addr);
#endif
		if (matched)
			return rt6_ex;
	}
	return NULL;
}

/* Helper function to find the cached rt in the hash table
 * and update bucket pointer to point to the bucket for this
 * (daddr, saddr) pair
 * Caller must hold rcu_read_lock()
 */
static struct rt6_exception *
__rt6_find_exception_rcu(struct rt6_exception_bucket **bucket,
			 const struct in6_addr *daddr,
			 const struct in6_addr *saddr)
{
	struct rt6_exception *rt6_ex;
	u32 hval;

	WARN_ON_ONCE(!rcu_read_lock_held());

	if (!(*bucket) || !daddr)
		return NULL;

	hval = rt6_exception_hash(daddr, saddr);
	*bucket += hval;

	hlist_for_each_entry_rcu(rt6_ex, &(*bucket)->chain, hlist) {
		struct rt6_info *rt6 = rt6_ex->rt6i;
		bool matched = ipv6_addr_equal(daddr, &rt6->rt6i_dst.addr);

#ifdef CONFIG_IPV6_SUBTREES
		if (matched && saddr)
			matched = ipv6_addr_equal(saddr, &rt6->rt6i_src.addr);
#endif
		if (matched)
			return rt6_ex;
	}
	return NULL;
}

static unsigned int fib6_mtu(const struct fib6_info *rt)
{
	unsigned int mtu;

	if (rt->fib6_pmtu) {
		mtu = rt->fib6_pmtu;
	} else {
		struct net_device *dev = fib6_info_nh_dev(rt);
		struct inet6_dev *idev;

		rcu_read_lock();
		idev = __in6_dev_get(dev);
		mtu = idev->cnf.mtu6;
		rcu_read_unlock();
	}

	mtu = min_t(unsigned int, mtu, IP6_MAX_MTU);

	return mtu - lwtunnel_headroom(rt->fib6_nh.nh_lwtstate, mtu);
}

static int rt6_insert_exception(struct rt6_info *nrt,
				struct fib6_info *ort)
{
	struct net *net = dev_net(nrt->dst.dev);
	struct rt6_exception_bucket *bucket;
	struct in6_addr *src_key = NULL;
	struct rt6_exception *rt6_ex;
	int err = 0;

	spin_lock_bh(&rt6_exception_lock);

	if (ort->exception_bucket_flushed) {
		err = -EINVAL;
		goto out;
	}

	bucket = rcu_dereference_protected(ort->rt6i_exception_bucket,
					lockdep_is_held(&rt6_exception_lock));
	if (!bucket) {
		bucket = kcalloc(FIB6_EXCEPTION_BUCKET_SIZE, sizeof(*bucket),
				 GFP_ATOMIC);
		if (!bucket) {
			err = -ENOMEM;
			goto out;
		}
		rcu_assign_pointer(ort->rt6i_exception_bucket, bucket);
	}

#ifdef CONFIG_IPV6_SUBTREES
	/* rt6i_src.plen != 0 indicates ort is in subtree
	 * and exception table is indexed by a hash of
	 * both rt6i_dst and rt6i_src.
	 * Otherwise, the exception table is indexed by
	 * a hash of only rt6i_dst.
	 */
	if (ort->fib6_src.plen)
		src_key = &nrt->rt6i_src.addr;
#endif
	/* rt6_mtu_change() might lower mtu on ort.
	 * Only insert this exception route if its mtu
	 * is less than ort's mtu value.
	 */
	if (dst_metric_raw(&nrt->dst, RTAX_MTU) >= fib6_mtu(ort)) {
		err = -EINVAL;
		goto out;
	}

	rt6_ex = __rt6_find_exception_spinlock(&bucket, &nrt->rt6i_dst.addr,
					       src_key);
	if (rt6_ex)
		rt6_remove_exception(bucket, rt6_ex);

	rt6_ex = kzalloc(sizeof(*rt6_ex), GFP_ATOMIC);
	if (!rt6_ex) {
		err = -ENOMEM;
		goto out;
	}
	rt6_ex->rt6i = nrt;
	rt6_ex->stamp = jiffies;
	hlist_add_head_rcu(&rt6_ex->hlist, &bucket->chain);
	bucket->depth++;
	net->ipv6.rt6_stats->fib_rt_cache++;

	if (bucket->depth > FIB6_MAX_DEPTH)
		rt6_exception_remove_oldest(bucket);

out:
	spin_unlock_bh(&rt6_exception_lock);

	/* Update fn->fn_sernum to invalidate all cached dst */
	if (!err) {
		spin_lock_bh(&ort->fib6_table->tb6_lock);
		fib6_update_sernum(net, ort);
		spin_unlock_bh(&ort->fib6_table->tb6_lock);
		fib6_force_start_gc(net);
	}

	return err;
}

void rt6_flush_exceptions(struct fib6_info *rt)
{
	struct rt6_exception_bucket *bucket;
	struct rt6_exception *rt6_ex;
	struct hlist_node *tmp;
	int i;

	spin_lock_bh(&rt6_exception_lock);
	/* Prevent rt6_insert_exception() to recreate the bucket list */
	rt->exception_bucket_flushed = 1;

	bucket = rcu_dereference_protected(rt->rt6i_exception_bucket,
				    lockdep_is_held(&rt6_exception_lock));
	if (!bucket)
		goto out;

	for (i = 0; i < FIB6_EXCEPTION_BUCKET_SIZE; i++) {
		hlist_for_each_entry_safe(rt6_ex, tmp, &bucket->chain, hlist)
			rt6_remove_exception(bucket, rt6_ex);
		WARN_ON_ONCE(bucket->depth);
		bucket++;
	}

out:
	spin_unlock_bh(&rt6_exception_lock);
}

/* Find cached rt in the hash table inside passed in rt
 * Caller has to hold rcu_read_lock()
 */
static struct rt6_info *rt6_find_cached_rt(struct fib6_info *rt,
					   struct in6_addr *daddr,
					   struct in6_addr *saddr)
{
	struct rt6_exception_bucket *bucket;
	struct in6_addr *src_key = NULL;
	struct rt6_exception *rt6_ex;
	struct rt6_info *res = NULL;

	bucket = rcu_dereference(rt->rt6i_exception_bucket);

#ifdef CONFIG_IPV6_SUBTREES
	/* rt6i_src.plen != 0 indicates rt is in subtree
	 * and exception table is indexed by a hash of
	 * both rt6i_dst and rt6i_src.
	 * Otherwise, the exception table is indexed by
	 * a hash of only rt6i_dst.
	 */
	if (rt->fib6_src.plen)
		src_key = saddr;
#endif
	rt6_ex = __rt6_find_exception_rcu(&bucket, daddr, src_key);

	if (rt6_ex && !rt6_check_expired(rt6_ex->rt6i))
		res = rt6_ex->rt6i;

	return res;
}

/* Remove the passed in cached rt from the hash table that contains it */
static int rt6_remove_exception_rt(struct rt6_info *rt)
{
	struct rt6_exception_bucket *bucket;
	struct in6_addr *src_key = NULL;
	struct rt6_exception *rt6_ex;
	struct fib6_info *from;
	int err;

	from = rcu_dereference(rt->from);
	if (!from ||
	    !(rt->rt6i_flags & RTF_CACHE))
		return -EINVAL;

	if (!rcu_access_pointer(from->rt6i_exception_bucket))
		return -ENOENT;

	spin_lock_bh(&rt6_exception_lock);
	bucket = rcu_dereference_protected(from->rt6i_exception_bucket,
				    lockdep_is_held(&rt6_exception_lock));
#ifdef CONFIG_IPV6_SUBTREES
	/* rt6i_src.plen != 0 indicates 'from' is in subtree
	 * and exception table is indexed by a hash of
	 * both rt6i_dst and rt6i_src.
	 * Otherwise, the exception table is indexed by
	 * a hash of only rt6i_dst.
	 */
	if (from->fib6_src.plen)
		src_key = &rt->rt6i_src.addr;
#endif
	rt6_ex = __rt6_find_exception_spinlock(&bucket,
					       &rt->rt6i_dst.addr,
					       src_key);
	if (rt6_ex) {
		rt6_remove_exception(bucket, rt6_ex);
		err = 0;
	} else {
		err = -ENOENT;
	}

	spin_unlock_bh(&rt6_exception_lock);
	return err;
}

/* Find rt6_ex which contains the passed in rt cache and
 * refresh its stamp
 */
static void rt6_update_exception_stamp_rt(struct rt6_info *rt)
{
	struct rt6_exception_bucket *bucket;
	struct fib6_info *from = rt->from;
	struct in6_addr *src_key = NULL;
	struct rt6_exception *rt6_ex;

	if (!from ||
	    !(rt->rt6i_flags & RTF_CACHE))
		return;

	rcu_read_lock();
	bucket = rcu_dereference(from->rt6i_exception_bucket);

#ifdef CONFIG_IPV6_SUBTREES
	/* rt6i_src.plen != 0 indicates 'from' is in subtree
	 * and exception table is indexed by a hash of
	 * both rt6i_dst and rt6i_src.
	 * Otherwise, the exception table is indexed by
	 * a hash of only rt6i_dst.
	 */
	if (from->fib6_src.plen)
		src_key = &rt->rt6i_src.addr;
#endif
	rt6_ex = __rt6_find_exception_rcu(&bucket,
					  &rt->rt6i_dst.addr,
					  src_key);
	if (rt6_ex)
		rt6_ex->stamp = jiffies;

	rcu_read_unlock();
}

static bool rt6_mtu_change_route_allowed(struct inet6_dev *idev,
					 struct rt6_info *rt, int mtu)
{
	/* If the new MTU is lower than the route PMTU, this new MTU will be the
	 * lowest MTU in the path: always allow updating the route PMTU to
	 * reflect PMTU decreases.
	 *
	 * If the new MTU is higher, and the route PMTU is equal to the local
	 * MTU, this means the old MTU is the lowest in the path, so allow
	 * updating it: if other nodes now have lower MTUs, PMTU discovery will
	 * handle this.
	 */

	if (dst_mtu(&rt->dst) >= mtu)
		return true;

	if (dst_mtu(&rt->dst) == idev->cnf.mtu6)
		return true;

	return false;
}

static void rt6_exceptions_update_pmtu(struct inet6_dev *idev,
				       struct fib6_info *rt, int mtu)
{
	struct rt6_exception_bucket *bucket;
	struct rt6_exception *rt6_ex;
	int i;

	bucket = rcu_dereference_protected(rt->rt6i_exception_bucket,
					lockdep_is_held(&rt6_exception_lock));

	if (!bucket)
		return;

	for (i = 0; i < FIB6_EXCEPTION_BUCKET_SIZE; i++) {
		hlist_for_each_entry(rt6_ex, &bucket->chain, hlist) {
			struct rt6_info *entry = rt6_ex->rt6i;

			/* For RTF_CACHE with rt6i_pmtu == 0 (i.e. a redirected
			 * route), the metrics of its rt->from have already
			 * been updated.
			 */
			if (dst_metric_raw(&entry->dst, RTAX_MTU) &&
			    rt6_mtu_change_route_allowed(idev, entry, mtu))
				dst_metric_set(&entry->dst, RTAX_MTU, mtu);
		}
		bucket++;
	}
}

#define RTF_CACHE_GATEWAY	(RTF_GATEWAY | RTF_CACHE)

static void rt6_exceptions_clean_tohost(struct fib6_info *rt,
					struct in6_addr *gateway)
{
	struct rt6_exception_bucket *bucket;
	struct rt6_exception *rt6_ex;
	struct hlist_node *tmp;
	int i;

	if (!rcu_access_pointer(rt->rt6i_exception_bucket))
		return;

	spin_lock_bh(&rt6_exception_lock);
	bucket = rcu_dereference_protected(rt->rt6i_exception_bucket,
				     lockdep_is_held(&rt6_exception_lock));

	if (bucket) {
		for (i = 0; i < FIB6_EXCEPTION_BUCKET_SIZE; i++) {
			hlist_for_each_entry_safe(rt6_ex, tmp,
						  &bucket->chain, hlist) {
				struct rt6_info *entry = rt6_ex->rt6i;

				if ((entry->rt6i_flags & RTF_CACHE_GATEWAY) ==
				    RTF_CACHE_GATEWAY &&
				    ipv6_addr_equal(gateway,
						    &entry->rt6i_gateway)) {
					rt6_remove_exception(bucket, rt6_ex);
				}
			}
			bucket++;
		}
	}

	spin_unlock_bh(&rt6_exception_lock);
}

static void rt6_age_examine_exception(struct rt6_exception_bucket *bucket,
				      struct rt6_exception *rt6_ex,
				      struct fib6_gc_args *gc_args,
				      unsigned long now)
{
	struct rt6_info *rt = rt6_ex->rt6i;

	/* we are pruning and obsoleting aged-out and non gateway exceptions
	 * even if others have still references to them, so that on next
	 * dst_check() such references can be dropped.
	 * EXPIRES exceptions - e.g. pmtu-generated ones are pruned when
	 * expired, independently from their aging, as per RFC 8201 section 4
	 */
	if (!(rt->rt6i_flags & RTF_EXPIRES)) {
		if (time_after_eq(now, rt->dst.lastuse + gc_args->timeout)) {
			RT6_TRACE("aging clone %p\n", rt);
			rt6_remove_exception(bucket, rt6_ex);
			return;
		}
	} else if (time_after(jiffies, rt->dst.expires)) {
		RT6_TRACE("purging expired route %p\n", rt);
		rt6_remove_exception(bucket, rt6_ex);
		return;
	}

	if (rt->rt6i_flags & RTF_GATEWAY) {
		struct neighbour *neigh;
		__u8 neigh_flags = 0;

		neigh = __ipv6_neigh_lookup_noref(rt->dst.dev, &rt->rt6i_gateway);
		if (neigh)
			neigh_flags = neigh->flags;

		if (!(neigh_flags & NTF_ROUTER)) {
			RT6_TRACE("purging route %p via non-router but gateway\n",
				  rt);
			rt6_remove_exception(bucket, rt6_ex);
			return;
		}
	}

	gc_args->more++;
}

void rt6_age_exceptions(struct fib6_info *rt,
			struct fib6_gc_args *gc_args,
			unsigned long now)
{
	struct rt6_exception_bucket *bucket;
	struct rt6_exception *rt6_ex;
	struct hlist_node *tmp;
	int i;

	if (!rcu_access_pointer(rt->rt6i_exception_bucket))
		return;

	rcu_read_lock_bh();
	spin_lock(&rt6_exception_lock);
	bucket = rcu_dereference_protected(rt->rt6i_exception_bucket,
				    lockdep_is_held(&rt6_exception_lock));

	if (bucket) {
		for (i = 0; i < FIB6_EXCEPTION_BUCKET_SIZE; i++) {
			hlist_for_each_entry_safe(rt6_ex, tmp,
						  &bucket->chain, hlist) {
				rt6_age_examine_exception(bucket, rt6_ex,
							  gc_args, now);
			}
			bucket++;
		}
	}
	spin_unlock(&rt6_exception_lock);
	rcu_read_unlock_bh();
}

/* must be called with rcu lock held */
struct fib6_info *fib6_table_lookup(struct net *net, struct fib6_table *table,
				    int oif, struct flowi6 *fl6, int strict)
{
	struct fib6_node *fn, *saved_fn;
	struct fib6_info *f6i;

	fn = fib6_node_lookup(&table->tb6_root, &fl6->daddr, &fl6->saddr);
	saved_fn = fn;

	if (fl6->flowi6_flags & FLOWI_FLAG_SKIP_NH_OIF)
		oif = 0;

redo_rt6_select:
	f6i = rt6_select(net, fn, oif, strict);
	if (f6i == net->ipv6.fib6_null_entry) {
		fn = fib6_backtrack(fn, &fl6->saddr);
		if (fn)
			goto redo_rt6_select;
		else if (strict & RT6_LOOKUP_F_REACHABLE) {
			/* also consider unreachable route */
			strict &= ~RT6_LOOKUP_F_REACHABLE;
			fn = saved_fn;
			goto redo_rt6_select;
		}
	}

	trace_fib6_table_lookup(net, f6i, table, fl6);

	return f6i;
}

struct rt6_info *ip6_pol_route(struct net *net, struct fib6_table *table,
			       int oif, struct flowi6 *fl6,
			       const struct sk_buff *skb, int flags)
{
	struct fib6_info *f6i;
	struct rt6_info *rt;
	int strict = 0;

	strict |= flags & RT6_LOOKUP_F_IFACE;
	strict |= flags & RT6_LOOKUP_F_IGNORE_LINKSTATE;
	if (net->ipv6.devconf_all->forwarding == 0)
		strict |= RT6_LOOKUP_F_REACHABLE;

	rcu_read_lock();

	f6i = fib6_table_lookup(net, table, oif, fl6, strict);
	if (f6i->fib6_nsiblings)
		f6i = fib6_multipath_select(net, f6i, fl6, oif, skb, strict);

	if (f6i == net->ipv6.fib6_null_entry) {
		rt = net->ipv6.ip6_null_entry;
		rcu_read_unlock();
		dst_hold(&rt->dst);
		return rt;
	}

	/*Search through exception table */
	rt = rt6_find_cached_rt(f6i, &fl6->daddr, &fl6->saddr);
	if (rt) {
		if (ip6_hold_safe(net, &rt, true))
			dst_use_noref(&rt->dst, jiffies);

		rcu_read_unlock();
		return rt;
	} else if (unlikely((fl6->flowi6_flags & FLOWI_FLAG_KNOWN_NH) &&
			    !(f6i->fib6_flags & RTF_GATEWAY))) {
		/* Create a RTF_CACHE clone which will not be
		 * owned by the fib6 tree.  It is for the special case where
		 * the daddr in the skb during the neighbor look-up is different
		 * from the fl6->daddr used to look-up route here.
		 */
		struct rt6_info *uncached_rt;

		uncached_rt = ip6_rt_cache_alloc(f6i, &fl6->daddr, NULL);

		rcu_read_unlock();

		if (uncached_rt) {
			/* Uncached_rt's refcnt is taken during ip6_rt_cache_alloc()
			 * No need for another dst_hold()
			 */
			rt6_uncached_list_add(uncached_rt);
			atomic_inc(&net->ipv6.rt6_stats->fib_rt_uncache);
		} else {
			uncached_rt = net->ipv6.ip6_null_entry;
			dst_hold(&uncached_rt->dst);
		}

		return uncached_rt;
	} else {
		/* Get a percpu copy */

		struct rt6_info *pcpu_rt;

		local_bh_disable();
		pcpu_rt = rt6_get_pcpu_route(f6i);

		if (!pcpu_rt)
			pcpu_rt = rt6_make_pcpu_route(net, f6i);

		local_bh_enable();
		rcu_read_unlock();

		return pcpu_rt;
	}
}
EXPORT_SYMBOL_GPL(ip6_pol_route);

static struct rt6_info *ip6_pol_route_input(struct net *net,
					    struct fib6_table *table,
					    struct flowi6 *fl6,
					    const struct sk_buff *skb,
					    int flags)
{
	return ip6_pol_route(net, table, fl6->flowi6_iif, fl6, skb, flags);
}

struct dst_entry *ip6_route_input_lookup(struct net *net,
					 struct net_device *dev,
					 struct flowi6 *fl6,
					 const struct sk_buff *skb,
					 int flags)
{
	if (rt6_need_strict(&fl6->daddr) && dev->type != ARPHRD_PIMREG)
		flags |= RT6_LOOKUP_F_IFACE;

	return fib6_rule_lookup(net, fl6, skb, flags, ip6_pol_route_input);
}
EXPORT_SYMBOL_GPL(ip6_route_input_lookup);

static void ip6_multipath_l3_keys(const struct sk_buff *skb,
				  struct flow_keys *keys,
				  struct flow_keys *flkeys)
{
	const struct ipv6hdr *outer_iph = ipv6_hdr(skb);
	const struct ipv6hdr *key_iph = outer_iph;
	struct flow_keys *_flkeys = flkeys;
	const struct ipv6hdr *inner_iph;
	const struct icmp6hdr *icmph;
	struct ipv6hdr _inner_iph;
	struct icmp6hdr _icmph;

	if (likely(outer_iph->nexthdr != IPPROTO_ICMPV6))
		goto out;

	icmph = skb_header_pointer(skb, skb_transport_offset(skb),
				   sizeof(_icmph), &_icmph);
	if (!icmph)
		goto out;

	if (icmph->icmp6_type != ICMPV6_DEST_UNREACH &&
	    icmph->icmp6_type != ICMPV6_PKT_TOOBIG &&
	    icmph->icmp6_type != ICMPV6_TIME_EXCEED &&
	    icmph->icmp6_type != ICMPV6_PARAMPROB)
		goto out;

	inner_iph = skb_header_pointer(skb,
				       skb_transport_offset(skb) + sizeof(*icmph),
				       sizeof(_inner_iph), &_inner_iph);
	if (!inner_iph)
		goto out;

	key_iph = inner_iph;
	_flkeys = NULL;
out:
	if (_flkeys) {
		keys->addrs.v6addrs.src = _flkeys->addrs.v6addrs.src;
		keys->addrs.v6addrs.dst = _flkeys->addrs.v6addrs.dst;
		keys->tags.flow_label = _flkeys->tags.flow_label;
		keys->basic.ip_proto = _flkeys->basic.ip_proto;
	} else {
		keys->addrs.v6addrs.src = key_iph->saddr;
		keys->addrs.v6addrs.dst = key_iph->daddr;
		keys->tags.flow_label = ip6_flowlabel(key_iph);
		keys->basic.ip_proto = key_iph->nexthdr;
	}
}

/* if skb is set it will be used and fl6 can be NULL */
u32 rt6_multipath_hash(const struct net *net, const struct flowi6 *fl6,
		       const struct sk_buff *skb, struct flow_keys *flkeys)
{
	struct flow_keys hash_keys;
	u32 mhash;

	switch (ip6_multipath_hash_policy(net)) {
	case 0:
		memset(&hash_keys, 0, sizeof(hash_keys));
		hash_keys.control.addr_type = FLOW_DISSECTOR_KEY_IPV6_ADDRS;
		if (skb) {
			ip6_multipath_l3_keys(skb, &hash_keys, flkeys);
		} else {
			hash_keys.addrs.v6addrs.src = fl6->saddr;
			hash_keys.addrs.v6addrs.dst = fl6->daddr;
			hash_keys.tags.flow_label = (__force u32)flowi6_get_flowlabel(fl6);
			hash_keys.basic.ip_proto = fl6->flowi6_proto;
		}
		break;
	case 1:
		if (skb) {
			unsigned int flag = FLOW_DISSECTOR_F_STOP_AT_ENCAP;
			struct flow_keys keys;

			/* short-circuit if we already have L4 hash present */
			if (skb->l4_hash)
				return skb_get_hash_raw(skb) >> 1;

			memset(&hash_keys, 0, sizeof(hash_keys));

                        if (!flkeys) {
				skb_flow_dissect_flow_keys(skb, &keys, flag);
				flkeys = &keys;
			}
			hash_keys.control.addr_type = FLOW_DISSECTOR_KEY_IPV6_ADDRS;
			hash_keys.addrs.v6addrs.src = flkeys->addrs.v6addrs.src;
			hash_keys.addrs.v6addrs.dst = flkeys->addrs.v6addrs.dst;
			hash_keys.ports.src = flkeys->ports.src;
			hash_keys.ports.dst = flkeys->ports.dst;
			hash_keys.basic.ip_proto = flkeys->basic.ip_proto;
		} else {
			memset(&hash_keys, 0, sizeof(hash_keys));
			hash_keys.control.addr_type = FLOW_DISSECTOR_KEY_IPV6_ADDRS;
			hash_keys.addrs.v6addrs.src = fl6->saddr;
			hash_keys.addrs.v6addrs.dst = fl6->daddr;
			hash_keys.ports.src = fl6->fl6_sport;
			hash_keys.ports.dst = fl6->fl6_dport;
			hash_keys.basic.ip_proto = fl6->flowi6_proto;
		}
		break;
	}
	mhash = flow_hash_from_keys(&hash_keys);

	return mhash >> 1;
}

void ip6_route_input(struct sk_buff *skb)
{
	const struct ipv6hdr *iph = ipv6_hdr(skb);
	struct net *net = dev_net(skb->dev);
	int flags = RT6_LOOKUP_F_HAS_SADDR;
	struct ip_tunnel_info *tun_info;
	struct flowi6 fl6 = {
		.flowi6_iif = skb->dev->ifindex,
		.daddr = iph->daddr,
		.saddr = iph->saddr,
		.flowlabel = ip6_flowinfo(iph),
		.flowi6_mark = skb->mark,
		.flowi6_proto = iph->nexthdr,
	};
	struct flow_keys *flkeys = NULL, _flkeys;

	tun_info = skb_tunnel_info(skb);
	if (tun_info && !(tun_info->mode & IP_TUNNEL_INFO_TX))
		fl6.flowi6_tun_key.tun_id = tun_info->key.tun_id;

	if (fib6_rules_early_flow_dissect(net, skb, &fl6, &_flkeys))
		flkeys = &_flkeys;

	if (unlikely(fl6.flowi6_proto == IPPROTO_ICMPV6))
		fl6.mp_hash = rt6_multipath_hash(net, &fl6, skb, flkeys);
	skb_dst_drop(skb);
	skb_dst_set(skb,
		    ip6_route_input_lookup(net, skb->dev, &fl6, skb, flags));
}

static struct rt6_info *ip6_pol_route_output(struct net *net,
					     struct fib6_table *table,
					     struct flowi6 *fl6,
					     const struct sk_buff *skb,
					     int flags)
{
	return ip6_pol_route(net, table, fl6->flowi6_oif, fl6, skb, flags);
}

struct dst_entry *ip6_route_output_flags(struct net *net, const struct sock *sk,
					 struct flowi6 *fl6, int flags)
{
	bool any_src;

	if (ipv6_addr_type(&fl6->daddr) &
	    (IPV6_ADDR_MULTICAST | IPV6_ADDR_LINKLOCAL)) {
		struct dst_entry *dst;

		dst = l3mdev_link_scope_lookup(net, fl6);
		if (dst)
			return dst;
	}

	fl6->flowi6_iif = LOOPBACK_IFINDEX;

	any_src = ipv6_addr_any(&fl6->saddr);
	if ((sk && sk->sk_bound_dev_if) || rt6_need_strict(&fl6->daddr) ||
	    (fl6->flowi6_oif && any_src))
		flags |= RT6_LOOKUP_F_IFACE;

	if (!any_src)
		flags |= RT6_LOOKUP_F_HAS_SADDR;
	else if (sk)
		flags |= rt6_srcprefs2flags(inet6_sk(sk)->srcprefs);

	return fib6_rule_lookup(net, fl6, NULL, flags, ip6_pol_route_output);
}
EXPORT_SYMBOL_GPL(ip6_route_output_flags);

struct dst_entry *ip6_blackhole_route(struct net *net, struct dst_entry *dst_orig)
{
	struct rt6_info *rt, *ort = (struct rt6_info *) dst_orig;
	struct net_device *loopback_dev = net->loopback_dev;
	struct dst_entry *new = NULL;

	rt = dst_alloc(&ip6_dst_blackhole_ops, loopback_dev, 1,
		       DST_OBSOLETE_DEAD, 0);
	if (rt) {
		rt6_info_init(rt);
		atomic_inc(&net->ipv6.rt6_stats->fib_rt_alloc);

		new = &rt->dst;
		new->__use = 1;
		new->input = dst_discard;
		new->output = dst_discard_out;

		dst_copy_metrics(new, &ort->dst);

		rt->rt6i_idev = in6_dev_get(loopback_dev);
		rt->rt6i_gateway = ort->rt6i_gateway;
		rt->rt6i_flags = ort->rt6i_flags & ~RTF_PCPU;

		memcpy(&rt->rt6i_dst, &ort->rt6i_dst, sizeof(struct rt6key));
#ifdef CONFIG_IPV6_SUBTREES
		memcpy(&rt->rt6i_src, &ort->rt6i_src, sizeof(struct rt6key));
#endif
	}

	dst_release(dst_orig);
	return new ? new : ERR_PTR(-ENOMEM);
}

/*
 *	Destination cache support functions
 */

static bool fib6_check(struct fib6_info *f6i, u32 cookie)
{
	u32 rt_cookie = 0;

	if (!fib6_get_cookie_safe(f6i, &rt_cookie) || rt_cookie != cookie)
		return false;

	if (fib6_check_expired(f6i))
		return false;

	return true;
}

static struct dst_entry *rt6_check(struct rt6_info *rt,
				   struct fib6_info *from,
				   u32 cookie)
{
	u32 rt_cookie = 0;

	if ((from && !fib6_get_cookie_safe(from, &rt_cookie)) ||
	    rt_cookie != cookie)
		return NULL;

	if (rt6_check_expired(rt))
		return NULL;

	return &rt->dst;
}

static struct dst_entry *rt6_dst_from_check(struct rt6_info *rt,
					    struct fib6_info *from,
					    u32 cookie)
{
	if (!__rt6_check_expired(rt) &&
	    rt->dst.obsolete == DST_OBSOLETE_FORCE_CHK &&
	    fib6_check(from, cookie))
		return &rt->dst;
	else
		return NULL;
}

static struct dst_entry *ip6_dst_check(struct dst_entry *dst, u32 cookie)
{
	struct dst_entry *dst_ret;
	struct fib6_info *from;
	struct rt6_info *rt;

	rt = container_of(dst, struct rt6_info, dst);

	rcu_read_lock();

	/* All IPV6 dsts are created with ->obsolete set to the value
	 * DST_OBSOLETE_FORCE_CHK which forces validation calls down
	 * into this function always.
	 */

	from = rcu_dereference(rt->from);

	if (from && (rt->rt6i_flags & RTF_PCPU ||
	    unlikely(!list_empty(&rt->rt6i_uncached))))
		dst_ret = rt6_dst_from_check(rt, from, cookie);
	else
		dst_ret = rt6_check(rt, from, cookie);

	rcu_read_unlock();

	return dst_ret;
}

static struct dst_entry *ip6_negative_advice(struct dst_entry *dst)
{
	struct rt6_info *rt = (struct rt6_info *) dst;

	if (rt) {
		if (rt->rt6i_flags & RTF_CACHE) {
			rcu_read_lock();
			if (rt6_check_expired(rt)) {
				rt6_remove_exception_rt(rt);
				dst = NULL;
			}
			rcu_read_unlock();
		} else {
			dst_release(dst);
			dst = NULL;
		}
	}
	return dst;
}

static void ip6_link_failure(struct sk_buff *skb)
{
	struct rt6_info *rt;

	icmpv6_send(skb, ICMPV6_DEST_UNREACH, ICMPV6_ADDR_UNREACH, 0);

	rt = (struct rt6_info *) skb_dst(skb);
	if (rt) {
		rcu_read_lock();
		if (rt->rt6i_flags & RTF_CACHE) {
			if (dst_hold_safe(&rt->dst))
				rt6_remove_exception_rt(rt);
		} else {
			struct fib6_info *from;
			struct fib6_node *fn;

			from = rcu_dereference(rt->from);
			if (from) {
				fn = rcu_dereference(from->fib6_node);
				if (fn && (rt->rt6i_flags & RTF_DEFAULT))
					fn->fn_sernum = -1;
			}
		}
		rcu_read_unlock();
	}
}

static void rt6_update_expires(struct rt6_info *rt0, int timeout)
{
	if (!(rt0->rt6i_flags & RTF_EXPIRES)) {
		struct fib6_info *from;

		rcu_read_lock();
		from = rcu_dereference(rt0->from);
		if (from)
			rt0->dst.expires = from->expires;
		rcu_read_unlock();
	}

	dst_set_expires(&rt0->dst, timeout);
	rt0->rt6i_flags |= RTF_EXPIRES;
}

static void rt6_do_update_pmtu(struct rt6_info *rt, u32 mtu)
{
	struct net *net = dev_net(rt->dst.dev);

	dst_metric_set(&rt->dst, RTAX_MTU, mtu);
	rt->rt6i_flags |= RTF_MODIFIED;
	rt6_update_expires(rt, net->ipv6.sysctl.ip6_rt_mtu_expires);
}

static bool rt6_cache_allowed_for_pmtu(const struct rt6_info *rt)
{
	bool from_set;

	rcu_read_lock();
	from_set = !!rcu_dereference(rt->from);
	rcu_read_unlock();

	return !(rt->rt6i_flags & RTF_CACHE) &&
		(rt->rt6i_flags & RTF_PCPU || from_set);
}

static void __ip6_rt_update_pmtu(struct dst_entry *dst, const struct sock *sk,
				 const struct ipv6hdr *iph, u32 mtu)
{
	const struct in6_addr *daddr, *saddr;
	struct rt6_info *rt6 = (struct rt6_info *)dst;

	if (dst_metric_locked(dst, RTAX_MTU))
		return;

	if (iph) {
		daddr = &iph->daddr;
		saddr = &iph->saddr;
	} else if (sk) {
		daddr = &sk->sk_v6_daddr;
		saddr = &inet6_sk(sk)->saddr;
	} else {
		daddr = NULL;
		saddr = NULL;
	}
	dst_confirm_neigh(dst, daddr);
	mtu = max_t(u32, mtu, IPV6_MIN_MTU);
	if (mtu >= dst_mtu(dst))
		return;

	if (!rt6_cache_allowed_for_pmtu(rt6)) {
		rt6_do_update_pmtu(rt6, mtu);
		/* update rt6_ex->stamp for cache */
		if (rt6->rt6i_flags & RTF_CACHE)
			rt6_update_exception_stamp_rt(rt6);
	} else if (daddr) {
		struct fib6_info *from;
		struct rt6_info *nrt6;

		rcu_read_lock();
		from = rcu_dereference(rt6->from);
		nrt6 = ip6_rt_cache_alloc(from, daddr, saddr);
		if (nrt6) {
			rt6_do_update_pmtu(nrt6, mtu);
			if (rt6_insert_exception(nrt6, from))
				dst_release_immediate(&nrt6->dst);
		}
		rcu_read_unlock();
	}
}

static void ip6_rt_update_pmtu(struct dst_entry *dst, struct sock *sk,
			       struct sk_buff *skb, u32 mtu)
{
	__ip6_rt_update_pmtu(dst, sk, skb ? ipv6_hdr(skb) : NULL, mtu);
}

void ip6_update_pmtu(struct sk_buff *skb, struct net *net, __be32 mtu,
		     int oif, u32 mark, kuid_t uid)
{
	const struct ipv6hdr *iph = (struct ipv6hdr *) skb->data;
	struct dst_entry *dst;
	struct flowi6 fl6 = {
		.flowi6_oif = oif,
		.flowi6_mark = mark ? mark : IP6_REPLY_MARK(net, skb->mark),
		.daddr = iph->daddr,
		.saddr = iph->saddr,
		.flowlabel = ip6_flowinfo(iph),
		.flowi6_uid = uid,
	};

	dst = ip6_route_output(net, NULL, &fl6);
	if (!dst->error)
		__ip6_rt_update_pmtu(dst, NULL, iph, ntohl(mtu));
	dst_release(dst);
}
EXPORT_SYMBOL_GPL(ip6_update_pmtu);

void ip6_sk_update_pmtu(struct sk_buff *skb, struct sock *sk, __be32 mtu)
{
	struct dst_entry *dst;

	ip6_update_pmtu(skb, sock_net(sk), mtu,
			sk->sk_bound_dev_if, sk->sk_mark, sk->sk_uid);

	dst = __sk_dst_get(sk);
	if (!dst || !dst->obsolete ||
	    dst->ops->check(dst, inet6_sk(sk)->dst_cookie))
		return;

	bh_lock_sock(sk);
	if (!sock_owned_by_user(sk) && !ipv6_addr_v4mapped(&sk->sk_v6_daddr))
		ip6_datagram_dst_update(sk, false);
	bh_unlock_sock(sk);
}
EXPORT_SYMBOL_GPL(ip6_sk_update_pmtu);

void ip6_sk_dst_store_flow(struct sock *sk, struct dst_entry *dst,
			   const struct flowi6 *fl6)
{
#ifdef CONFIG_IPV6_SUBTREES
	struct ipv6_pinfo *np = inet6_sk(sk);
#endif

	ip6_dst_store(sk, dst,
		      ipv6_addr_equal(&fl6->daddr, &sk->sk_v6_daddr) ?
		      &sk->sk_v6_daddr : NULL,
#ifdef CONFIG_IPV6_SUBTREES
		      ipv6_addr_equal(&fl6->saddr, &np->saddr) ?
		      &np->saddr :
#endif
		      NULL);
}

/* Handle redirects */
struct ip6rd_flowi {
	struct flowi6 fl6;
	struct in6_addr gateway;
};

static struct rt6_info *__ip6_route_redirect(struct net *net,
					     struct fib6_table *table,
					     struct flowi6 *fl6,
					     const struct sk_buff *skb,
					     int flags)
{
	struct ip6rd_flowi *rdfl = (struct ip6rd_flowi *)fl6;
	struct rt6_info *ret = NULL, *rt_cache;
	struct fib6_info *rt;
	struct fib6_node *fn;

	/* Get the "current" route for this destination and
	 * check if the redirect has come from appropriate router.
	 *
	 * RFC 4861 specifies that redirects should only be
	 * accepted if they come from the nexthop to the target.
	 * Due to the way the routes are chosen, this notion
	 * is a bit fuzzy and one might need to check all possible
	 * routes.
	 */

	rcu_read_lock();
	fn = fib6_node_lookup(&table->tb6_root, &fl6->daddr, &fl6->saddr);
restart:
	for_each_fib6_node_rt_rcu(fn) {
		if (rt->fib6_nh.nh_flags & RTNH_F_DEAD)
			continue;
		if (fib6_check_expired(rt))
			continue;
		if (rt->fib6_flags & RTF_REJECT)
			break;
		if (!(rt->fib6_flags & RTF_GATEWAY))
			continue;
		if (fl6->flowi6_oif != rt->fib6_nh.nh_dev->ifindex)
			continue;
		/* rt_cache's gateway might be different from its 'parent'
		 * in the case of an ip redirect.
		 * So we keep searching in the exception table if the gateway
		 * is different.
		 */
		if (!ipv6_addr_equal(&rdfl->gateway, &rt->fib6_nh.nh_gw)) {
			rt_cache = rt6_find_cached_rt(rt,
						      &fl6->daddr,
						      &fl6->saddr);
			if (rt_cache &&
			    ipv6_addr_equal(&rdfl->gateway,
					    &rt_cache->rt6i_gateway)) {
				ret = rt_cache;
				break;
			}
			continue;
		}
		break;
	}

	if (!rt)
		rt = net->ipv6.fib6_null_entry;
	else if (rt->fib6_flags & RTF_REJECT) {
		ret = net->ipv6.ip6_null_entry;
		goto out;
	}

	if (rt == net->ipv6.fib6_null_entry) {
		fn = fib6_backtrack(fn, &fl6->saddr);
		if (fn)
			goto restart;
	}

out:
	if (ret)
		ip6_hold_safe(net, &ret, true);
	else
		ret = ip6_create_rt_rcu(rt);

	rcu_read_unlock();

	trace_fib6_table_lookup(net, rt, table, fl6);
	return ret;
};

static struct dst_entry *ip6_route_redirect(struct net *net,
					    const struct flowi6 *fl6,
					    const struct sk_buff *skb,
					    const struct in6_addr *gateway)
{
	int flags = RT6_LOOKUP_F_HAS_SADDR;
	struct ip6rd_flowi rdfl;

	rdfl.fl6 = *fl6;
	rdfl.gateway = *gateway;

	return fib6_rule_lookup(net, &rdfl.fl6, skb,
				flags, __ip6_route_redirect);
}

void ip6_redirect(struct sk_buff *skb, struct net *net, int oif, u32 mark,
		  kuid_t uid)
{
	const struct ipv6hdr *iph = (struct ipv6hdr *) skb->data;
	struct dst_entry *dst;
	struct flowi6 fl6 = {
		.flowi6_iif = LOOPBACK_IFINDEX,
		.flowi6_oif = oif,
		.flowi6_mark = mark,
		.daddr = iph->daddr,
		.saddr = iph->saddr,
		.flowlabel = ip6_flowinfo(iph),
		.flowi6_uid = uid,
	};

	dst = ip6_route_redirect(net, &fl6, skb, &ipv6_hdr(skb)->saddr);
	rt6_do_redirect(dst, NULL, skb);
	dst_release(dst);
}
EXPORT_SYMBOL_GPL(ip6_redirect);

void ip6_redirect_no_header(struct sk_buff *skb, struct net *net, int oif)
{
	const struct ipv6hdr *iph = ipv6_hdr(skb);
	const struct rd_msg *msg = (struct rd_msg *)icmp6_hdr(skb);
	struct dst_entry *dst;
	struct flowi6 fl6 = {
		.flowi6_iif = LOOPBACK_IFINDEX,
		.flowi6_oif = oif,
		.daddr = msg->dest,
		.saddr = iph->daddr,
		.flowi6_uid = sock_net_uid(net, NULL),
	};

	dst = ip6_route_redirect(net, &fl6, skb, &iph->saddr);
	rt6_do_redirect(dst, NULL, skb);
	dst_release(dst);
}

void ip6_sk_redirect(struct sk_buff *skb, struct sock *sk)
{
	ip6_redirect(skb, sock_net(sk), sk->sk_bound_dev_if, sk->sk_mark,
		     sk->sk_uid);
}
EXPORT_SYMBOL_GPL(ip6_sk_redirect);

static unsigned int ip6_default_advmss(const struct dst_entry *dst)
{
	struct net_device *dev = dst->dev;
	unsigned int mtu = dst_mtu(dst);
	struct net *net = dev_net(dev);

	mtu -= sizeof(struct ipv6hdr) + sizeof(struct tcphdr);

	if (mtu < net->ipv6.sysctl.ip6_rt_min_advmss)
		mtu = net->ipv6.sysctl.ip6_rt_min_advmss;

	/*
	 * Maximal non-jumbo IPv6 payload is IPV6_MAXPLEN and
	 * corresponding MSS is IPV6_MAXPLEN - tcp_header_size.
	 * IPV6_MAXPLEN is also valid and means: "any MSS,
	 * rely only on pmtu discovery"
	 */
	if (mtu > IPV6_MAXPLEN - sizeof(struct tcphdr))
		mtu = IPV6_MAXPLEN;
	return mtu;
}

static unsigned int ip6_mtu(const struct dst_entry *dst)
{
	struct inet6_dev *idev;
	unsigned int mtu;

	mtu = dst_metric_raw(dst, RTAX_MTU);
	if (mtu)
		goto out;

	mtu = IPV6_MIN_MTU;

	rcu_read_lock();
	idev = __in6_dev_get(dst->dev);
	if (idev)
		mtu = idev->cnf.mtu6;
	rcu_read_unlock();

out:
	mtu = min_t(unsigned int, mtu, IP6_MAX_MTU);

	return mtu - lwtunnel_headroom(dst->lwtstate, mtu);
}

/* MTU selection:
 * 1. mtu on route is locked - use it
 * 2. mtu from nexthop exception
 * 3. mtu from egress device
 *
 * based on ip6_dst_mtu_forward and exception logic of
 * rt6_find_cached_rt; called with rcu_read_lock
 */
u32 ip6_mtu_from_fib6(struct fib6_info *f6i, struct in6_addr *daddr,
		      struct in6_addr *saddr)
{
	struct rt6_exception_bucket *bucket;
	struct rt6_exception *rt6_ex;
	struct in6_addr *src_key;
	struct inet6_dev *idev;
	u32 mtu = 0;

	if (unlikely(fib6_metric_locked(f6i, RTAX_MTU))) {
		mtu = f6i->fib6_pmtu;
		if (mtu)
			goto out;
	}

	src_key = NULL;
#ifdef CONFIG_IPV6_SUBTREES
	if (f6i->fib6_src.plen)
		src_key = saddr;
#endif

	bucket = rcu_dereference(f6i->rt6i_exception_bucket);
	rt6_ex = __rt6_find_exception_rcu(&bucket, daddr, src_key);
	if (rt6_ex && !rt6_check_expired(rt6_ex->rt6i))
		mtu = dst_metric_raw(&rt6_ex->rt6i->dst, RTAX_MTU);

	if (likely(!mtu)) {
		struct net_device *dev = fib6_info_nh_dev(f6i);

		mtu = IPV6_MIN_MTU;
		idev = __in6_dev_get(dev);
		if (idev && idev->cnf.mtu6 > mtu)
			mtu = idev->cnf.mtu6;
	}

	mtu = min_t(unsigned int, mtu, IP6_MAX_MTU);
out:
	return mtu - lwtunnel_headroom(fib6_info_nh_lwt(f6i), mtu);
}

struct dst_entry *icmp6_dst_alloc(struct net_device *dev,
				  struct flowi6 *fl6)
{
	struct dst_entry *dst;
	struct rt6_info *rt;
	struct inet6_dev *idev = in6_dev_get(dev);
	struct net *net = dev_net(dev);

	if (unlikely(!idev))
		return ERR_PTR(-ENODEV);

	rt = ip6_dst_alloc(net, dev, 0);
	if (unlikely(!rt)) {
		in6_dev_put(idev);
		dst = ERR_PTR(-ENOMEM);
		goto out;
	}

	rt->dst.flags |= DST_HOST;
	rt->dst.input = ip6_input;
	rt->dst.output  = ip6_output;
	rt->rt6i_gateway  = fl6->daddr;
	rt->rt6i_dst.addr = fl6->daddr;
	rt->rt6i_dst.plen = 128;
	rt->rt6i_idev     = idev;
	dst_metric_set(&rt->dst, RTAX_HOPLIMIT, 0);

	/* Add this dst into uncached_list so that rt6_disable_ip() can
	 * do proper release of the net_device
	 */
	rt6_uncached_list_add(rt);
	atomic_inc(&net->ipv6.rt6_stats->fib_rt_uncache);

	dst = xfrm_lookup(net, &rt->dst, flowi6_to_flowi(fl6), NULL, 0);

out:
	return dst;
}

static int ip6_dst_gc(struct dst_ops *ops)
{
	struct net *net = container_of(ops, struct net, ipv6.ip6_dst_ops);
	int rt_min_interval = net->ipv6.sysctl.ip6_rt_gc_min_interval;
	int rt_max_size = net->ipv6.sysctl.ip6_rt_max_size;
	int rt_elasticity = net->ipv6.sysctl.ip6_rt_gc_elasticity;
	int rt_gc_timeout = net->ipv6.sysctl.ip6_rt_gc_timeout;
	unsigned long rt_last_gc = net->ipv6.ip6_rt_last_gc;
	int entries;

	entries = dst_entries_get_fast(ops);
	if (time_after(rt_last_gc + rt_min_interval, jiffies) &&
	    entries <= rt_max_size)
		goto out;

	net->ipv6.ip6_rt_gc_expire++;
	fib6_run_gc(net->ipv6.ip6_rt_gc_expire, net, true);
	entries = dst_entries_get_slow(ops);
	if (entries < ops->gc_thresh)
		net->ipv6.ip6_rt_gc_expire = rt_gc_timeout>>1;
out:
	net->ipv6.ip6_rt_gc_expire -= net->ipv6.ip6_rt_gc_expire>>rt_elasticity;
	return entries > rt_max_size;
}

static struct rt6_info *ip6_nh_lookup_table(struct net *net,
					    struct fib6_config *cfg,
					    const struct in6_addr *gw_addr,
					    u32 tbid, int flags)
{
	struct flowi6 fl6 = {
		.flowi6_oif = cfg->fc_ifindex,
		.daddr = *gw_addr,
		.saddr = cfg->fc_prefsrc,
	};
	struct fib6_table *table;
	struct rt6_info *rt;

	table = fib6_get_table(net, tbid);
	if (!table)
		return NULL;

	if (!ipv6_addr_any(&cfg->fc_prefsrc))
		flags |= RT6_LOOKUP_F_HAS_SADDR;

	flags |= RT6_LOOKUP_F_IGNORE_LINKSTATE;
	rt = ip6_pol_route(net, table, cfg->fc_ifindex, &fl6, NULL, flags);

	/* if table lookup failed, fall back to full lookup */
	if (rt == net->ipv6.ip6_null_entry) {
		ip6_rt_put(rt);
		rt = NULL;
	}

	return rt;
}

static int ip6_route_check_nh_onlink(struct net *net,
				     struct fib6_config *cfg,
				     const struct net_device *dev,
				     struct netlink_ext_ack *extack)
{
	u32 tbid = l3mdev_fib_table(dev) ? : RT_TABLE_MAIN;
	const struct in6_addr *gw_addr = &cfg->fc_gateway;
	u32 flags = RTF_LOCAL | RTF_ANYCAST | RTF_REJECT;
	struct rt6_info *grt;
	int err;

	err = 0;
	grt = ip6_nh_lookup_table(net, cfg, gw_addr, tbid, 0);
	if (grt) {
		if (!grt->dst.error &&
		    /* ignore match if it is the default route */
		    grt->from && !ipv6_addr_any(&grt->from->fib6_dst.addr) &&
		    (grt->rt6i_flags & flags || dev != grt->dst.dev)) {
			NL_SET_ERR_MSG(extack,
				       "Nexthop has invalid gateway or device mismatch");
			err = -EINVAL;
		}

		ip6_rt_put(grt);
	}

	return err;
}

static int ip6_route_check_nh(struct net *net,
			      struct fib6_config *cfg,
			      struct net_device **_dev,
			      struct inet6_dev **idev)
{
	const struct in6_addr *gw_addr = &cfg->fc_gateway;
	struct net_device *dev = _dev ? *_dev : NULL;
	struct rt6_info *grt = NULL;
	int err = -EHOSTUNREACH;

	if (cfg->fc_table) {
		int flags = RT6_LOOKUP_F_IFACE;

		grt = ip6_nh_lookup_table(net, cfg, gw_addr,
					  cfg->fc_table, flags);
		if (grt) {
			if (grt->rt6i_flags & RTF_GATEWAY ||
			    (dev && dev != grt->dst.dev)) {
				ip6_rt_put(grt);
				grt = NULL;
			}
		}
	}

	if (!grt)
		grt = rt6_lookup(net, gw_addr, NULL, cfg->fc_ifindex, NULL, 1);

	if (!grt)
		goto out;

	if (dev) {
		if (dev != grt->dst.dev) {
			ip6_rt_put(grt);
			goto out;
		}
	} else {
		*_dev = dev = grt->dst.dev;
		*idev = grt->rt6i_idev;
		dev_hold(dev);
		in6_dev_hold(grt->rt6i_idev);
	}

	if (!(grt->rt6i_flags & RTF_GATEWAY))
		err = 0;

	ip6_rt_put(grt);

out:
	return err;
}

static int ip6_validate_gw(struct net *net, struct fib6_config *cfg,
			   struct net_device **_dev, struct inet6_dev **idev,
			   struct netlink_ext_ack *extack)
{
	const struct in6_addr *gw_addr = &cfg->fc_gateway;
	int gwa_type = ipv6_addr_type(gw_addr);
	bool skip_dev = gwa_type & IPV6_ADDR_LINKLOCAL ? false : true;
	const struct net_device *dev = *_dev;
	bool need_addr_check = !dev;
	int err = -EINVAL;

	/* if gw_addr is local we will fail to detect this in case
	 * address is still TENTATIVE (DAD in progress). rt6_lookup()
	 * will return already-added prefix route via interface that
	 * prefix route was assigned to, which might be non-loopback.
	 */
	if (dev &&
	    ipv6_chk_addr_and_flags(net, gw_addr, dev, skip_dev, 0, 0)) {
		NL_SET_ERR_MSG(extack, "Gateway can not be a local address");
		goto out;
	}

	if (gwa_type != (IPV6_ADDR_LINKLOCAL | IPV6_ADDR_UNICAST)) {
		/* IPv6 strictly inhibits using not link-local
		 * addresses as nexthop address.
		 * Otherwise, router will not able to send redirects.
		 * It is very good, but in some (rare!) circumstances
		 * (SIT, PtP, NBMA NOARP links) it is handy to allow
		 * some exceptions. --ANK
		 * We allow IPv4-mapped nexthops to support RFC4798-type
		 * addressing
		 */
		if (!(gwa_type & (IPV6_ADDR_UNICAST | IPV6_ADDR_MAPPED))) {
			NL_SET_ERR_MSG(extack, "Invalid gateway address");
			goto out;
		}

		if (cfg->fc_flags & RTNH_F_ONLINK)
			err = ip6_route_check_nh_onlink(net, cfg, dev, extack);
		else
			err = ip6_route_check_nh(net, cfg, _dev, idev);

		if (err)
			goto out;
	}

	/* reload in case device was changed */
	dev = *_dev;

	err = -EINVAL;
	if (!dev) {
		NL_SET_ERR_MSG(extack, "Egress device not specified");
		goto out;
	} else if (dev->flags & IFF_LOOPBACK) {
		NL_SET_ERR_MSG(extack,
			       "Egress device can not be loopback device for this route");
		goto out;
	}

	/* if we did not check gw_addr above, do so now that the
	 * egress device has been resolved.
	 */
	if (need_addr_check &&
	    ipv6_chk_addr_and_flags(net, gw_addr, dev, skip_dev, 0, 0)) {
		NL_SET_ERR_MSG(extack, "Gateway can not be a local address");
		goto out;
	}

	err = 0;
out:
	return err;
}

static struct fib6_info *ip6_route_info_create(struct fib6_config *cfg,
					      gfp_t gfp_flags,
					      struct netlink_ext_ack *extack)
{
	struct net *net = cfg->fc_nlinfo.nl_net;
	struct fib6_info *rt = NULL;
	struct net_device *dev = NULL;
	struct inet6_dev *idev = NULL;
	struct fib6_table *table;
	int addr_type;
	int err = -EINVAL;

	/* RTF_PCPU is an internal flag; can not be set by userspace */
	if (cfg->fc_flags & RTF_PCPU) {
		NL_SET_ERR_MSG(extack, "Userspace can not set RTF_PCPU");
		goto out;
	}

	/* RTF_CACHE is an internal flag; can not be set by userspace */
	if (cfg->fc_flags & RTF_CACHE) {
		NL_SET_ERR_MSG(extack, "Userspace can not set RTF_CACHE");
		goto out;
	}

	if (cfg->fc_type > RTN_MAX) {
		NL_SET_ERR_MSG(extack, "Invalid route type");
		goto out;
	}

	if (cfg->fc_dst_len > 128) {
		NL_SET_ERR_MSG(extack, "Invalid prefix length");
		goto out;
	}
	if (cfg->fc_src_len > 128) {
		NL_SET_ERR_MSG(extack, "Invalid source address length");
		goto out;
	}
#ifndef CONFIG_IPV6_SUBTREES
	if (cfg->fc_src_len) {
		NL_SET_ERR_MSG(extack,
			       "Specifying source address requires IPV6_SUBTREES to be enabled");
		goto out;
	}
#endif
	if (cfg->fc_ifindex) {
		err = -ENODEV;
		dev = dev_get_by_index(net, cfg->fc_ifindex);
		if (!dev)
			goto out;
		idev = in6_dev_get(dev);
		if (!idev)
			goto out;
	}

	if (cfg->fc_metric == 0)
		cfg->fc_metric = IP6_RT_PRIO_USER;

	if (cfg->fc_flags & RTNH_F_ONLINK) {
		if (!dev) {
			NL_SET_ERR_MSG(extack,
				       "Nexthop device required for onlink");
			err = -ENODEV;
			goto out;
		}

		if (!(dev->flags & IFF_UP)) {
			NL_SET_ERR_MSG(extack, "Nexthop device is not up");
			err = -ENETDOWN;
			goto out;
		}
	}

	err = -ENOBUFS;
	if (cfg->fc_nlinfo.nlh &&
	    !(cfg->fc_nlinfo.nlh->nlmsg_flags & NLM_F_CREATE)) {
		table = fib6_get_table(net, cfg->fc_table);
		if (!table) {
			pr_warn("NLM_F_CREATE should be specified when creating new route\n");
			table = fib6_new_table(net, cfg->fc_table);
		}
	} else {
		table = fib6_new_table(net, cfg->fc_table);
	}

	if (!table)
		goto out;

	err = -ENOMEM;
	rt = fib6_info_alloc(gfp_flags);
	if (!rt)
		goto out;

	rt->fib6_metrics = ip_fib_metrics_init(net, cfg->fc_mx, cfg->fc_mx_len);
	if (IS_ERR(rt->fib6_metrics)) {
		err = PTR_ERR(rt->fib6_metrics);
		/* Do not leave garbage there. */
		rt->fib6_metrics = (struct dst_metrics *)&dst_default_metrics;
		goto out;
	}

	if (cfg->fc_flags & RTF_ADDRCONF)
		rt->dst_nocount = true;

	if (cfg->fc_flags & RTF_EXPIRES)
		fib6_set_expires(rt, jiffies +
				clock_t_to_jiffies(cfg->fc_expires));
	else
		fib6_clean_expires(rt);

	if (cfg->fc_protocol == RTPROT_UNSPEC)
		cfg->fc_protocol = RTPROT_BOOT;
	rt->fib6_protocol = cfg->fc_protocol;

	addr_type = ipv6_addr_type(&cfg->fc_dst);

	if (cfg->fc_encap) {
		struct lwtunnel_state *lwtstate;

		err = lwtunnel_build_state(cfg->fc_encap_type,
					   cfg->fc_encap, AF_INET6, cfg,
					   &lwtstate, extack);
		if (err)
			goto out;
		rt->fib6_nh.nh_lwtstate = lwtstate_get(lwtstate);
	}

	ipv6_addr_prefix(&rt->fib6_dst.addr, &cfg->fc_dst, cfg->fc_dst_len);
	rt->fib6_dst.plen = cfg->fc_dst_len;
	if (rt->fib6_dst.plen == 128)
		rt->dst_host = true;

#ifdef CONFIG_IPV6_SUBTREES
	ipv6_addr_prefix(&rt->fib6_src.addr, &cfg->fc_src, cfg->fc_src_len);
	rt->fib6_src.plen = cfg->fc_src_len;
#endif

	rt->fib6_metric = cfg->fc_metric;
	rt->fib6_nh.nh_weight = 1;

	rt->fib6_type = cfg->fc_type;

	/* We cannot add true routes via loopback here,
	   they would result in kernel looping; promote them to reject routes
	 */
	if ((cfg->fc_flags & RTF_REJECT) ||
	    (dev && (dev->flags & IFF_LOOPBACK) &&
	     !(addr_type & IPV6_ADDR_LOOPBACK) &&
	     !(cfg->fc_flags & RTF_LOCAL))) {
		/* hold loopback dev/idev if we haven't done so. */
		if (dev != net->loopback_dev) {
			if (dev) {
				dev_put(dev);
				in6_dev_put(idev);
			}
			dev = net->loopback_dev;
			dev_hold(dev);
			idev = in6_dev_get(dev);
			if (!idev) {
				err = -ENODEV;
				goto out;
			}
		}
		rt->fib6_flags = RTF_REJECT|RTF_NONEXTHOP;
		goto install_route;
	}

	if (cfg->fc_flags & RTF_GATEWAY) {
		err = ip6_validate_gw(net, cfg, &dev, &idev, extack);
		if (err)
			goto out;

		rt->fib6_nh.nh_gw = cfg->fc_gateway;
	}

	err = -ENODEV;
	if (!dev)
		goto out;

	if (idev->cnf.disable_ipv6) {
		NL_SET_ERR_MSG(extack, "IPv6 is disabled on nexthop device");
		err = -EACCES;
		goto out;
	}

	if (!(dev->flags & IFF_UP)) {
		NL_SET_ERR_MSG(extack, "Nexthop device is not up");
		err = -ENETDOWN;
		goto out;
	}

	if (!ipv6_addr_any(&cfg->fc_prefsrc)) {
		if (!ipv6_chk_addr(net, &cfg->fc_prefsrc, dev, 0)) {
			NL_SET_ERR_MSG(extack, "Invalid source address");
			err = -EINVAL;
			goto out;
		}
		rt->fib6_prefsrc.addr = cfg->fc_prefsrc;
		rt->fib6_prefsrc.plen = 128;
	} else
		rt->fib6_prefsrc.plen = 0;

	rt->fib6_flags = cfg->fc_flags;

install_route:
	if (!(rt->fib6_flags & (RTF_LOCAL | RTF_ANYCAST)) &&
	    !netif_carrier_ok(dev))
		rt->fib6_nh.nh_flags |= RTNH_F_LINKDOWN;
	rt->fib6_nh.nh_flags |= (cfg->fc_flags & RTNH_F_ONLINK);
	rt->fib6_nh.nh_dev = dev;
	rt->fib6_table = table;

	if (idev)
		in6_dev_put(idev);

	return rt;
out:
	if (dev)
		dev_put(dev);
	if (idev)
		in6_dev_put(idev);

	fib6_info_release(rt);
	return ERR_PTR(err);
}

int ip6_route_add(struct fib6_config *cfg, gfp_t gfp_flags,
		  struct netlink_ext_ack *extack)
{
	struct fib6_info *rt;
	int err;

	rt = ip6_route_info_create(cfg, gfp_flags, extack);
	if (IS_ERR(rt))
		return PTR_ERR(rt);

	err = __ip6_ins_rt(rt, &cfg->fc_nlinfo, extack);
	fib6_info_release(rt);

	return err;
}

static int __ip6_del_rt(struct fib6_info *rt, struct nl_info *info)
{
	struct net *net = info->nl_net;
	struct fib6_table *table;
	int err;

	if (rt == net->ipv6.fib6_null_entry) {
		err = -ENOENT;
		goto out;
	}

	table = rt->fib6_table;
	spin_lock_bh(&table->tb6_lock);
	err = fib6_del(rt, info);
	spin_unlock_bh(&table->tb6_lock);

out:
	fib6_info_release(rt);
	return err;
}

int ip6_del_rt(struct net *net, struct fib6_info *rt)
{
	struct nl_info info = { .nl_net = net };

	return __ip6_del_rt(rt, &info);
}

static int __ip6_del_rt_siblings(struct fib6_info *rt, struct fib6_config *cfg)
{
	struct nl_info *info = &cfg->fc_nlinfo;
	struct net *net = info->nl_net;
	struct sk_buff *skb = NULL;
	struct fib6_table *table;
	int err = -ENOENT;

	if (rt == net->ipv6.fib6_null_entry)
		goto out_put;
	table = rt->fib6_table;
	spin_lock_bh(&table->tb6_lock);

	if (rt->fib6_nsiblings && cfg->fc_delete_all_nh) {
		struct fib6_info *sibling, *next_sibling;

		/* prefer to send a single notification with all hops */
		skb = nlmsg_new(rt6_nlmsg_size(rt), gfp_any());
		if (skb) {
			u32 seq = info->nlh ? info->nlh->nlmsg_seq : 0;

			if (rt6_fill_node(net, skb, rt, NULL,
					  NULL, NULL, 0, RTM_DELROUTE,
					  info->portid, seq, 0) < 0) {
				kfree_skb(skb);
				skb = NULL;
			} else
				info->skip_notify = 1;
		}

		list_for_each_entry_safe(sibling, next_sibling,
					 &rt->fib6_siblings,
					 fib6_siblings) {
			err = fib6_del(sibling, info);
			if (err)
				goto out_unlock;
		}
	}

	err = fib6_del(rt, info);
out_unlock:
	spin_unlock_bh(&table->tb6_lock);
out_put:
	fib6_info_release(rt);

	if (skb) {
		rtnl_notify(skb, net, info->portid, RTNLGRP_IPV6_ROUTE,
			    info->nlh, gfp_any());
	}
	return err;
}

static int ip6_del_cached_rt(struct rt6_info *rt, struct fib6_config *cfg)
{
	int rc = -ESRCH;

	if (cfg->fc_ifindex && rt->dst.dev->ifindex != cfg->fc_ifindex)
		goto out;

	if (cfg->fc_flags & RTF_GATEWAY &&
	    !ipv6_addr_equal(&cfg->fc_gateway, &rt->rt6i_gateway))
		goto out;
	if (dst_hold_safe(&rt->dst))
		rc = rt6_remove_exception_rt(rt);
out:
	return rc;
}

static int ip6_route_del(struct fib6_config *cfg,
			 struct netlink_ext_ack *extack)
{
	struct rt6_info *rt_cache;
	struct fib6_table *table;
	struct fib6_info *rt;
	struct fib6_node *fn;
	int err = -ESRCH;

	table = fib6_get_table(cfg->fc_nlinfo.nl_net, cfg->fc_table);
	if (!table) {
		NL_SET_ERR_MSG(extack, "FIB table does not exist");
		return err;
	}

	rcu_read_lock();

	fn = fib6_locate(&table->tb6_root,
			 &cfg->fc_dst, cfg->fc_dst_len,
			 &cfg->fc_src, cfg->fc_src_len,
			 !(cfg->fc_flags & RTF_CACHE));

	if (fn) {
		for_each_fib6_node_rt_rcu(fn) {
			if (cfg->fc_flags & RTF_CACHE) {
				int rc;

				rt_cache = rt6_find_cached_rt(rt, &cfg->fc_dst,
							      &cfg->fc_src);
				if (rt_cache) {
					rc = ip6_del_cached_rt(rt_cache, cfg);
					if (rc != -ESRCH) {
						rcu_read_unlock();
						return rc;
					}
				}
				continue;
			}
			if (cfg->fc_ifindex &&
			    (!rt->fib6_nh.nh_dev ||
			     rt->fib6_nh.nh_dev->ifindex != cfg->fc_ifindex))
				continue;
			if (cfg->fc_flags & RTF_GATEWAY &&
			    !ipv6_addr_equal(&cfg->fc_gateway, &rt->fib6_nh.nh_gw))
				continue;
			if (cfg->fc_metric && cfg->fc_metric != rt->fib6_metric)
				continue;
			if (cfg->fc_protocol && cfg->fc_protocol != rt->fib6_protocol)
				continue;
			if (!fib6_info_hold_safe(rt))
				continue;
			rcu_read_unlock();

			/* if gateway was specified only delete the one hop */
			if (cfg->fc_flags & RTF_GATEWAY)
				return __ip6_del_rt(rt, &cfg->fc_nlinfo);

			return __ip6_del_rt_siblings(rt, cfg);
		}
	}
	rcu_read_unlock();

	return err;
}

static void rt6_do_redirect(struct dst_entry *dst, struct sock *sk, struct sk_buff *skb)
{
	struct netevent_redirect netevent;
	struct rt6_info *rt, *nrt = NULL;
	struct ndisc_options ndopts;
	struct inet6_dev *in6_dev;
	struct neighbour *neigh;
	struct fib6_info *from;
	struct rd_msg *msg;
	int optlen, on_link;
	u8 *lladdr;

	optlen = skb_tail_pointer(skb) - skb_transport_header(skb);
	optlen -= sizeof(*msg);

	if (optlen < 0) {
		net_dbg_ratelimited("rt6_do_redirect: packet too short\n");
		return;
	}

	msg = (struct rd_msg *)icmp6_hdr(skb);

	if (ipv6_addr_is_multicast(&msg->dest)) {
		net_dbg_ratelimited("rt6_do_redirect: destination address is multicast\n");
		return;
	}

	on_link = 0;
	if (ipv6_addr_equal(&msg->dest, &msg->target)) {
		on_link = 1;
	} else if (ipv6_addr_type(&msg->target) !=
		   (IPV6_ADDR_UNICAST|IPV6_ADDR_LINKLOCAL)) {
		net_dbg_ratelimited("rt6_do_redirect: target address is not link-local unicast\n");
		return;
	}

	in6_dev = __in6_dev_get(skb->dev);
	if (!in6_dev)
		return;
	if (in6_dev->cnf.forwarding || !in6_dev->cnf.accept_redirects)
		return;

	/* RFC2461 8.1:
	 *	The IP source address of the Redirect MUST be the same as the current
	 *	first-hop router for the specified ICMP Destination Address.
	 */

	if (!ndisc_parse_options(skb->dev, msg->opt, optlen, &ndopts)) {
		net_dbg_ratelimited("rt6_redirect: invalid ND options\n");
		return;
	}

	lladdr = NULL;
	if (ndopts.nd_opts_tgt_lladdr) {
		lladdr = ndisc_opt_addr_data(ndopts.nd_opts_tgt_lladdr,
					     skb->dev);
		if (!lladdr) {
			net_dbg_ratelimited("rt6_redirect: invalid link-layer address length\n");
			return;
		}
	}

	rt = (struct rt6_info *) dst;
	if (rt->rt6i_flags & RTF_REJECT) {
		net_dbg_ratelimited("rt6_redirect: source isn't a valid nexthop for redirect target\n");
		return;
	}

	/* Redirect received -> path was valid.
	 * Look, redirects are sent only in response to data packets,
	 * so that this nexthop apparently is reachable. --ANK
	 */
	dst_confirm_neigh(&rt->dst, &ipv6_hdr(skb)->saddr);

	neigh = __neigh_lookup(&nd_tbl, &msg->target, skb->dev, 1);
	if (!neigh)
		return;

	/*
	 *	We have finally decided to accept it.
	 */

	ndisc_update(skb->dev, neigh, lladdr, NUD_STALE,
		     NEIGH_UPDATE_F_WEAK_OVERRIDE|
		     NEIGH_UPDATE_F_OVERRIDE|
		     (on_link ? 0 : (NEIGH_UPDATE_F_OVERRIDE_ISROUTER|
				     NEIGH_UPDATE_F_ISROUTER)),
		     NDISC_REDIRECT, &ndopts);

	rcu_read_lock();
	from = rcu_dereference(rt->from);
	/* This fib6_info_hold() is safe here because we hold reference to rt
	 * and rt already holds reference to fib6_info.
	 */
	fib6_info_hold(from);
	rcu_read_unlock();

	nrt = ip6_rt_cache_alloc(from, &msg->dest, NULL);
	if (!nrt)
		goto out;

	nrt->rt6i_flags = RTF_GATEWAY|RTF_UP|RTF_DYNAMIC|RTF_CACHE;
	if (on_link)
		nrt->rt6i_flags &= ~RTF_GATEWAY;

	nrt->rt6i_gateway = *(struct in6_addr *)neigh->primary_key;

	/* No need to remove rt from the exception table if rt is
	 * a cached route because rt6_insert_exception() will
	 * takes care of it
	 */
	if (rt6_insert_exception(nrt, from)) {
		dst_release_immediate(&nrt->dst);
		goto out;
	}

	netevent.old = &rt->dst;
	netevent.new = &nrt->dst;
	netevent.daddr = &msg->dest;
	netevent.neigh = neigh;
	call_netevent_notifiers(NETEVENT_REDIRECT, &netevent);

out:
	fib6_info_release(from);
	neigh_release(neigh);
}

#ifdef CONFIG_IPV6_ROUTE_INFO
static struct fib6_info *rt6_get_route_info(struct net *net,
					   const struct in6_addr *prefix, int prefixlen,
					   const struct in6_addr *gwaddr,
					   struct net_device *dev)
{
	u32 tb_id = l3mdev_fib_table(dev) ? : RT6_TABLE_INFO;
	int ifindex = dev->ifindex;
	struct fib6_node *fn;
	struct fib6_info *rt = NULL;
	struct fib6_table *table;

	table = fib6_get_table(net, tb_id);
	if (!table)
		return NULL;

	rcu_read_lock();
	fn = fib6_locate(&table->tb6_root, prefix, prefixlen, NULL, 0, true);
	if (!fn)
		goto out;

	for_each_fib6_node_rt_rcu(fn) {
		if (rt->fib6_nh.nh_dev->ifindex != ifindex)
			continue;
		if ((rt->fib6_flags & (RTF_ROUTEINFO|RTF_GATEWAY)) != (RTF_ROUTEINFO|RTF_GATEWAY))
			continue;
		if (!ipv6_addr_equal(&rt->fib6_nh.nh_gw, gwaddr))
			continue;
		if (!fib6_info_hold_safe(rt))
			continue;
		break;
	}
out:
	rcu_read_unlock();
	return rt;
}

static struct fib6_info *rt6_add_route_info(struct net *net,
					   const struct in6_addr *prefix, int prefixlen,
					   const struct in6_addr *gwaddr,
					   struct net_device *dev,
					   unsigned int pref)
{
	struct fib6_config cfg = {
		.fc_metric	= IP6_RT_PRIO_USER,
		.fc_ifindex	= dev->ifindex,
		.fc_dst_len	= prefixlen,
		.fc_flags	= RTF_GATEWAY | RTF_ADDRCONF | RTF_ROUTEINFO |
				  RTF_UP | RTF_PREF(pref),
		.fc_protocol = RTPROT_RA,
		.fc_type = RTN_UNICAST,
		.fc_nlinfo.portid = 0,
		.fc_nlinfo.nlh = NULL,
		.fc_nlinfo.nl_net = net,
	};

	cfg.fc_table = l3mdev_fib_table(dev) ? : RT6_TABLE_INFO,
	cfg.fc_dst = *prefix;
	cfg.fc_gateway = *gwaddr;

	/* We should treat it as a default route if prefix length is 0. */
	if (!prefixlen)
		cfg.fc_flags |= RTF_DEFAULT;

	ip6_route_add(&cfg, GFP_ATOMIC, NULL);

	return rt6_get_route_info(net, prefix, prefixlen, gwaddr, dev);
}
#endif

struct fib6_info *rt6_get_dflt_router(struct net *net,
				     const struct in6_addr *addr,
				     struct net_device *dev)
{
	u32 tb_id = l3mdev_fib_table(dev) ? : RT6_TABLE_DFLT;
	struct fib6_info *rt;
	struct fib6_table *table;

	table = fib6_get_table(net, tb_id);
	if (!table)
		return NULL;

	rcu_read_lock();
	for_each_fib6_node_rt_rcu(&table->tb6_root) {
		if (dev == rt->fib6_nh.nh_dev &&
		    ((rt->fib6_flags & (RTF_ADDRCONF | RTF_DEFAULT)) == (RTF_ADDRCONF | RTF_DEFAULT)) &&
		    ipv6_addr_equal(&rt->fib6_nh.nh_gw, addr))
			break;
	}
	if (rt && !fib6_info_hold_safe(rt))
		rt = NULL;
	rcu_read_unlock();
	return rt;
}

struct fib6_info *rt6_add_dflt_router(struct net *net,
				     const struct in6_addr *gwaddr,
				     struct net_device *dev,
				     unsigned int pref)
{
	struct fib6_config cfg = {
		.fc_table	= l3mdev_fib_table(dev) ? : RT6_TABLE_DFLT,
		.fc_metric	= IP6_RT_PRIO_USER,
		.fc_ifindex	= dev->ifindex,
		.fc_flags	= RTF_GATEWAY | RTF_ADDRCONF | RTF_DEFAULT |
				  RTF_UP | RTF_EXPIRES | RTF_PREF(pref),
		.fc_protocol = RTPROT_RA,
		.fc_type = RTN_UNICAST,
		.fc_nlinfo.portid = 0,
		.fc_nlinfo.nlh = NULL,
		.fc_nlinfo.nl_net = net,
	};

	cfg.fc_gateway = *gwaddr;

	if (!ip6_route_add(&cfg, GFP_ATOMIC, NULL)) {
		struct fib6_table *table;

		table = fib6_get_table(dev_net(dev), cfg.fc_table);
		if (table)
			table->flags |= RT6_TABLE_HAS_DFLT_ROUTER;
	}

	return rt6_get_dflt_router(net, gwaddr, dev);
}

static void __rt6_purge_dflt_routers(struct net *net,
				     struct fib6_table *table)
{
	struct fib6_info *rt;

restart:
	rcu_read_lock();
	for_each_fib6_node_rt_rcu(&table->tb6_root) {
		struct net_device *dev = fib6_info_nh_dev(rt);
		struct inet6_dev *idev = dev ? __in6_dev_get(dev) : NULL;

		if (rt->fib6_flags & (RTF_DEFAULT | RTF_ADDRCONF) &&
		    (!idev || idev->cnf.accept_ra != 2) &&
		    fib6_info_hold_safe(rt)) {
			rcu_read_unlock();
			ip6_del_rt(net, rt);
			goto restart;
		}
	}
	rcu_read_unlock();

	table->flags &= ~RT6_TABLE_HAS_DFLT_ROUTER;
}

void rt6_purge_dflt_routers(struct net *net)
{
	struct fib6_table *table;
	struct hlist_head *head;
	unsigned int h;

	rcu_read_lock();

	for (h = 0; h < FIB6_TABLE_HASHSZ; h++) {
		head = &net->ipv6.fib_table_hash[h];
		hlist_for_each_entry_rcu(table, head, tb6_hlist) {
			if (table->flags & RT6_TABLE_HAS_DFLT_ROUTER)
				__rt6_purge_dflt_routers(net, table);
		}
	}

	rcu_read_unlock();
}

static void rtmsg_to_fib6_config(struct net *net,
				 struct in6_rtmsg *rtmsg,
				 struct fib6_config *cfg)
{
	*cfg = (struct fib6_config){
		.fc_table = l3mdev_fib_table_by_index(net, rtmsg->rtmsg_ifindex) ?
			 : RT6_TABLE_MAIN,
		.fc_ifindex = rtmsg->rtmsg_ifindex,
		.fc_metric = rtmsg->rtmsg_metric,
		.fc_expires = rtmsg->rtmsg_info,
		.fc_dst_len = rtmsg->rtmsg_dst_len,
		.fc_src_len = rtmsg->rtmsg_src_len,
		.fc_flags = rtmsg->rtmsg_flags,
		.fc_type = rtmsg->rtmsg_type,

		.fc_nlinfo.nl_net = net,

		.fc_dst = rtmsg->rtmsg_dst,
		.fc_src = rtmsg->rtmsg_src,
		.fc_gateway = rtmsg->rtmsg_gateway,
	};
}

int ipv6_route_ioctl(struct net *net, unsigned int cmd, void __user *arg)
{
	struct fib6_config cfg;
	struct in6_rtmsg rtmsg;
	int err;

	switch (cmd) {
	case SIOCADDRT:		/* Add a route */
	case SIOCDELRT:		/* Delete a route */
		if (!ns_capable(net->user_ns, CAP_NET_ADMIN))
			return -EPERM;
		err = copy_from_user(&rtmsg, arg,
				     sizeof(struct in6_rtmsg));
		if (err)
			return -EFAULT;

		rtmsg_to_fib6_config(net, &rtmsg, &cfg);

		rtnl_lock();
		switch (cmd) {
		case SIOCADDRT:
			err = ip6_route_add(&cfg, GFP_KERNEL, NULL);
			break;
		case SIOCDELRT:
			err = ip6_route_del(&cfg, NULL);
			break;
		default:
			err = -EINVAL;
		}
		rtnl_unlock();

		return err;
	}

	return -EINVAL;
}

/*
 *	Drop the packet on the floor
 */

static int ip6_pkt_drop(struct sk_buff *skb, u8 code, int ipstats_mib_noroutes)
{
	int type;
	struct dst_entry *dst = skb_dst(skb);
	switch (ipstats_mib_noroutes) {
	case IPSTATS_MIB_INNOROUTES:
		type = ipv6_addr_type(&ipv6_hdr(skb)->daddr);
		if (type == IPV6_ADDR_ANY) {
			IP6_INC_STATS(dev_net(dst->dev),
				      __in6_dev_get_safely(skb->dev),
				      IPSTATS_MIB_INADDRERRORS);
			break;
		}
		/* FALLTHROUGH */
	case IPSTATS_MIB_OUTNOROUTES:
		IP6_INC_STATS(dev_net(dst->dev), ip6_dst_idev(dst),
			      ipstats_mib_noroutes);
		break;
	}
	icmpv6_send(skb, ICMPV6_DEST_UNREACH, code, 0);
	kfree_skb(skb);
	return 0;
}

static int ip6_pkt_discard(struct sk_buff *skb)
{
	return ip6_pkt_drop(skb, ICMPV6_NOROUTE, IPSTATS_MIB_INNOROUTES);
}

static int ip6_pkt_discard_out(struct net *net, struct sock *sk, struct sk_buff *skb)
{
	skb->dev = skb_dst(skb)->dev;
	return ip6_pkt_drop(skb, ICMPV6_NOROUTE, IPSTATS_MIB_OUTNOROUTES);
}

static int ip6_pkt_prohibit(struct sk_buff *skb)
{
	return ip6_pkt_drop(skb, ICMPV6_ADM_PROHIBITED, IPSTATS_MIB_INNOROUTES);
}

static int ip6_pkt_prohibit_out(struct net *net, struct sock *sk, struct sk_buff *skb)
{
	skb->dev = skb_dst(skb)->dev;
	return ip6_pkt_drop(skb, ICMPV6_ADM_PROHIBITED, IPSTATS_MIB_OUTNOROUTES);
}

/*
 *	Allocate a dst for local (unicast / anycast) address.
 */

struct fib6_info *addrconf_f6i_alloc(struct net *net,
				     struct inet6_dev *idev,
				     const struct in6_addr *addr,
				     bool anycast, gfp_t gfp_flags)
{
	u32 tb_id;
	struct net_device *dev = idev->dev;
	struct fib6_info *f6i;

	f6i = fib6_info_alloc(gfp_flags);
	if (!f6i)
		return ERR_PTR(-ENOMEM);

	f6i->fib6_metrics = ip_fib_metrics_init(net, NULL, 0);
	f6i->dst_nocount = true;
	f6i->dst_host = true;
	f6i->fib6_protocol = RTPROT_KERNEL;
	f6i->fib6_flags = RTF_UP | RTF_NONEXTHOP;
	if (anycast) {
		f6i->fib6_type = RTN_ANYCAST;
		f6i->fib6_flags |= RTF_ANYCAST;
	} else {
		f6i->fib6_type = RTN_LOCAL;
		f6i->fib6_flags |= RTF_LOCAL;
	}

	f6i->fib6_nh.nh_gw = *addr;
	dev_hold(dev);
	f6i->fib6_nh.nh_dev = dev;
	f6i->fib6_dst.addr = *addr;
	f6i->fib6_dst.plen = 128;
	tb_id = l3mdev_fib_table(idev->dev) ? : RT6_TABLE_LOCAL;
	f6i->fib6_table = fib6_get_table(net, tb_id);

	return f6i;
}

/* remove deleted ip from prefsrc entries */
struct arg_dev_net_ip {
	struct net_device *dev;
	struct net *net;
	struct in6_addr *addr;
};

static int fib6_remove_prefsrc(struct fib6_info *rt, void *arg)
{
	struct net_device *dev = ((struct arg_dev_net_ip *)arg)->dev;
	struct net *net = ((struct arg_dev_net_ip *)arg)->net;
	struct in6_addr *addr = ((struct arg_dev_net_ip *)arg)->addr;

	if (((void *)rt->fib6_nh.nh_dev == dev || !dev) &&
	    rt != net->ipv6.fib6_null_entry &&
	    ipv6_addr_equal(addr, &rt->fib6_prefsrc.addr)) {
		spin_lock_bh(&rt6_exception_lock);
		/* remove prefsrc entry */
		rt->fib6_prefsrc.plen = 0;
		spin_unlock_bh(&rt6_exception_lock);
	}
	return 0;
}

void rt6_remove_prefsrc(struct inet6_ifaddr *ifp)
{
	struct net *net = dev_net(ifp->idev->dev);
	struct arg_dev_net_ip adni = {
		.dev = ifp->idev->dev,
		.net = net,
		.addr = &ifp->addr,
	};
	fib6_clean_all(net, fib6_remove_prefsrc, &adni);
}

#define RTF_RA_ROUTER		(RTF_ADDRCONF | RTF_DEFAULT | RTF_GATEWAY)

/* Remove routers and update dst entries when gateway turn into host. */
static int fib6_clean_tohost(struct fib6_info *rt, void *arg)
{
	struct in6_addr *gateway = (struct in6_addr *)arg;

	if (((rt->fib6_flags & RTF_RA_ROUTER) == RTF_RA_ROUTER) &&
	    ipv6_addr_equal(gateway, &rt->fib6_nh.nh_gw)) {
		return -1;
	}

	/* Further clean up cached routes in exception table.
	 * This is needed because cached route may have a different
	 * gateway than its 'parent' in the case of an ip redirect.
	 */
	rt6_exceptions_clean_tohost(rt, gateway);

	return 0;
}

void rt6_clean_tohost(struct net *net, struct in6_addr *gateway)
{
	fib6_clean_all(net, fib6_clean_tohost, gateway);
}

struct arg_netdev_event {
	const struct net_device *dev;
	union {
		unsigned int nh_flags;
		unsigned long event;
	};
};

static struct fib6_info *rt6_multipath_first_sibling(const struct fib6_info *rt)
{
	struct fib6_info *iter;
	struct fib6_node *fn;

	fn = rcu_dereference_protected(rt->fib6_node,
			lockdep_is_held(&rt->fib6_table->tb6_lock));
	iter = rcu_dereference_protected(fn->leaf,
			lockdep_is_held(&rt->fib6_table->tb6_lock));
	while (iter) {
		if (iter->fib6_metric == rt->fib6_metric &&
		    rt6_qualify_for_ecmp(iter))
			return iter;
		iter = rcu_dereference_protected(iter->fib6_next,
				lockdep_is_held(&rt->fib6_table->tb6_lock));
	}

	return NULL;
}

static bool rt6_is_dead(const struct fib6_info *rt)
{
	if (rt->fib6_nh.nh_flags & RTNH_F_DEAD ||
	    (rt->fib6_nh.nh_flags & RTNH_F_LINKDOWN &&
	     fib6_ignore_linkdown(rt)))
		return true;

	return false;
}

static int rt6_multipath_total_weight(const struct fib6_info *rt)
{
	struct fib6_info *iter;
	int total = 0;

	if (!rt6_is_dead(rt))
		total += rt->fib6_nh.nh_weight;

	list_for_each_entry(iter, &rt->fib6_siblings, fib6_siblings) {
		if (!rt6_is_dead(iter))
			total += iter->fib6_nh.nh_weight;
	}

	return total;
}

static void rt6_upper_bound_set(struct fib6_info *rt, int *weight, int total)
{
	int upper_bound = -1;

	if (!rt6_is_dead(rt)) {
		*weight += rt->fib6_nh.nh_weight;
		upper_bound = DIV_ROUND_CLOSEST_ULL((u64) (*weight) << 31,
						    total) - 1;
	}
	atomic_set(&rt->fib6_nh.nh_upper_bound, upper_bound);
}

static void rt6_multipath_upper_bound_set(struct fib6_info *rt, int total)
{
	struct fib6_info *iter;
	int weight = 0;

	rt6_upper_bound_set(rt, &weight, total);

	list_for_each_entry(iter, &rt->fib6_siblings, fib6_siblings)
		rt6_upper_bound_set(iter, &weight, total);
}

void rt6_multipath_rebalance(struct fib6_info *rt)
{
	struct fib6_info *first;
	int total;

	/* In case the entire multipath route was marked for flushing,
	 * then there is no need to rebalance upon the removal of every
	 * sibling route.
	 */
	if (!rt->fib6_nsiblings || rt->should_flush)
		return;

	/* During lookup routes are evaluated in order, so we need to
	 * make sure upper bounds are assigned from the first sibling
	 * onwards.
	 */
	first = rt6_multipath_first_sibling(rt);
	if (WARN_ON_ONCE(!first))
		return;

	total = rt6_multipath_total_weight(first);
	rt6_multipath_upper_bound_set(first, total);
}

static int fib6_ifup(struct fib6_info *rt, void *p_arg)
{
	const struct arg_netdev_event *arg = p_arg;
	struct net *net = dev_net(arg->dev);

	if (rt != net->ipv6.fib6_null_entry && rt->fib6_nh.nh_dev == arg->dev) {
		rt->fib6_nh.nh_flags &= ~arg->nh_flags;
		fib6_update_sernum_upto_root(net, rt);
		rt6_multipath_rebalance(rt);
	}

	return 0;
}

void rt6_sync_up(struct net_device *dev, unsigned int nh_flags)
{
	struct arg_netdev_event arg = {
		.dev = dev,
		{
			.nh_flags = nh_flags,
		},
	};

	if (nh_flags & RTNH_F_DEAD && netif_carrier_ok(dev))
		arg.nh_flags |= RTNH_F_LINKDOWN;

	fib6_clean_all(dev_net(dev), fib6_ifup, &arg);
}

static bool rt6_multipath_uses_dev(const struct fib6_info *rt,
				   const struct net_device *dev)
{
	struct fib6_info *iter;

	if (rt->fib6_nh.nh_dev == dev)
		return true;
	list_for_each_entry(iter, &rt->fib6_siblings, fib6_siblings)
		if (iter->fib6_nh.nh_dev == dev)
			return true;

	return false;
}

static void rt6_multipath_flush(struct fib6_info *rt)
{
	struct fib6_info *iter;

	rt->should_flush = 1;
	list_for_each_entry(iter, &rt->fib6_siblings, fib6_siblings)
		iter->should_flush = 1;
}

static unsigned int rt6_multipath_dead_count(const struct fib6_info *rt,
					     const struct net_device *down_dev)
{
	struct fib6_info *iter;
	unsigned int dead = 0;

	if (rt->fib6_nh.nh_dev == down_dev ||
	    rt->fib6_nh.nh_flags & RTNH_F_DEAD)
		dead++;
	list_for_each_entry(iter, &rt->fib6_siblings, fib6_siblings)
		if (iter->fib6_nh.nh_dev == down_dev ||
		    iter->fib6_nh.nh_flags & RTNH_F_DEAD)
			dead++;

	return dead;
}

static void rt6_multipath_nh_flags_set(struct fib6_info *rt,
				       const struct net_device *dev,
				       unsigned int nh_flags)
{
	struct fib6_info *iter;

	if (rt->fib6_nh.nh_dev == dev)
		rt->fib6_nh.nh_flags |= nh_flags;
	list_for_each_entry(iter, &rt->fib6_siblings, fib6_siblings)
		if (iter->fib6_nh.nh_dev == dev)
			iter->fib6_nh.nh_flags |= nh_flags;
}

/* called with write lock held for table with rt */
static int fib6_ifdown(struct fib6_info *rt, void *p_arg)
{
	const struct arg_netdev_event *arg = p_arg;
	const struct net_device *dev = arg->dev;
	struct net *net = dev_net(dev);

	if (rt == net->ipv6.fib6_null_entry)
		return 0;

	switch (arg->event) {
	case NETDEV_UNREGISTER:
		return rt->fib6_nh.nh_dev == dev ? -1 : 0;
	case NETDEV_DOWN:
		if (rt->should_flush)
			return -1;
		if (!rt->fib6_nsiblings)
			return rt->fib6_nh.nh_dev == dev ? -1 : 0;
		if (rt6_multipath_uses_dev(rt, dev)) {
			unsigned int count;

			count = rt6_multipath_dead_count(rt, dev);
			if (rt->fib6_nsiblings + 1 == count) {
				rt6_multipath_flush(rt);
				return -1;
			}
			rt6_multipath_nh_flags_set(rt, dev, RTNH_F_DEAD |
						   RTNH_F_LINKDOWN);
			fib6_update_sernum(net, rt);
			rt6_multipath_rebalance(rt);
		}
		return -2;
	case NETDEV_CHANGE:
		if (rt->fib6_nh.nh_dev != dev ||
		    rt->fib6_flags & (RTF_LOCAL | RTF_ANYCAST))
			break;
		rt->fib6_nh.nh_flags |= RTNH_F_LINKDOWN;
		rt6_multipath_rebalance(rt);
		break;
	}

	return 0;
}

void rt6_sync_down_dev(struct net_device *dev, unsigned long event)
{
	struct arg_netdev_event arg = {
		.dev = dev,
		{
			.event = event,
		},
	};
	struct net *net = dev_net(dev);

	if (net->ipv6.sysctl.skip_notify_on_dev_down)
		fib6_clean_all_skip_notify(net, fib6_ifdown, &arg);
	else
		fib6_clean_all(net, fib6_ifdown, &arg);
}

void rt6_disable_ip(struct net_device *dev, unsigned long event)
{
	rt6_sync_down_dev(dev, event);
	rt6_uncached_list_flush_dev(dev_net(dev), dev);
	neigh_ifdown(&nd_tbl, dev);
}

struct rt6_mtu_change_arg {
	struct net_device *dev;
	unsigned int mtu;
};

static int rt6_mtu_change_route(struct fib6_info *rt, void *p_arg)
{
	struct rt6_mtu_change_arg *arg = (struct rt6_mtu_change_arg *) p_arg;
	struct inet6_dev *idev;

	/* In IPv6 pmtu discovery is not optional,
	   so that RTAX_MTU lock cannot disable it.
	   We still use this lock to block changes
	   caused by addrconf/ndisc.
	*/

	idev = __in6_dev_get(arg->dev);
	if (!idev)
		return 0;

	/* For administrative MTU increase, there is no way to discover
	   IPv6 PMTU increase, so PMTU increase should be updated here.
	   Since RFC 1981 doesn't include administrative MTU increase
	   update PMTU increase is a MUST. (i.e. jumbo frame)
	 */
	if (rt->fib6_nh.nh_dev == arg->dev &&
	    !fib6_metric_locked(rt, RTAX_MTU)) {
		u32 mtu = rt->fib6_pmtu;

		if (mtu >= arg->mtu ||
		    (mtu < arg->mtu && mtu == idev->cnf.mtu6))
			fib6_metric_set(rt, RTAX_MTU, arg->mtu);

		spin_lock_bh(&rt6_exception_lock);
		rt6_exceptions_update_pmtu(idev, rt, arg->mtu);
		spin_unlock_bh(&rt6_exception_lock);
	}
	return 0;
}

void rt6_mtu_change(struct net_device *dev, unsigned int mtu)
{
	struct rt6_mtu_change_arg arg = {
		.dev = dev,
		.mtu = mtu,
	};

	fib6_clean_all(dev_net(dev), rt6_mtu_change_route, &arg);
}

static const struct nla_policy rtm_ipv6_policy[RTA_MAX+1] = {
	[RTA_GATEWAY]           = { .len = sizeof(struct in6_addr) },
	[RTA_PREFSRC]		= { .len = sizeof(struct in6_addr) },
	[RTA_OIF]               = { .type = NLA_U32 },
	[RTA_IIF]		= { .type = NLA_U32 },
	[RTA_PRIORITY]          = { .type = NLA_U32 },
	[RTA_METRICS]           = { .type = NLA_NESTED },
	[RTA_MULTIPATH]		= { .len = sizeof(struct rtnexthop) },
	[RTA_PREF]              = { .type = NLA_U8 },
	[RTA_ENCAP_TYPE]	= { .type = NLA_U16 },
	[RTA_ENCAP]		= { .type = NLA_NESTED },
	[RTA_EXPIRES]		= { .type = NLA_U32 },
	[RTA_UID]		= { .type = NLA_U32 },
	[RTA_MARK]		= { .type = NLA_U32 },
	[RTA_TABLE]		= { .type = NLA_U32 },
	[RTA_IP_PROTO]		= { .type = NLA_U8 },
	[RTA_SPORT]		= { .type = NLA_U16 },
	[RTA_DPORT]		= { .type = NLA_U16 },
};

static int rtm_to_fib6_config(struct sk_buff *skb, struct nlmsghdr *nlh,
			      struct fib6_config *cfg,
			      struct netlink_ext_ack *extack)
{
	struct rtmsg *rtm;
	struct nlattr *tb[RTA_MAX+1];
	unsigned int pref;
	int err;

	err = nlmsg_parse(nlh, sizeof(*rtm), tb, RTA_MAX, rtm_ipv6_policy,
			  extack);
	if (err < 0)
		goto errout;

	err = -EINVAL;
	rtm = nlmsg_data(nlh);

	*cfg = (struct fib6_config){
		.fc_table = rtm->rtm_table,
		.fc_dst_len = rtm->rtm_dst_len,
		.fc_src_len = rtm->rtm_src_len,
		.fc_flags = RTF_UP,
		.fc_protocol = rtm->rtm_protocol,
		.fc_type = rtm->rtm_type,

		.fc_nlinfo.portid = NETLINK_CB(skb).portid,
		.fc_nlinfo.nlh = nlh,
		.fc_nlinfo.nl_net = sock_net(skb->sk),
	};

	if (rtm->rtm_type == RTN_UNREACHABLE ||
	    rtm->rtm_type == RTN_BLACKHOLE ||
	    rtm->rtm_type == RTN_PROHIBIT ||
	    rtm->rtm_type == RTN_THROW)
		cfg->fc_flags |= RTF_REJECT;

	if (rtm->rtm_type == RTN_LOCAL)
		cfg->fc_flags |= RTF_LOCAL;

	if (rtm->rtm_flags & RTM_F_CLONED)
		cfg->fc_flags |= RTF_CACHE;

	cfg->fc_flags |= (rtm->rtm_flags & RTNH_F_ONLINK);

	if (tb[RTA_GATEWAY]) {
		cfg->fc_gateway = nla_get_in6_addr(tb[RTA_GATEWAY]);
		cfg->fc_flags |= RTF_GATEWAY;
	}

	if (tb[RTA_DST]) {
		int plen = (rtm->rtm_dst_len + 7) >> 3;

		if (nla_len(tb[RTA_DST]) < plen)
			goto errout;

		nla_memcpy(&cfg->fc_dst, tb[RTA_DST], plen);
	}

	if (tb[RTA_SRC]) {
		int plen = (rtm->rtm_src_len + 7) >> 3;

		if (nla_len(tb[RTA_SRC]) < plen)
			goto errout;

		nla_memcpy(&cfg->fc_src, tb[RTA_SRC], plen);
	}

	if (tb[RTA_PREFSRC])
		cfg->fc_prefsrc = nla_get_in6_addr(tb[RTA_PREFSRC]);

	if (tb[RTA_OIF])
		cfg->fc_ifindex = nla_get_u32(tb[RTA_OIF]);

	if (tb[RTA_PRIORITY])
		cfg->fc_metric = nla_get_u32(tb[RTA_PRIORITY]);

	if (tb[RTA_METRICS]) {
		cfg->fc_mx = nla_data(tb[RTA_METRICS]);
		cfg->fc_mx_len = nla_len(tb[RTA_METRICS]);
	}

	if (tb[RTA_TABLE])
		cfg->fc_table = nla_get_u32(tb[RTA_TABLE]);

	if (tb[RTA_MULTIPATH]) {
		cfg->fc_mp = nla_data(tb[RTA_MULTIPATH]);
		cfg->fc_mp_len = nla_len(tb[RTA_MULTIPATH]);

		err = lwtunnel_valid_encap_type_attr(cfg->fc_mp,
						     cfg->fc_mp_len, extack);
		if (err < 0)
			goto errout;
	}

	if (tb[RTA_PREF]) {
		pref = nla_get_u8(tb[RTA_PREF]);
		if (pref != ICMPV6_ROUTER_PREF_LOW &&
		    pref != ICMPV6_ROUTER_PREF_HIGH)
			pref = ICMPV6_ROUTER_PREF_MEDIUM;
		cfg->fc_flags |= RTF_PREF(pref);
	}

	if (tb[RTA_ENCAP])
		cfg->fc_encap = tb[RTA_ENCAP];

	if (tb[RTA_ENCAP_TYPE]) {
		cfg->fc_encap_type = nla_get_u16(tb[RTA_ENCAP_TYPE]);

		err = lwtunnel_valid_encap_type(cfg->fc_encap_type, extack);
		if (err < 0)
			goto errout;
	}

	if (tb[RTA_EXPIRES]) {
		unsigned long timeout = addrconf_timeout_fixup(nla_get_u32(tb[RTA_EXPIRES]), HZ);

		if (addrconf_finite_timeout(timeout)) {
			cfg->fc_expires = jiffies_to_clock_t(timeout * HZ);
			cfg->fc_flags |= RTF_EXPIRES;
		}
	}

	err = 0;
errout:
	return err;
}

struct rt6_nh {
	struct fib6_info *fib6_info;
	struct fib6_config r_cfg;
	struct list_head next;
};

static void ip6_print_replace_route_err(struct list_head *rt6_nh_list)
{
	struct rt6_nh *nh;

	list_for_each_entry(nh, rt6_nh_list, next) {
		pr_warn("IPV6: multipath route replace failed (check consistency of installed routes): %pI6c nexthop %pI6c ifi %d\n",
		        &nh->r_cfg.fc_dst, &nh->r_cfg.fc_gateway,
		        nh->r_cfg.fc_ifindex);
	}
}

static int ip6_route_info_append(struct net *net,
				 struct list_head *rt6_nh_list,
				 struct fib6_info *rt,
				 struct fib6_config *r_cfg)
{
	struct rt6_nh *nh;
	int err = -EEXIST;

	list_for_each_entry(nh, rt6_nh_list, next) {
		/* check if fib6_info already exists */
		if (rt6_duplicate_nexthop(nh->fib6_info, rt))
			return err;
	}

	nh = kzalloc(sizeof(*nh), GFP_KERNEL);
	if (!nh)
		return -ENOMEM;
	nh->fib6_info = rt;
	memcpy(&nh->r_cfg, r_cfg, sizeof(*r_cfg));
	list_add_tail(&nh->next, rt6_nh_list);

	return 0;
}

static void ip6_route_mpath_notify(struct fib6_info *rt,
				   struct fib6_info *rt_last,
				   struct nl_info *info,
				   __u16 nlflags)
{
	/* if this is an APPEND route, then rt points to the first route
	 * inserted and rt_last points to last route inserted. Userspace
	 * wants a consistent dump of the route which starts at the first
	 * nexthop. Since sibling routes are always added at the end of
	 * the list, find the first sibling of the last route appended
	 */
	if ((nlflags & NLM_F_APPEND) && rt_last && rt_last->fib6_nsiblings) {
		rt = list_first_entry(&rt_last->fib6_siblings,
				      struct fib6_info,
				      fib6_siblings);
	}

	if (rt)
		inet6_rt_notify(RTM_NEWROUTE, rt, info, nlflags);
}

static int ip6_route_multipath_add(struct fib6_config *cfg,
				   struct netlink_ext_ack *extack)
{
	struct fib6_info *rt_notif = NULL, *rt_last = NULL;
	struct nl_info *info = &cfg->fc_nlinfo;
	struct fib6_config r_cfg;
	struct rtnexthop *rtnh;
	struct fib6_info *rt;
	struct rt6_nh *err_nh;
	struct rt6_nh *nh, *nh_safe;
	__u16 nlflags;
	int remaining;
	int attrlen;
	int err = 1;
	int nhn = 0;
	int replace = (cfg->fc_nlinfo.nlh &&
		       (cfg->fc_nlinfo.nlh->nlmsg_flags & NLM_F_REPLACE));
	LIST_HEAD(rt6_nh_list);

	nlflags = replace ? NLM_F_REPLACE : NLM_F_CREATE;
	if (info->nlh && info->nlh->nlmsg_flags & NLM_F_APPEND)
		nlflags |= NLM_F_APPEND;

	remaining = cfg->fc_mp_len;
	rtnh = (struct rtnexthop *)cfg->fc_mp;

	/* Parse a Multipath Entry and build a list (rt6_nh_list) of
	 * fib6_info structs per nexthop
	 */
	while (rtnh_ok(rtnh, remaining)) {
		memcpy(&r_cfg, cfg, sizeof(*cfg));
		if (rtnh->rtnh_ifindex)
			r_cfg.fc_ifindex = rtnh->rtnh_ifindex;

		attrlen = rtnh_attrlen(rtnh);
		if (attrlen > 0) {
			struct nlattr *nla, *attrs = rtnh_attrs(rtnh);

			nla = nla_find(attrs, attrlen, RTA_GATEWAY);
			if (nla) {
				r_cfg.fc_gateway = nla_get_in6_addr(nla);
				r_cfg.fc_flags |= RTF_GATEWAY;
			}
			r_cfg.fc_encap = nla_find(attrs, attrlen, RTA_ENCAP);
			nla = nla_find(attrs, attrlen, RTA_ENCAP_TYPE);
			if (nla)
				r_cfg.fc_encap_type = nla_get_u16(nla);
		}

		r_cfg.fc_flags |= (rtnh->rtnh_flags & RTNH_F_ONLINK);
		rt = ip6_route_info_create(&r_cfg, GFP_KERNEL, extack);
		if (IS_ERR(rt)) {
			err = PTR_ERR(rt);
			rt = NULL;
			goto cleanup;
		}
		if (!rt6_qualify_for_ecmp(rt)) {
			err = -EINVAL;
			NL_SET_ERR_MSG(extack,
				       "Device only routes can not be added for IPv6 using the multipath API.");
			fib6_info_release(rt);
			goto cleanup;
		}

		rt->fib6_nh.nh_weight = rtnh->rtnh_hops + 1;

		err = ip6_route_info_append(info->nl_net, &rt6_nh_list,
					    rt, &r_cfg);
		if (err) {
			fib6_info_release(rt);
			goto cleanup;
		}

		rtnh = rtnh_next(rtnh, &remaining);
	}

	/* for add and replace send one notification with all nexthops.
	 * Skip the notification in fib6_add_rt2node and send one with
	 * the full route when done
	 */
	info->skip_notify = 1;

	err_nh = NULL;
	list_for_each_entry(nh, &rt6_nh_list, next) {
		err = __ip6_ins_rt(nh->fib6_info, info, extack);
		fib6_info_release(nh->fib6_info);

		if (!err) {
			/* save reference to last route successfully inserted */
			rt_last = nh->fib6_info;

			/* save reference to first route for notification */
			if (!rt_notif)
				rt_notif = nh->fib6_info;
		}

		/* nh->fib6_info is used or freed at this point, reset to NULL*/
		nh->fib6_info = NULL;
		if (err) {
			if (replace && nhn)
				ip6_print_replace_route_err(&rt6_nh_list);
			err_nh = nh;
			goto add_errout;
		}

		/* Because each route is added like a single route we remove
		 * these flags after the first nexthop: if there is a collision,
		 * we have already failed to add the first nexthop:
		 * fib6_add_rt2node() has rejected it; when replacing, old
		 * nexthops have been replaced by first new, the rest should
		 * be added to it.
		 */
		cfg->fc_nlinfo.nlh->nlmsg_flags &= ~(NLM_F_EXCL |
						     NLM_F_REPLACE);
		nhn++;
	}

	/* success ... tell user about new route */
	ip6_route_mpath_notify(rt_notif, rt_last, info, nlflags);
	goto cleanup;

add_errout:
	/* send notification for routes that were added so that
	 * the delete notifications sent by ip6_route_del are
	 * coherent
	 */
	if (rt_notif)
		ip6_route_mpath_notify(rt_notif, rt_last, info, nlflags);

	/* Delete routes that were already added */
	list_for_each_entry(nh, &rt6_nh_list, next) {
		if (err_nh == nh)
			break;
		ip6_route_del(&nh->r_cfg, extack);
	}

cleanup:
	list_for_each_entry_safe(nh, nh_safe, &rt6_nh_list, next) {
		if (nh->fib6_info)
			fib6_info_release(nh->fib6_info);
		list_del(&nh->next);
		kfree(nh);
	}

	return err;
}

static int ip6_route_multipath_del(struct fib6_config *cfg,
				   struct netlink_ext_ack *extack)
{
	struct fib6_config r_cfg;
	struct rtnexthop *rtnh;
	int remaining;
	int attrlen;
	int err = 1, last_err = 0;

	remaining = cfg->fc_mp_len;
	rtnh = (struct rtnexthop *)cfg->fc_mp;

	/* Parse a Multipath Entry */
	while (rtnh_ok(rtnh, remaining)) {
		memcpy(&r_cfg, cfg, sizeof(*cfg));
		if (rtnh->rtnh_ifindex)
			r_cfg.fc_ifindex = rtnh->rtnh_ifindex;

		attrlen = rtnh_attrlen(rtnh);
		if (attrlen > 0) {
			struct nlattr *nla, *attrs = rtnh_attrs(rtnh);

			nla = nla_find(attrs, attrlen, RTA_GATEWAY);
			if (nla) {
				nla_memcpy(&r_cfg.fc_gateway, nla, 16);
				r_cfg.fc_flags |= RTF_GATEWAY;
			}
		}
		err = ip6_route_del(&r_cfg, extack);
		if (err)
			last_err = err;

		rtnh = rtnh_next(rtnh, &remaining);
	}

	return last_err;
}

static int inet6_rtm_delroute(struct sk_buff *skb, struct nlmsghdr *nlh,
			      struct netlink_ext_ack *extack)
{
	struct fib6_config cfg;
	int err;

	err = rtm_to_fib6_config(skb, nlh, &cfg, extack);
	if (err < 0)
		return err;

	if (cfg.fc_mp)
		return ip6_route_multipath_del(&cfg, extack);
	else {
		cfg.fc_delete_all_nh = 1;
		return ip6_route_del(&cfg, extack);
	}
}

static int inet6_rtm_newroute(struct sk_buff *skb, struct nlmsghdr *nlh,
			      struct netlink_ext_ack *extack)
{
	struct fib6_config cfg;
	int err;

	err = rtm_to_fib6_config(skb, nlh, &cfg, extack);
	if (err < 0)
		return err;

	if (cfg.fc_mp)
		return ip6_route_multipath_add(&cfg, extack);
	else
		return ip6_route_add(&cfg, GFP_KERNEL, extack);
}

static size_t rt6_nlmsg_size(struct fib6_info *rt)
{
	int nexthop_len = 0;

	if (rt->fib6_nsiblings) {
		nexthop_len = nla_total_size(0)	 /* RTA_MULTIPATH */
			    + NLA_ALIGN(sizeof(struct rtnexthop))
			    + nla_total_size(16) /* RTA_GATEWAY */
			    + lwtunnel_get_encap_size(rt->fib6_nh.nh_lwtstate);

		nexthop_len *= rt->fib6_nsiblings;
	}

	return NLMSG_ALIGN(sizeof(struct rtmsg))
	       + nla_total_size(16) /* RTA_SRC */
	       + nla_total_size(16) /* RTA_DST */
	       + nla_total_size(16) /* RTA_GATEWAY */
	       + nla_total_size(16) /* RTA_PREFSRC */
	       + nla_total_size(4) /* RTA_TABLE */
	       + nla_total_size(4) /* RTA_IIF */
	       + nla_total_size(4) /* RTA_OIF */
	       + nla_total_size(4) /* RTA_PRIORITY */
	       + RTAX_MAX * nla_total_size(4) /* RTA_METRICS */
	       + nla_total_size(sizeof(struct rta_cacheinfo))
	       + nla_total_size(TCP_CA_NAME_MAX) /* RTAX_CC_ALGO */
	       + nla_total_size(1) /* RTA_PREF */
	       + lwtunnel_get_encap_size(rt->fib6_nh.nh_lwtstate)
	       + nexthop_len;
}

static int rt6_nexthop_info(struct sk_buff *skb, struct fib6_info *rt,
			    unsigned int *flags, bool skip_oif)
{
	if (rt->fib6_nh.nh_flags & RTNH_F_DEAD)
		*flags |= RTNH_F_DEAD;

	if (rt->fib6_nh.nh_flags & RTNH_F_LINKDOWN) {
		*flags |= RTNH_F_LINKDOWN;

		rcu_read_lock();
		if (fib6_ignore_linkdown(rt))
			*flags |= RTNH_F_DEAD;
		rcu_read_unlock();
	}

	if (rt->fib6_flags & RTF_GATEWAY) {
		if (nla_put_in6_addr(skb, RTA_GATEWAY, &rt->fib6_nh.nh_gw) < 0)
			goto nla_put_failure;
	}

	*flags |= (rt->fib6_nh.nh_flags & RTNH_F_ONLINK);
	if (rt->fib6_nh.nh_flags & RTNH_F_OFFLOAD)
		*flags |= RTNH_F_OFFLOAD;

	/* not needed for multipath encoding b/c it has a rtnexthop struct */
	if (!skip_oif && rt->fib6_nh.nh_dev &&
	    nla_put_u32(skb, RTA_OIF, rt->fib6_nh.nh_dev->ifindex))
		goto nla_put_failure;

	if (rt->fib6_nh.nh_lwtstate &&
	    lwtunnel_fill_encap(skb, rt->fib6_nh.nh_lwtstate) < 0)
		goto nla_put_failure;

	return 0;

nla_put_failure:
	return -EMSGSIZE;
}

/* add multipath next hop */
static int rt6_add_nexthop(struct sk_buff *skb, struct fib6_info *rt)
{
	const struct net_device *dev = rt->fib6_nh.nh_dev;
	struct rtnexthop *rtnh;
	unsigned int flags = 0;

	rtnh = nla_reserve_nohdr(skb, sizeof(*rtnh));
	if (!rtnh)
		goto nla_put_failure;

	rtnh->rtnh_hops = rt->fib6_nh.nh_weight - 1;
	rtnh->rtnh_ifindex = dev ? dev->ifindex : 0;

	if (rt6_nexthop_info(skb, rt, &flags, true) < 0)
		goto nla_put_failure;

	rtnh->rtnh_flags = flags;

	/* length of rtnetlink header + attributes */
	rtnh->rtnh_len = nlmsg_get_pos(skb) - (void *)rtnh;

	return 0;

nla_put_failure:
	return -EMSGSIZE;
}

static int rt6_fill_node(struct net *net, struct sk_buff *skb,
			 struct fib6_info *rt, struct dst_entry *dst,
			 struct in6_addr *dest, struct in6_addr *src,
			 int iif, int type, u32 portid, u32 seq,
			 unsigned int flags)
{
	struct rt6_info *rt6 = (struct rt6_info *)dst;
	struct rt6key *rt6_dst, *rt6_src;
	u32 *pmetrics, table, rt6_flags;
	struct nlmsghdr *nlh;
	struct rtmsg *rtm;
	long expires = 0;

	nlh = nlmsg_put(skb, portid, seq, type, sizeof(*rtm), flags);
	if (!nlh)
		return -EMSGSIZE;

	if (rt6) {
		rt6_dst = &rt6->rt6i_dst;
		rt6_src = &rt6->rt6i_src;
		rt6_flags = rt6->rt6i_flags;
	} else {
		rt6_dst = &rt->fib6_dst;
		rt6_src = &rt->fib6_src;
		rt6_flags = rt->fib6_flags;
	}

	rtm = nlmsg_data(nlh);
	rtm->rtm_family = AF_INET6;
	rtm->rtm_dst_len = rt6_dst->plen;
	rtm->rtm_src_len = rt6_src->plen;
	rtm->rtm_tos = 0;
	if (rt->fib6_table)
		table = rt->fib6_table->tb6_id;
	else
		table = RT6_TABLE_UNSPEC;
	rtm->rtm_table = table;
	if (nla_put_u32(skb, RTA_TABLE, table))
		goto nla_put_failure;

	rtm->rtm_type = rt->fib6_type;
	rtm->rtm_flags = 0;
	rtm->rtm_scope = RT_SCOPE_UNIVERSE;
	rtm->rtm_protocol = rt->fib6_protocol;

	if (rt6_flags & RTF_CACHE)
		rtm->rtm_flags |= RTM_F_CLONED;

	if (dest) {
		if (nla_put_in6_addr(skb, RTA_DST, dest))
			goto nla_put_failure;
		rtm->rtm_dst_len = 128;
	} else if (rtm->rtm_dst_len)
		if (nla_put_in6_addr(skb, RTA_DST, &rt6_dst->addr))
			goto nla_put_failure;
#ifdef CONFIG_IPV6_SUBTREES
	if (src) {
		if (nla_put_in6_addr(skb, RTA_SRC, src))
			goto nla_put_failure;
		rtm->rtm_src_len = 128;
	} else if (rtm->rtm_src_len &&
		   nla_put_in6_addr(skb, RTA_SRC, &rt6_src->addr))
		goto nla_put_failure;
#endif
	if (iif) {
#ifdef CONFIG_IPV6_MROUTE
		if (ipv6_addr_is_multicast(&rt6_dst->addr)) {
			int err = ip6mr_get_route(net, skb, rtm, portid);

			if (err == 0)
				return 0;
			if (err < 0)
				goto nla_put_failure;
		} else
#endif
			if (nla_put_u32(skb, RTA_IIF, iif))
				goto nla_put_failure;
	} else if (dest) {
		struct in6_addr saddr_buf;
		if (ip6_route_get_saddr(net, rt, dest, 0, &saddr_buf) == 0 &&
		    nla_put_in6_addr(skb, RTA_PREFSRC, &saddr_buf))
			goto nla_put_failure;
	}

	if (rt->fib6_prefsrc.plen) {
		struct in6_addr saddr_buf;
		saddr_buf = rt->fib6_prefsrc.addr;
		if (nla_put_in6_addr(skb, RTA_PREFSRC, &saddr_buf))
			goto nla_put_failure;
	}

	pmetrics = dst ? dst_metrics_ptr(dst) : rt->fib6_metrics->metrics;
	if (rtnetlink_put_metrics(skb, pmetrics) < 0)
		goto nla_put_failure;

	if (nla_put_u32(skb, RTA_PRIORITY, rt->fib6_metric))
		goto nla_put_failure;

	/* For multipath routes, walk the siblings list and add
	 * each as a nexthop within RTA_MULTIPATH.
	 */
	if (rt6) {
		if (rt6_flags & RTF_GATEWAY &&
		    nla_put_in6_addr(skb, RTA_GATEWAY, &rt6->rt6i_gateway))
			goto nla_put_failure;

		if (dst->dev && nla_put_u32(skb, RTA_OIF, dst->dev->ifindex))
			goto nla_put_failure;
	} else if (rt->fib6_nsiblings) {
		struct fib6_info *sibling, *next_sibling;
		struct nlattr *mp;

		mp = nla_nest_start(skb, RTA_MULTIPATH);
		if (!mp)
			goto nla_put_failure;

		if (rt6_add_nexthop(skb, rt) < 0)
			goto nla_put_failure;

		list_for_each_entry_safe(sibling, next_sibling,
					 &rt->fib6_siblings, fib6_siblings) {
			if (rt6_add_nexthop(skb, sibling) < 0)
				goto nla_put_failure;
		}

		nla_nest_end(skb, mp);
	} else {
		if (rt6_nexthop_info(skb, rt, &rtm->rtm_flags, false) < 0)
			goto nla_put_failure;
	}

	if (rt6_flags & RTF_EXPIRES) {
		expires = dst ? dst->expires : rt->expires;
		expires -= jiffies;
	}

	if (rtnl_put_cacheinfo(skb, dst, 0, expires, dst ? dst->error : 0) < 0)
		goto nla_put_failure;

	if (nla_put_u8(skb, RTA_PREF, IPV6_EXTRACT_PREF(rt6_flags)))
		goto nla_put_failure;


	nlmsg_end(skb, nlh);
	return 0;

nla_put_failure:
	nlmsg_cancel(skb, nlh);
	return -EMSGSIZE;
}

static bool fib6_info_uses_dev(const struct fib6_info *f6i,
			       const struct net_device *dev)
{
	if (f6i->fib6_nh.nh_dev == dev)
		return true;

	if (f6i->fib6_nsiblings) {
		struct fib6_info *sibling, *next_sibling;

		list_for_each_entry_safe(sibling, next_sibling,
					 &f6i->fib6_siblings, fib6_siblings) {
			if (sibling->fib6_nh.nh_dev == dev)
				return true;
		}
	}

	return false;
}

int rt6_dump_route(struct fib6_info *rt, void *p_arg)
{
	struct rt6_rtnl_dump_arg *arg = (struct rt6_rtnl_dump_arg *) p_arg;
	struct fib_dump_filter *filter = &arg->filter;
	unsigned int flags = NLM_F_MULTI;
	struct net *net = arg->net;

	if (rt == net->ipv6.fib6_null_entry)
		return 0;

	if ((filter->flags & RTM_F_PREFIX) &&
	    !(rt->fib6_flags & RTF_PREFIX_RT)) {
		/* success since this is not a prefix route */
		return 1;
	}
	if (filter->filter_set) {
		if ((filter->rt_type && rt->fib6_type != filter->rt_type) ||
		    (filter->dev && !fib6_info_uses_dev(rt, filter->dev)) ||
		    (filter->protocol && rt->fib6_protocol != filter->protocol)) {
			return 1;
		}
		flags |= NLM_F_DUMP_FILTERED;
	}

	return rt6_fill_node(net, arg->skb, rt, NULL, NULL, NULL, 0,
			     RTM_NEWROUTE, NETLINK_CB(arg->cb->skb).portid,
			     arg->cb->nlh->nlmsg_seq, flags);
}

static int inet6_rtm_getroute(struct sk_buff *in_skb, struct nlmsghdr *nlh,
			      struct netlink_ext_ack *extack)
{
	struct net *net = sock_net(in_skb->sk);
	struct nlattr *tb[RTA_MAX+1];
	int err, iif = 0, oif = 0;
	struct fib6_info *from;
	struct dst_entry *dst;
	struct rt6_info *rt;
	struct sk_buff *skb;
	struct rtmsg *rtm;
	struct flowi6 fl6 = {};
	bool fibmatch;

	err = nlmsg_parse(nlh, sizeof(*rtm), tb, RTA_MAX, rtm_ipv6_policy,
			  extack);
	if (err < 0)
		goto errout;

	err = -EINVAL;
	rtm = nlmsg_data(nlh);
	fl6.flowlabel = ip6_make_flowinfo(rtm->rtm_tos, 0);
	fibmatch = !!(rtm->rtm_flags & RTM_F_FIB_MATCH);

	if (tb[RTA_SRC]) {
		if (nla_len(tb[RTA_SRC]) < sizeof(struct in6_addr))
			goto errout;

		fl6.saddr = *(struct in6_addr *)nla_data(tb[RTA_SRC]);
	}

	if (tb[RTA_DST]) {
		if (nla_len(tb[RTA_DST]) < sizeof(struct in6_addr))
			goto errout;

		fl6.daddr = *(struct in6_addr *)nla_data(tb[RTA_DST]);
	}

	if (tb[RTA_IIF])
		iif = nla_get_u32(tb[RTA_IIF]);

	if (tb[RTA_OIF])
		oif = nla_get_u32(tb[RTA_OIF]);

	if (tb[RTA_MARK])
		fl6.flowi6_mark = nla_get_u32(tb[RTA_MARK]);

	if (tb[RTA_UID])
		fl6.flowi6_uid = make_kuid(current_user_ns(),
					   nla_get_u32(tb[RTA_UID]));
	else
		fl6.flowi6_uid = iif ? INVALID_UID : current_uid();

	if (tb[RTA_SPORT])
		fl6.fl6_sport = nla_get_be16(tb[RTA_SPORT]);

	if (tb[RTA_DPORT])
		fl6.fl6_dport = nla_get_be16(tb[RTA_DPORT]);

	if (tb[RTA_IP_PROTO]) {
		err = rtm_getroute_parse_ip_proto(tb[RTA_IP_PROTO],
						  &fl6.flowi6_proto, extack);
		if (err)
			goto errout;
	}

	if (iif) {
		struct net_device *dev;
		int flags = 0;

		rcu_read_lock();

		dev = dev_get_by_index_rcu(net, iif);
		if (!dev) {
			rcu_read_unlock();
			err = -ENODEV;
			goto errout;
		}

		fl6.flowi6_iif = iif;

		if (!ipv6_addr_any(&fl6.saddr))
			flags |= RT6_LOOKUP_F_HAS_SADDR;

		dst = ip6_route_input_lookup(net, dev, &fl6, NULL, flags);

		rcu_read_unlock();
	} else {
		fl6.flowi6_oif = oif;

		dst = ip6_route_output(net, NULL, &fl6);
	}


	rt = container_of(dst, struct rt6_info, dst);
	if (rt->dst.error) {
		err = rt->dst.error;
		ip6_rt_put(rt);
		goto errout;
	}

	if (rt == net->ipv6.ip6_null_entry) {
		err = rt->dst.error;
		ip6_rt_put(rt);
		goto errout;
	}

	skb = alloc_skb(NLMSG_GOODSIZE, GFP_KERNEL);
	if (!skb) {
		ip6_rt_put(rt);
		err = -ENOBUFS;
		goto errout;
	}

	skb_dst_set(skb, &rt->dst);

	rcu_read_lock();
	from = rcu_dereference(rt->from);

	if (fibmatch)
		err = rt6_fill_node(net, skb, from, NULL, NULL, NULL, iif,
				    RTM_NEWROUTE, NETLINK_CB(in_skb).portid,
				    nlh->nlmsg_seq, 0);
	else
		err = rt6_fill_node(net, skb, from, dst, &fl6.daddr,
				    &fl6.saddr, iif, RTM_NEWROUTE,
				    NETLINK_CB(in_skb).portid, nlh->nlmsg_seq,
				    0);
	rcu_read_unlock();

	if (err < 0) {
		kfree_skb(skb);
		goto errout;
	}

	err = rtnl_unicast(skb, net, NETLINK_CB(in_skb).portid);
errout:
	return err;
}

void inet6_rt_notify(int event, struct fib6_info *rt, struct nl_info *info,
		     unsigned int nlm_flags)
{
	struct sk_buff *skb;
	struct net *net = info->nl_net;
	u32 seq;
	int err;

	err = -ENOBUFS;
	seq = info->nlh ? info->nlh->nlmsg_seq : 0;

	skb = nlmsg_new(rt6_nlmsg_size(rt), gfp_any());
	if (!skb)
		goto errout;

	err = rt6_fill_node(net, skb, rt, NULL, NULL, NULL, 0,
			    event, info->portid, seq, nlm_flags);
	if (err < 0) {
		/* -EMSGSIZE implies BUG in rt6_nlmsg_size() */
		WARN_ON(err == -EMSGSIZE);
		kfree_skb(skb);
		goto errout;
	}
	rtnl_notify(skb, net, info->portid, RTNLGRP_IPV6_ROUTE,
		    info->nlh, gfp_any());
	return;
errout:
	if (err < 0)
		rtnl_set_sk_err(net, RTNLGRP_IPV6_ROUTE, err);
}

static int ip6_route_dev_notify(struct notifier_block *this,
				unsigned long event, void *ptr)
{
	struct net_device *dev = netdev_notifier_info_to_dev(ptr);
	struct net *net = dev_net(dev);

	if (!(dev->flags & IFF_LOOPBACK))
		return NOTIFY_OK;

	if (event == NETDEV_REGISTER) {
		net->ipv6.fib6_null_entry->fib6_nh.nh_dev = dev;
		net->ipv6.ip6_null_entry->dst.dev = dev;
		net->ipv6.ip6_null_entry->rt6i_idev = in6_dev_get(dev);
#ifdef CONFIG_IPV6_MULTIPLE_TABLES
		net->ipv6.ip6_prohibit_entry->dst.dev = dev;
		net->ipv6.ip6_prohibit_entry->rt6i_idev = in6_dev_get(dev);
		net->ipv6.ip6_blk_hole_entry->dst.dev = dev;
		net->ipv6.ip6_blk_hole_entry->rt6i_idev = in6_dev_get(dev);
#endif
	 } else if (event == NETDEV_UNREGISTER &&
		    dev->reg_state != NETREG_UNREGISTERED) {
		/* NETDEV_UNREGISTER could be fired for multiple times by
		 * netdev_wait_allrefs(). Make sure we only call this once.
		 */
		in6_dev_put_clear(&net->ipv6.ip6_null_entry->rt6i_idev);
#ifdef CONFIG_IPV6_MULTIPLE_TABLES
		in6_dev_put_clear(&net->ipv6.ip6_prohibit_entry->rt6i_idev);
		in6_dev_put_clear(&net->ipv6.ip6_blk_hole_entry->rt6i_idev);
#endif
	}

	return NOTIFY_OK;
}

/*
 *	/proc
 */

#ifdef CONFIG_PROC_FS
static int rt6_stats_seq_show(struct seq_file *seq, void *v)
{
	struct net *net = (struct net *)seq->private;
	seq_printf(seq, "%04x %04x %04x %04x %04x %04x %04x\n",
		   net->ipv6.rt6_stats->fib_nodes,
		   net->ipv6.rt6_stats->fib_route_nodes,
		   atomic_read(&net->ipv6.rt6_stats->fib_rt_alloc),
		   net->ipv6.rt6_stats->fib_rt_entries,
		   net->ipv6.rt6_stats->fib_rt_cache,
		   dst_entries_get_slow(&net->ipv6.ip6_dst_ops),
		   net->ipv6.rt6_stats->fib_discarded_routes);

	return 0;
}
#endif	/* CONFIG_PROC_FS */

#ifdef CONFIG_SYSCTL

static
int ipv6_sysctl_rtcache_flush(struct ctl_table *ctl, int write,
			      void __user *buffer, size_t *lenp, loff_t *ppos)
{
	struct net *net;
	int delay;
	if (!write)
		return -EINVAL;

	net = (struct net *)ctl->extra1;
	delay = net->ipv6.sysctl.flush_delay;
	proc_dointvec(ctl, write, buffer, lenp, ppos);
	fib6_run_gc(delay <= 0 ? 0 : (unsigned long)delay, net, delay > 0);
	return 0;
}

static int zero;
static int one = 1;

static struct ctl_table ipv6_route_table_template[] = {
	{
		.procname	=	"flush",
		.data		=	&init_net.ipv6.sysctl.flush_delay,
		.maxlen		=	sizeof(int),
		.mode		=	0200,
		.proc_handler	=	ipv6_sysctl_rtcache_flush
	},
	{
		.procname	=	"gc_thresh",
		.data		=	&ip6_dst_ops_template.gc_thresh,
		.maxlen		=	sizeof(int),
		.mode		=	0644,
		.proc_handler	=	proc_dointvec,
	},
	{
		.procname	=	"max_size",
		.data		=	&init_net.ipv6.sysctl.ip6_rt_max_size,
		.maxlen		=	sizeof(int),
		.mode		=	0644,
		.proc_handler	=	proc_dointvec,
	},
	{
		.procname	=	"gc_min_interval",
		.data		=	&init_net.ipv6.sysctl.ip6_rt_gc_min_interval,
		.maxlen		=	sizeof(int),
		.mode		=	0644,
		.proc_handler	=	proc_dointvec_jiffies,
	},
	{
		.procname	=	"gc_timeout",
		.data		=	&init_net.ipv6.sysctl.ip6_rt_gc_timeout,
		.maxlen		=	sizeof(int),
		.mode		=	0644,
		.proc_handler	=	proc_dointvec_jiffies,
	},
	{
		.procname	=	"gc_interval",
		.data		=	&init_net.ipv6.sysctl.ip6_rt_gc_interval,
		.maxlen		=	sizeof(int),
		.mode		=	0644,
		.proc_handler	=	proc_dointvec_jiffies,
	},
	{
		.procname	=	"gc_elasticity",
		.data		=	&init_net.ipv6.sysctl.ip6_rt_gc_elasticity,
		.maxlen		=	sizeof(int),
		.mode		=	0644,
		.proc_handler	=	proc_dointvec,
	},
	{
		.procname	=	"mtu_expires",
		.data		=	&init_net.ipv6.sysctl.ip6_rt_mtu_expires,
		.maxlen		=	sizeof(int),
		.mode		=	0644,
		.proc_handler	=	proc_dointvec_jiffies,
	},
	{
		.procname	=	"min_adv_mss",
		.data		=	&init_net.ipv6.sysctl.ip6_rt_min_advmss,
		.maxlen		=	sizeof(int),
		.mode		=	0644,
		.proc_handler	=	proc_dointvec,
	},
	{
		.procname	=	"gc_min_interval_ms",
		.data		=	&init_net.ipv6.sysctl.ip6_rt_gc_min_interval,
		.maxlen		=	sizeof(int),
		.mode		=	0644,
		.proc_handler	=	proc_dointvec_ms_jiffies,
	},
	{
		.procname	=	"skip_notify_on_dev_down",
		.data		=	&init_net.ipv6.sysctl.skip_notify_on_dev_down,
		.maxlen		=	sizeof(int),
		.mode		=	0644,
		.proc_handler	=	proc_dointvec,
		.extra1		=	&zero,
		.extra2		=	&one,
	},
	{ }
};

struct ctl_table * __net_init ipv6_route_sysctl_init(struct net *net)
{
	struct ctl_table *table;

	table = kmemdup(ipv6_route_table_template,
			sizeof(ipv6_route_table_template),
			GFP_KERNEL);

	if (table) {
		table[0].data = &net->ipv6.sysctl.flush_delay;
		table[0].extra1 = net;
		table[1].data = &net->ipv6.ip6_dst_ops.gc_thresh;
		table[2].data = &net->ipv6.sysctl.ip6_rt_max_size;
		table[3].data = &net->ipv6.sysctl.ip6_rt_gc_min_interval;
		table[4].data = &net->ipv6.sysctl.ip6_rt_gc_timeout;
		table[5].data = &net->ipv6.sysctl.ip6_rt_gc_interval;
		table[6].data = &net->ipv6.sysctl.ip6_rt_gc_elasticity;
		table[7].data = &net->ipv6.sysctl.ip6_rt_mtu_expires;
		table[8].data = &net->ipv6.sysctl.ip6_rt_min_advmss;
		table[9].data = &net->ipv6.sysctl.ip6_rt_gc_min_interval;
		table[10].data = &net->ipv6.sysctl.skip_notify_on_dev_down;

		/* Don't export sysctls to unprivileged users */
		if (net->user_ns != &init_user_ns)
			table[0].procname = NULL;
	}

	return table;
}
#endif

static int __net_init ip6_route_net_init(struct net *net)
{
	int ret = -ENOMEM;

	memcpy(&net->ipv6.ip6_dst_ops, &ip6_dst_ops_template,
	       sizeof(net->ipv6.ip6_dst_ops));

	if (dst_entries_init(&net->ipv6.ip6_dst_ops) < 0)
		goto out_ip6_dst_ops;

	net->ipv6.fib6_null_entry = kmemdup(&fib6_null_entry_template,
					    sizeof(*net->ipv6.fib6_null_entry),
					    GFP_KERNEL);
	if (!net->ipv6.fib6_null_entry)
		goto out_ip6_dst_entries;

	net->ipv6.ip6_null_entry = kmemdup(&ip6_null_entry_template,
					   sizeof(*net->ipv6.ip6_null_entry),
					   GFP_KERNEL);
	if (!net->ipv6.ip6_null_entry)
		goto out_fib6_null_entry;
	net->ipv6.ip6_null_entry->dst.ops = &net->ipv6.ip6_dst_ops;
	dst_init_metrics(&net->ipv6.ip6_null_entry->dst,
			 ip6_template_metrics, true);

#ifdef CONFIG_IPV6_MULTIPLE_TABLES
	net->ipv6.fib6_has_custom_rules = false;
	net->ipv6.ip6_prohibit_entry = kmemdup(&ip6_prohibit_entry_template,
					       sizeof(*net->ipv6.ip6_prohibit_entry),
					       GFP_KERNEL);
	if (!net->ipv6.ip6_prohibit_entry)
		goto out_ip6_null_entry;
	net->ipv6.ip6_prohibit_entry->dst.ops = &net->ipv6.ip6_dst_ops;
	dst_init_metrics(&net->ipv6.ip6_prohibit_entry->dst,
			 ip6_template_metrics, true);

	net->ipv6.ip6_blk_hole_entry = kmemdup(&ip6_blk_hole_entry_template,
					       sizeof(*net->ipv6.ip6_blk_hole_entry),
					       GFP_KERNEL);
	if (!net->ipv6.ip6_blk_hole_entry)
		goto out_ip6_prohibit_entry;
	net->ipv6.ip6_blk_hole_entry->dst.ops = &net->ipv6.ip6_dst_ops;
	dst_init_metrics(&net->ipv6.ip6_blk_hole_entry->dst,
			 ip6_template_metrics, true);
#endif

	net->ipv6.sysctl.flush_delay = 0;
	net->ipv6.sysctl.ip6_rt_max_size = 4096;
	net->ipv6.sysctl.ip6_rt_gc_min_interval = HZ / 2;
	net->ipv6.sysctl.ip6_rt_gc_timeout = 60*HZ;
	net->ipv6.sysctl.ip6_rt_gc_interval = 30*HZ;
	net->ipv6.sysctl.ip6_rt_gc_elasticity = 9;
	net->ipv6.sysctl.ip6_rt_mtu_expires = 10*60*HZ;
	net->ipv6.sysctl.ip6_rt_min_advmss = IPV6_MIN_MTU - 20 - 40;
	net->ipv6.sysctl.skip_notify_on_dev_down = 0;

	net->ipv6.ip6_rt_gc_expire = 30*HZ;

	ret = 0;
out:
	return ret;

#ifdef CONFIG_IPV6_MULTIPLE_TABLES
out_ip6_prohibit_entry:
	kfree(net->ipv6.ip6_prohibit_entry);
out_ip6_null_entry:
	kfree(net->ipv6.ip6_null_entry);
#endif
out_fib6_null_entry:
	kfree(net->ipv6.fib6_null_entry);
out_ip6_dst_entries:
	dst_entries_destroy(&net->ipv6.ip6_dst_ops);
out_ip6_dst_ops:
	goto out;
}

static void __net_exit ip6_route_net_exit(struct net *net)
{
	kfree(net->ipv6.fib6_null_entry);
	kfree(net->ipv6.ip6_null_entry);
#ifdef CONFIG_IPV6_MULTIPLE_TABLES
	kfree(net->ipv6.ip6_prohibit_entry);
	kfree(net->ipv6.ip6_blk_hole_entry);
#endif
	dst_entries_destroy(&net->ipv6.ip6_dst_ops);
}

static int __net_init ip6_route_net_init_late(struct net *net)
{
#ifdef CONFIG_PROC_FS
	proc_create_net("ipv6_route", 0, net->proc_net, &ipv6_route_seq_ops,
			sizeof(struct ipv6_route_iter));
	proc_create_net_single("rt6_stats", 0444, net->proc_net,
			rt6_stats_seq_show, NULL);
#endif
	return 0;
}

static void __net_exit ip6_route_net_exit_late(struct net *net)
{
#ifdef CONFIG_PROC_FS
	remove_proc_entry("ipv6_route", net->proc_net);
	remove_proc_entry("rt6_stats", net->proc_net);
#endif
}

static struct pernet_operations ip6_route_net_ops = {
	.init = ip6_route_net_init,
	.exit = ip6_route_net_exit,
};

static int __net_init ipv6_inetpeer_init(struct net *net)
{
	struct inet_peer_base *bp = kmalloc(sizeof(*bp), GFP_KERNEL);

	if (!bp)
		return -ENOMEM;
	inet_peer_base_init(bp);
	net->ipv6.peers = bp;
	return 0;
}

static void __net_exit ipv6_inetpeer_exit(struct net *net)
{
	struct inet_peer_base *bp = net->ipv6.peers;

	net->ipv6.peers = NULL;
	inetpeer_invalidate_tree(bp);
	kfree(bp);
}

static struct pernet_operations ipv6_inetpeer_ops = {
	.init	=	ipv6_inetpeer_init,
	.exit	=	ipv6_inetpeer_exit,
};

static struct pernet_operations ip6_route_net_late_ops = {
	.init = ip6_route_net_init_late,
	.exit = ip6_route_net_exit_late,
};

static struct notifier_block ip6_route_dev_notifier = {
	.notifier_call = ip6_route_dev_notify,
	.priority = ADDRCONF_NOTIFY_PRIORITY - 10,
};

void __init ip6_route_init_special_entries(void)
{
	/* Registering of the loopback is done before this portion of code,
	 * the loopback reference in rt6_info will not be taken, do it
	 * manually for init_net */
	init_net.ipv6.fib6_null_entry->fib6_nh.nh_dev = init_net.loopback_dev;
	init_net.ipv6.ip6_null_entry->dst.dev = init_net.loopback_dev;
	init_net.ipv6.ip6_null_entry->rt6i_idev = in6_dev_get(init_net.loopback_dev);
  #ifdef CONFIG_IPV6_MULTIPLE_TABLES
	init_net.ipv6.ip6_prohibit_entry->dst.dev = init_net.loopback_dev;
	init_net.ipv6.ip6_prohibit_entry->rt6i_idev = in6_dev_get(init_net.loopback_dev);
	init_net.ipv6.ip6_blk_hole_entry->dst.dev = init_net.loopback_dev;
	init_net.ipv6.ip6_blk_hole_entry->rt6i_idev = in6_dev_get(init_net.loopback_dev);
  #endif
}

int __init ip6_route_init(void)
{
	int ret;
	int cpu;

	ret = -ENOMEM;
	ip6_dst_ops_template.kmem_cachep =
		kmem_cache_create("ip6_dst_cache", sizeof(struct rt6_info), 0,
				  SLAB_HWCACHE_ALIGN, NULL);
	if (!ip6_dst_ops_template.kmem_cachep)
		goto out;

	ret = dst_entries_init(&ip6_dst_blackhole_ops);
	if (ret)
		goto out_kmem_cache;

	ret = register_pernet_subsys(&ipv6_inetpeer_ops);
	if (ret)
		goto out_dst_entries;

	ret = register_pernet_subsys(&ip6_route_net_ops);
	if (ret)
		goto out_register_inetpeer;

	ip6_dst_blackhole_ops.kmem_cachep = ip6_dst_ops_template.kmem_cachep;

	ret = fib6_init();
	if (ret)
		goto out_register_subsys;

	ret = xfrm6_init();
	if (ret)
		goto out_fib6_init;

	ret = fib6_rules_init();
	if (ret)
		goto xfrm6_init;

	ret = register_pernet_subsys(&ip6_route_net_late_ops);
	if (ret)
		goto fib6_rules_init;

	ret = rtnl_register_module(THIS_MODULE, PF_INET6, RTM_NEWROUTE,
				   inet6_rtm_newroute, NULL, 0);
	if (ret < 0)
		goto out_register_late_subsys;

	ret = rtnl_register_module(THIS_MODULE, PF_INET6, RTM_DELROUTE,
				   inet6_rtm_delroute, NULL, 0);
	if (ret < 0)
		goto out_register_late_subsys;

	ret = rtnl_register_module(THIS_MODULE, PF_INET6, RTM_GETROUTE,
				   inet6_rtm_getroute, NULL,
				   RTNL_FLAG_DOIT_UNLOCKED);
	if (ret < 0)
		goto out_register_late_subsys;

	ret = register_netdevice_notifier(&ip6_route_dev_notifier);
	if (ret)
		goto out_register_late_subsys;

	for_each_possible_cpu(cpu) {
		struct uncached_list *ul = per_cpu_ptr(&rt6_uncached_list, cpu);

		INIT_LIST_HEAD(&ul->head);
		spin_lock_init(&ul->lock);
	}

out:
	return ret;

out_register_late_subsys:
	rtnl_unregister_all(PF_INET6);
	unregister_pernet_subsys(&ip6_route_net_late_ops);
fib6_rules_init:
	fib6_rules_cleanup();
xfrm6_init:
	xfrm6_fini();
out_fib6_init:
	fib6_gc_cleanup();
out_register_subsys:
	unregister_pernet_subsys(&ip6_route_net_ops);
out_register_inetpeer:
	unregister_pernet_subsys(&ipv6_inetpeer_ops);
out_dst_entries:
	dst_entries_destroy(&ip6_dst_blackhole_ops);
out_kmem_cache:
	kmem_cache_destroy(ip6_dst_ops_template.kmem_cachep);
	goto out;
}

void ip6_route_cleanup(void)
{
	unregister_netdevice_notifier(&ip6_route_dev_notifier);
	unregister_pernet_subsys(&ip6_route_net_late_ops);
	fib6_rules_cleanup();
	xfrm6_fini();
	fib6_gc_cleanup();
	unregister_pernet_subsys(&ipv6_inetpeer_ops);
	unregister_pernet_subsys(&ip6_route_net_ops);
	dst_entries_destroy(&ip6_dst_blackhole_ops);
	kmem_cache_destroy(ip6_dst_ops_template.kmem_cachep);
}<|MERGE_RESOLUTION|>--- conflicted
+++ resolved
@@ -364,18 +364,11 @@
 
 static void ip6_dst_destroy(struct dst_entry *dst)
 {
-	struct dst_metrics *p = (struct dst_metrics *)DST_METRICS_PTR(dst);
 	struct rt6_info *rt = (struct rt6_info *)dst;
 	struct fib6_info *from;
 	struct inet6_dev *idev;
 
-<<<<<<< HEAD
-	if (p != &dst_default_metrics && refcount_dec_and_test(&p->refcnt))
-		kfree(p);
-
-=======
 	ip_dst_metrics_put(dst);
->>>>>>> 0fd79184
 	rt6_uncached_list_del(rt);
 
 	idev = rt->rt6i_idev;
@@ -982,15 +975,7 @@
 {
 	rt->rt6i_flags &= ~RTF_EXPIRES;
 	rcu_assign_pointer(rt->from, from);
-<<<<<<< HEAD
-	dst_init_metrics(&rt->dst, from->fib6_metrics->metrics, true);
-	if (from->fib6_metrics != &dst_default_metrics) {
-		rt->dst._metrics |= DST_METRICS_REFCOUNTED;
-		refcount_inc(&from->fib6_metrics->refcnt);
-	}
-=======
 	ip_dst_init_metrics(&rt->dst, from->fib6_metrics);
->>>>>>> 0fd79184
 }
 
 /* Caller must already hold reference to @ort */
@@ -1008,10 +993,6 @@
 #ifdef CONFIG_IPV6_SUBTREES
 	rt->rt6i_src = ort->fib6_src;
 #endif
-<<<<<<< HEAD
-	rt->rt6i_prefsrc = ort->fib6_prefsrc;
-=======
->>>>>>> 0fd79184
 }
 
 static struct fib6_node* fib6_backtrack(struct fib6_node *fn,
