/*
   BlueZ - Bluetooth protocol stack for Linux
   Copyright (C) 2000-2001 Qualcomm Incorporated
   Copyright (C) 2011 ProFUSION Embedded Systems

   Written 2000,2001 by Maxim Krasnyansky <maxk@qualcomm.com>

   This program is free software; you can redistribute it and/or modify
   it under the terms of the GNU General Public License version 2 as
   published by the Free Software Foundation;

   THE SOFTWARE IS PROVIDED "AS IS", WITHOUT WARRANTY OF ANY KIND, EXPRESS
   OR IMPLIED, INCLUDING BUT NOT LIMITED TO THE WARRANTIES OF MERCHANTABILITY,
   FITNESS FOR A PARTICULAR PURPOSE AND NONINFRINGEMENT OF THIRD PARTY RIGHTS.
   IN NO EVENT SHALL THE COPYRIGHT HOLDER(S) AND AUTHOR(S) BE LIABLE FOR ANY
   CLAIM, OR ANY SPECIAL INDIRECT OR CONSEQUENTIAL DAMAGES, OR ANY DAMAGES
   WHATSOEVER RESULTING FROM LOSS OF USE, DATA OR PROFITS, WHETHER IN AN
   ACTION OF CONTRACT, NEGLIGENCE OR OTHER TORTIOUS ACTION, ARISING OUT OF
   OR IN CONNECTION WITH THE USE OR PERFORMANCE OF THIS SOFTWARE.

   ALL LIABILITY, INCLUDING LIABILITY FOR INFRINGEMENT OF ANY PATENTS,
   COPYRIGHTS, TRADEMARKS OR OTHER RIGHTS, RELATING TO USE OF THIS
   SOFTWARE IS DISCLAIMED.
*/

/* Bluetooth HCI core. */

#include <linux/export.h>
#include <linux/idr.h>
#include <linux/rfkill.h>
#include <linux/debugfs.h>
#include <linux/crypto.h>
#include <asm/unaligned.h>

#include <net/bluetooth/bluetooth.h>
#include <net/bluetooth/hci_core.h>
#include <net/bluetooth/l2cap.h>
#include <net/bluetooth/mgmt.h>

#include "smp.h"

static void hci_rx_work(struct work_struct *work);
static void hci_cmd_work(struct work_struct *work);
static void hci_tx_work(struct work_struct *work);

/* HCI device list */
LIST_HEAD(hci_dev_list);
DEFINE_RWLOCK(hci_dev_list_lock);

/* HCI callback list */
LIST_HEAD(hci_cb_list);
DEFINE_RWLOCK(hci_cb_list_lock);

/* HCI ID Numbering */
static DEFINE_IDA(hci_index_ida);

/* ----- HCI requests ----- */

#define HCI_REQ_DONE	  0
#define HCI_REQ_PEND	  1
#define HCI_REQ_CANCELED  2

#define hci_req_lock(d)		mutex_lock(&d->req_lock)
#define hci_req_unlock(d)	mutex_unlock(&d->req_lock)

/* ---- HCI notifications ---- */

static void hci_notify(struct hci_dev *hdev, int event)
{
	hci_sock_dev_event(hdev, event);
}

/* ---- HCI debugfs entries ---- */

static ssize_t dut_mode_read(struct file *file, char __user *user_buf,
			     size_t count, loff_t *ppos)
{
	struct hci_dev *hdev = file->private_data;
	char buf[3];

	buf[0] = test_bit(HCI_DUT_MODE, &hdev->dbg_flags) ? 'Y': 'N';
	buf[1] = '\n';
	buf[2] = '\0';
	return simple_read_from_buffer(user_buf, count, ppos, buf, 2);
}

static ssize_t dut_mode_write(struct file *file, const char __user *user_buf,
			      size_t count, loff_t *ppos)
{
	struct hci_dev *hdev = file->private_data;
	struct sk_buff *skb;
	char buf[32];
	size_t buf_size = min(count, (sizeof(buf)-1));
	bool enable;
	int err;

	if (!test_bit(HCI_UP, &hdev->flags))
		return -ENETDOWN;

	if (copy_from_user(buf, user_buf, buf_size))
		return -EFAULT;

	buf[buf_size] = '\0';
	if (strtobool(buf, &enable))
		return -EINVAL;

	if (enable == test_bit(HCI_DUT_MODE, &hdev->dbg_flags))
		return -EALREADY;

	hci_req_lock(hdev);
	if (enable)
		skb = __hci_cmd_sync(hdev, HCI_OP_ENABLE_DUT_MODE, 0, NULL,
				     HCI_CMD_TIMEOUT);
	else
		skb = __hci_cmd_sync(hdev, HCI_OP_RESET, 0, NULL,
				     HCI_CMD_TIMEOUT);
	hci_req_unlock(hdev);

	if (IS_ERR(skb))
		return PTR_ERR(skb);

	err = -bt_to_errno(skb->data[0]);
	kfree_skb(skb);

	if (err < 0)
		return err;

	change_bit(HCI_DUT_MODE, &hdev->dbg_flags);

	return count;
}

static const struct file_operations dut_mode_fops = {
	.open		= simple_open,
	.read		= dut_mode_read,
	.write		= dut_mode_write,
	.llseek		= default_llseek,
};

static int features_show(struct seq_file *f, void *ptr)
{
	struct hci_dev *hdev = f->private;
	u8 p;

	hci_dev_lock(hdev);
	for (p = 0; p < HCI_MAX_PAGES && p <= hdev->max_page; p++) {
		seq_printf(f, "%2u: 0x%2.2x 0x%2.2x 0x%2.2x 0x%2.2x "
			   "0x%2.2x 0x%2.2x 0x%2.2x 0x%2.2x\n", p,
			   hdev->features[p][0], hdev->features[p][1],
			   hdev->features[p][2], hdev->features[p][3],
			   hdev->features[p][4], hdev->features[p][5],
			   hdev->features[p][6], hdev->features[p][7]);
	}
	if (lmp_le_capable(hdev))
		seq_printf(f, "LE: 0x%2.2x 0x%2.2x 0x%2.2x 0x%2.2x "
			   "0x%2.2x 0x%2.2x 0x%2.2x 0x%2.2x\n",
			   hdev->le_features[0], hdev->le_features[1],
			   hdev->le_features[2], hdev->le_features[3],
			   hdev->le_features[4], hdev->le_features[5],
			   hdev->le_features[6], hdev->le_features[7]);
	hci_dev_unlock(hdev);

	return 0;
}

static int features_open(struct inode *inode, struct file *file)
{
	return single_open(file, features_show, inode->i_private);
}

static const struct file_operations features_fops = {
	.open		= features_open,
	.read		= seq_read,
	.llseek		= seq_lseek,
	.release	= single_release,
};

static int blacklist_show(struct seq_file *f, void *p)
{
	struct hci_dev *hdev = f->private;
	struct bdaddr_list *b;

	hci_dev_lock(hdev);
	list_for_each_entry(b, &hdev->blacklist, list)
		seq_printf(f, "%pMR (type %u)\n", &b->bdaddr, b->bdaddr_type);
	hci_dev_unlock(hdev);

	return 0;
}

static int blacklist_open(struct inode *inode, struct file *file)
{
	return single_open(file, blacklist_show, inode->i_private);
}

static const struct file_operations blacklist_fops = {
	.open		= blacklist_open,
	.read		= seq_read,
	.llseek		= seq_lseek,
	.release	= single_release,
};

static int whitelist_show(struct seq_file *f, void *p)
{
	struct hci_dev *hdev = f->private;
	struct bdaddr_list *b;

	hci_dev_lock(hdev);
	list_for_each_entry(b, &hdev->whitelist, list)
		seq_printf(f, "%pMR (type %u)\n", &b->bdaddr, b->bdaddr_type);
	hci_dev_unlock(hdev);

	return 0;
}

static int whitelist_open(struct inode *inode, struct file *file)
{
	return single_open(file, whitelist_show, inode->i_private);
}

static const struct file_operations whitelist_fops = {
	.open		= whitelist_open,
	.read		= seq_read,
	.llseek		= seq_lseek,
	.release	= single_release,
};

static int uuids_show(struct seq_file *f, void *p)
{
	struct hci_dev *hdev = f->private;
	struct bt_uuid *uuid;

	hci_dev_lock(hdev);
	list_for_each_entry(uuid, &hdev->uuids, list) {
		u8 i, val[16];

		/* The Bluetooth UUID values are stored in big endian,
		 * but with reversed byte order. So convert them into
		 * the right order for the %pUb modifier.
		 */
		for (i = 0; i < 16; i++)
			val[i] = uuid->uuid[15 - i];

		seq_printf(f, "%pUb\n", val);
	}
	hci_dev_unlock(hdev);

	return 0;
}

static int uuids_open(struct inode *inode, struct file *file)
{
	return single_open(file, uuids_show, inode->i_private);
}

static const struct file_operations uuids_fops = {
	.open		= uuids_open,
	.read		= seq_read,
	.llseek		= seq_lseek,
	.release	= single_release,
};

static int inquiry_cache_show(struct seq_file *f, void *p)
{
	struct hci_dev *hdev = f->private;
	struct discovery_state *cache = &hdev->discovery;
	struct inquiry_entry *e;

	hci_dev_lock(hdev);

	list_for_each_entry(e, &cache->all, all) {
		struct inquiry_data *data = &e->data;
		seq_printf(f, "%pMR %d %d %d 0x%.2x%.2x%.2x 0x%.4x %d %d %u\n",
			   &data->bdaddr,
			   data->pscan_rep_mode, data->pscan_period_mode,
			   data->pscan_mode, data->dev_class[2],
			   data->dev_class[1], data->dev_class[0],
			   __le16_to_cpu(data->clock_offset),
			   data->rssi, data->ssp_mode, e->timestamp);
	}

	hci_dev_unlock(hdev);

	return 0;
}

static int inquiry_cache_open(struct inode *inode, struct file *file)
{
	return single_open(file, inquiry_cache_show, inode->i_private);
}

static const struct file_operations inquiry_cache_fops = {
	.open		= inquiry_cache_open,
	.read		= seq_read,
	.llseek		= seq_lseek,
	.release	= single_release,
};

static int link_keys_show(struct seq_file *f, void *ptr)
{
	struct hci_dev *hdev = f->private;
	struct list_head *p, *n;

	hci_dev_lock(hdev);
	list_for_each_safe(p, n, &hdev->link_keys) {
		struct link_key *key = list_entry(p, struct link_key, list);
		seq_printf(f, "%pMR %u %*phN %u\n", &key->bdaddr, key->type,
			   HCI_LINK_KEY_SIZE, key->val, key->pin_len);
	}
	hci_dev_unlock(hdev);

	return 0;
}

static int link_keys_open(struct inode *inode, struct file *file)
{
	return single_open(file, link_keys_show, inode->i_private);
}

static const struct file_operations link_keys_fops = {
	.open		= link_keys_open,
	.read		= seq_read,
	.llseek		= seq_lseek,
	.release	= single_release,
};

static int dev_class_show(struct seq_file *f, void *ptr)
{
	struct hci_dev *hdev = f->private;

	hci_dev_lock(hdev);
	seq_printf(f, "0x%.2x%.2x%.2x\n", hdev->dev_class[2],
		   hdev->dev_class[1], hdev->dev_class[0]);
	hci_dev_unlock(hdev);

	return 0;
}

static int dev_class_open(struct inode *inode, struct file *file)
{
	return single_open(file, dev_class_show, inode->i_private);
}

static const struct file_operations dev_class_fops = {
	.open		= dev_class_open,
	.read		= seq_read,
	.llseek		= seq_lseek,
	.release	= single_release,
};

static int voice_setting_get(void *data, u64 *val)
{
	struct hci_dev *hdev = data;

	hci_dev_lock(hdev);
	*val = hdev->voice_setting;
	hci_dev_unlock(hdev);

	return 0;
}

DEFINE_SIMPLE_ATTRIBUTE(voice_setting_fops, voice_setting_get,
			NULL, "0x%4.4llx\n");

static int auto_accept_delay_set(void *data, u64 val)
{
	struct hci_dev *hdev = data;

	hci_dev_lock(hdev);
	hdev->auto_accept_delay = val;
	hci_dev_unlock(hdev);

	return 0;
}

static int auto_accept_delay_get(void *data, u64 *val)
{
	struct hci_dev *hdev = data;

	hci_dev_lock(hdev);
	*val = hdev->auto_accept_delay;
	hci_dev_unlock(hdev);

	return 0;
}

DEFINE_SIMPLE_ATTRIBUTE(auto_accept_delay_fops, auto_accept_delay_get,
			auto_accept_delay_set, "%llu\n");

static ssize_t force_sc_support_read(struct file *file, char __user *user_buf,
				     size_t count, loff_t *ppos)
{
	struct hci_dev *hdev = file->private_data;
	char buf[3];

	buf[0] = test_bit(HCI_FORCE_SC, &hdev->dbg_flags) ? 'Y': 'N';
	buf[1] = '\n';
	buf[2] = '\0';
	return simple_read_from_buffer(user_buf, count, ppos, buf, 2);
}

static ssize_t force_sc_support_write(struct file *file,
				      const char __user *user_buf,
				      size_t count, loff_t *ppos)
{
	struct hci_dev *hdev = file->private_data;
	char buf[32];
	size_t buf_size = min(count, (sizeof(buf)-1));
	bool enable;

	if (test_bit(HCI_UP, &hdev->flags))
		return -EBUSY;

	if (copy_from_user(buf, user_buf, buf_size))
		return -EFAULT;

	buf[buf_size] = '\0';
	if (strtobool(buf, &enable))
		return -EINVAL;

	if (enable == test_bit(HCI_FORCE_SC, &hdev->dbg_flags))
		return -EALREADY;

	change_bit(HCI_FORCE_SC, &hdev->dbg_flags);

	return count;
}

static const struct file_operations force_sc_support_fops = {
	.open		= simple_open,
	.read		= force_sc_support_read,
	.write		= force_sc_support_write,
	.llseek		= default_llseek,
};

static ssize_t sc_only_mode_read(struct file *file, char __user *user_buf,
				 size_t count, loff_t *ppos)
{
	struct hci_dev *hdev = file->private_data;
	char buf[3];

	buf[0] = test_bit(HCI_SC_ONLY, &hdev->dev_flags) ? 'Y': 'N';
	buf[1] = '\n';
	buf[2] = '\0';
	return simple_read_from_buffer(user_buf, count, ppos, buf, 2);
}

static const struct file_operations sc_only_mode_fops = {
	.open		= simple_open,
	.read		= sc_only_mode_read,
	.llseek		= default_llseek,
};

static int idle_timeout_set(void *data, u64 val)
{
	struct hci_dev *hdev = data;

	if (val != 0 && (val < 500 || val > 3600000))
		return -EINVAL;

	hci_dev_lock(hdev);
	hdev->idle_timeout = val;
	hci_dev_unlock(hdev);

	return 0;
}

static int idle_timeout_get(void *data, u64 *val)
{
	struct hci_dev *hdev = data;

	hci_dev_lock(hdev);
	*val = hdev->idle_timeout;
	hci_dev_unlock(hdev);

	return 0;
}

DEFINE_SIMPLE_ATTRIBUTE(idle_timeout_fops, idle_timeout_get,
			idle_timeout_set, "%llu\n");

static int rpa_timeout_set(void *data, u64 val)
{
	struct hci_dev *hdev = data;

	/* Require the RPA timeout to be at least 30 seconds and at most
	 * 24 hours.
	 */
	if (val < 30 || val > (60 * 60 * 24))
		return -EINVAL;

	hci_dev_lock(hdev);
	hdev->rpa_timeout = val;
	hci_dev_unlock(hdev);

	return 0;
}

static int rpa_timeout_get(void *data, u64 *val)
{
	struct hci_dev *hdev = data;

	hci_dev_lock(hdev);
	*val = hdev->rpa_timeout;
	hci_dev_unlock(hdev);

	return 0;
}

DEFINE_SIMPLE_ATTRIBUTE(rpa_timeout_fops, rpa_timeout_get,
			rpa_timeout_set, "%llu\n");

static int sniff_min_interval_set(void *data, u64 val)
{
	struct hci_dev *hdev = data;

	if (val == 0 || val % 2 || val > hdev->sniff_max_interval)
		return -EINVAL;

	hci_dev_lock(hdev);
	hdev->sniff_min_interval = val;
	hci_dev_unlock(hdev);

	return 0;
}

static int sniff_min_interval_get(void *data, u64 *val)
{
	struct hci_dev *hdev = data;

	hci_dev_lock(hdev);
	*val = hdev->sniff_min_interval;
	hci_dev_unlock(hdev);

	return 0;
}

DEFINE_SIMPLE_ATTRIBUTE(sniff_min_interval_fops, sniff_min_interval_get,
			sniff_min_interval_set, "%llu\n");

static int sniff_max_interval_set(void *data, u64 val)
{
	struct hci_dev *hdev = data;

	if (val == 0 || val % 2 || val < hdev->sniff_min_interval)
		return -EINVAL;

	hci_dev_lock(hdev);
	hdev->sniff_max_interval = val;
	hci_dev_unlock(hdev);

	return 0;
}

static int sniff_max_interval_get(void *data, u64 *val)
{
	struct hci_dev *hdev = data;

	hci_dev_lock(hdev);
	*val = hdev->sniff_max_interval;
	hci_dev_unlock(hdev);

	return 0;
}

DEFINE_SIMPLE_ATTRIBUTE(sniff_max_interval_fops, sniff_max_interval_get,
			sniff_max_interval_set, "%llu\n");

static int conn_info_min_age_set(void *data, u64 val)
{
	struct hci_dev *hdev = data;

	if (val == 0 || val > hdev->conn_info_max_age)
		return -EINVAL;

	hci_dev_lock(hdev);
	hdev->conn_info_min_age = val;
	hci_dev_unlock(hdev);

	return 0;
}

static int conn_info_min_age_get(void *data, u64 *val)
{
	struct hci_dev *hdev = data;

	hci_dev_lock(hdev);
	*val = hdev->conn_info_min_age;
	hci_dev_unlock(hdev);

	return 0;
}

DEFINE_SIMPLE_ATTRIBUTE(conn_info_min_age_fops, conn_info_min_age_get,
			conn_info_min_age_set, "%llu\n");

static int conn_info_max_age_set(void *data, u64 val)
{
	struct hci_dev *hdev = data;

	if (val == 0 || val < hdev->conn_info_min_age)
		return -EINVAL;

	hci_dev_lock(hdev);
	hdev->conn_info_max_age = val;
	hci_dev_unlock(hdev);

	return 0;
}

static int conn_info_max_age_get(void *data, u64 *val)
{
	struct hci_dev *hdev = data;

	hci_dev_lock(hdev);
	*val = hdev->conn_info_max_age;
	hci_dev_unlock(hdev);

	return 0;
}

DEFINE_SIMPLE_ATTRIBUTE(conn_info_max_age_fops, conn_info_max_age_get,
			conn_info_max_age_set, "%llu\n");

static int identity_show(struct seq_file *f, void *p)
{
	struct hci_dev *hdev = f->private;
	bdaddr_t addr;
	u8 addr_type;

	hci_dev_lock(hdev);

	hci_copy_identity_address(hdev, &addr, &addr_type);

	seq_printf(f, "%pMR (type %u) %*phN %pMR\n", &addr, addr_type,
		   16, hdev->irk, &hdev->rpa);

	hci_dev_unlock(hdev);

	return 0;
}

static int identity_open(struct inode *inode, struct file *file)
{
	return single_open(file, identity_show, inode->i_private);
}

static const struct file_operations identity_fops = {
	.open		= identity_open,
	.read		= seq_read,
	.llseek		= seq_lseek,
	.release	= single_release,
};

static int random_address_show(struct seq_file *f, void *p)
{
	struct hci_dev *hdev = f->private;

	hci_dev_lock(hdev);
	seq_printf(f, "%pMR\n", &hdev->random_addr);
	hci_dev_unlock(hdev);

	return 0;
}

static int random_address_open(struct inode *inode, struct file *file)
{
	return single_open(file, random_address_show, inode->i_private);
}

static const struct file_operations random_address_fops = {
	.open		= random_address_open,
	.read		= seq_read,
	.llseek		= seq_lseek,
	.release	= single_release,
};

static int static_address_show(struct seq_file *f, void *p)
{
	struct hci_dev *hdev = f->private;

	hci_dev_lock(hdev);
	seq_printf(f, "%pMR\n", &hdev->static_addr);
	hci_dev_unlock(hdev);

	return 0;
}

static int static_address_open(struct inode *inode, struct file *file)
{
	return single_open(file, static_address_show, inode->i_private);
}

static const struct file_operations static_address_fops = {
	.open		= static_address_open,
	.read		= seq_read,
	.llseek		= seq_lseek,
	.release	= single_release,
};

static ssize_t force_static_address_read(struct file *file,
					 char __user *user_buf,
					 size_t count, loff_t *ppos)
{
	struct hci_dev *hdev = file->private_data;
	char buf[3];

	buf[0] = test_bit(HCI_FORCE_STATIC_ADDR, &hdev->dbg_flags) ? 'Y': 'N';
	buf[1] = '\n';
	buf[2] = '\0';
	return simple_read_from_buffer(user_buf, count, ppos, buf, 2);
}

static ssize_t force_static_address_write(struct file *file,
					  const char __user *user_buf,
					  size_t count, loff_t *ppos)
{
	struct hci_dev *hdev = file->private_data;
	char buf[32];
	size_t buf_size = min(count, (sizeof(buf)-1));
	bool enable;

	if (test_bit(HCI_UP, &hdev->flags))
		return -EBUSY;

	if (copy_from_user(buf, user_buf, buf_size))
		return -EFAULT;

	buf[buf_size] = '\0';
	if (strtobool(buf, &enable))
		return -EINVAL;

	if (enable == test_bit(HCI_FORCE_STATIC_ADDR, &hdev->dbg_flags))
		return -EALREADY;

	change_bit(HCI_FORCE_STATIC_ADDR, &hdev->dbg_flags);

	return count;
}

static const struct file_operations force_static_address_fops = {
	.open		= simple_open,
	.read		= force_static_address_read,
	.write		= force_static_address_write,
	.llseek		= default_llseek,
};

static int white_list_show(struct seq_file *f, void *ptr)
{
	struct hci_dev *hdev = f->private;
	struct bdaddr_list *b;

	hci_dev_lock(hdev);
	list_for_each_entry(b, &hdev->le_white_list, list)
		seq_printf(f, "%pMR (type %u)\n", &b->bdaddr, b->bdaddr_type);
	hci_dev_unlock(hdev);

	return 0;
}

static int white_list_open(struct inode *inode, struct file *file)
{
	return single_open(file, white_list_show, inode->i_private);
}

static const struct file_operations white_list_fops = {
	.open		= white_list_open,
	.read		= seq_read,
	.llseek		= seq_lseek,
	.release	= single_release,
};

static int identity_resolving_keys_show(struct seq_file *f, void *ptr)
{
	struct hci_dev *hdev = f->private;
	struct list_head *p, *n;

	hci_dev_lock(hdev);
	list_for_each_safe(p, n, &hdev->identity_resolving_keys) {
		struct smp_irk *irk = list_entry(p, struct smp_irk, list);
		seq_printf(f, "%pMR (type %u) %*phN %pMR\n",
			   &irk->bdaddr, irk->addr_type,
			   16, irk->val, &irk->rpa);
	}
	hci_dev_unlock(hdev);

	return 0;
}

static int identity_resolving_keys_open(struct inode *inode, struct file *file)
{
	return single_open(file, identity_resolving_keys_show,
			   inode->i_private);
}

static const struct file_operations identity_resolving_keys_fops = {
	.open		= identity_resolving_keys_open,
	.read		= seq_read,
	.llseek		= seq_lseek,
	.release	= single_release,
};

static int long_term_keys_show(struct seq_file *f, void *ptr)
{
	struct hci_dev *hdev = f->private;
	struct list_head *p, *n;

	hci_dev_lock(hdev);
	list_for_each_safe(p, n, &hdev->long_term_keys) {
		struct smp_ltk *ltk = list_entry(p, struct smp_ltk, list);
		seq_printf(f, "%pMR (type %u) %u 0x%02x %u %.4x %.16llx %*phN\n",
			   &ltk->bdaddr, ltk->bdaddr_type, ltk->authenticated,
			   ltk->type, ltk->enc_size, __le16_to_cpu(ltk->ediv),
			   __le64_to_cpu(ltk->rand), 16, ltk->val);
	}
	hci_dev_unlock(hdev);

	return 0;
}

static int long_term_keys_open(struct inode *inode, struct file *file)
{
	return single_open(file, long_term_keys_show, inode->i_private);
}

static const struct file_operations long_term_keys_fops = {
	.open		= long_term_keys_open,
	.read		= seq_read,
	.llseek		= seq_lseek,
	.release	= single_release,
};

static int conn_min_interval_set(void *data, u64 val)
{
	struct hci_dev *hdev = data;

	if (val < 0x0006 || val > 0x0c80 || val > hdev->le_conn_max_interval)
		return -EINVAL;

	hci_dev_lock(hdev);
	hdev->le_conn_min_interval = val;
	hci_dev_unlock(hdev);

	return 0;
}

static int conn_min_interval_get(void *data, u64 *val)
{
	struct hci_dev *hdev = data;

	hci_dev_lock(hdev);
	*val = hdev->le_conn_min_interval;
	hci_dev_unlock(hdev);

	return 0;
}

DEFINE_SIMPLE_ATTRIBUTE(conn_min_interval_fops, conn_min_interval_get,
			conn_min_interval_set, "%llu\n");

static int conn_max_interval_set(void *data, u64 val)
{
	struct hci_dev *hdev = data;

	if (val < 0x0006 || val > 0x0c80 || val < hdev->le_conn_min_interval)
		return -EINVAL;

	hci_dev_lock(hdev);
	hdev->le_conn_max_interval = val;
	hci_dev_unlock(hdev);

	return 0;
}

static int conn_max_interval_get(void *data, u64 *val)
{
	struct hci_dev *hdev = data;

	hci_dev_lock(hdev);
	*val = hdev->le_conn_max_interval;
	hci_dev_unlock(hdev);

	return 0;
}

DEFINE_SIMPLE_ATTRIBUTE(conn_max_interval_fops, conn_max_interval_get,
			conn_max_interval_set, "%llu\n");

static int conn_latency_set(void *data, u64 val)
{
	struct hci_dev *hdev = data;

	if (val > 0x01f3)
		return -EINVAL;

	hci_dev_lock(hdev);
	hdev->le_conn_latency = val;
	hci_dev_unlock(hdev);

	return 0;
}

static int conn_latency_get(void *data, u64 *val)
{
	struct hci_dev *hdev = data;

	hci_dev_lock(hdev);
	*val = hdev->le_conn_latency;
	hci_dev_unlock(hdev);

	return 0;
}

DEFINE_SIMPLE_ATTRIBUTE(conn_latency_fops, conn_latency_get,
			conn_latency_set, "%llu\n");

static int supervision_timeout_set(void *data, u64 val)
{
	struct hci_dev *hdev = data;

	if (val < 0x000a || val > 0x0c80)
		return -EINVAL;

	hci_dev_lock(hdev);
	hdev->le_supv_timeout = val;
	hci_dev_unlock(hdev);

	return 0;
}

static int supervision_timeout_get(void *data, u64 *val)
{
	struct hci_dev *hdev = data;

	hci_dev_lock(hdev);
	*val = hdev->le_supv_timeout;
	hci_dev_unlock(hdev);

	return 0;
}

DEFINE_SIMPLE_ATTRIBUTE(supervision_timeout_fops, supervision_timeout_get,
			supervision_timeout_set, "%llu\n");

static int adv_channel_map_set(void *data, u64 val)
{
	struct hci_dev *hdev = data;

	if (val < 0x01 || val > 0x07)
		return -EINVAL;

	hci_dev_lock(hdev);
	hdev->le_adv_channel_map = val;
	hci_dev_unlock(hdev);

	return 0;
}

static int adv_channel_map_get(void *data, u64 *val)
{
	struct hci_dev *hdev = data;

	hci_dev_lock(hdev);
	*val = hdev->le_adv_channel_map;
	hci_dev_unlock(hdev);

	return 0;
}

DEFINE_SIMPLE_ATTRIBUTE(adv_channel_map_fops, adv_channel_map_get,
			adv_channel_map_set, "%llu\n");

static int adv_min_interval_set(void *data, u64 val)
{
	struct hci_dev *hdev = data;

	if (val < 0x0020 || val > 0x4000 || val > hdev->le_adv_max_interval)
		return -EINVAL;

	hci_dev_lock(hdev);
	hdev->le_adv_min_interval = val;
	hci_dev_unlock(hdev);

	return 0;
}

static int adv_min_interval_get(void *data, u64 *val)
{
	struct hci_dev *hdev = data;

	hci_dev_lock(hdev);
	*val = hdev->le_adv_min_interval;
	hci_dev_unlock(hdev);

	return 0;
}

DEFINE_SIMPLE_ATTRIBUTE(adv_min_interval_fops, adv_min_interval_get,
			adv_min_interval_set, "%llu\n");

static int adv_max_interval_set(void *data, u64 val)
{
	struct hci_dev *hdev = data;

	if (val < 0x0020 || val > 0x4000 || val < hdev->le_adv_min_interval)
		return -EINVAL;

	hci_dev_lock(hdev);
	hdev->le_adv_max_interval = val;
	hci_dev_unlock(hdev);

	return 0;
}

static int adv_max_interval_get(void *data, u64 *val)
{
	struct hci_dev *hdev = data;

	hci_dev_lock(hdev);
	*val = hdev->le_adv_max_interval;
	hci_dev_unlock(hdev);

	return 0;
}

DEFINE_SIMPLE_ATTRIBUTE(adv_max_interval_fops, adv_max_interval_get,
			adv_max_interval_set, "%llu\n");

static int device_list_show(struct seq_file *f, void *ptr)
{
	struct hci_dev *hdev = f->private;
	struct hci_conn_params *p;

	hci_dev_lock(hdev);
	list_for_each_entry(p, &hdev->le_conn_params, list) {
		seq_printf(f, "%pMR %u %u\n", &p->addr, p->addr_type,
			   p->auto_connect);
	}
	hci_dev_unlock(hdev);

	return 0;
}

static int device_list_open(struct inode *inode, struct file *file)
{
	return single_open(file, device_list_show, inode->i_private);
}

static const struct file_operations device_list_fops = {
	.open		= device_list_open,
	.read		= seq_read,
	.llseek		= seq_lseek,
	.release	= single_release,
};

/* ---- HCI requests ---- */

static void hci_req_sync_complete(struct hci_dev *hdev, u8 result)
{
	BT_DBG("%s result 0x%2.2x", hdev->name, result);

	if (hdev->req_status == HCI_REQ_PEND) {
		hdev->req_result = result;
		hdev->req_status = HCI_REQ_DONE;
		wake_up_interruptible(&hdev->req_wait_q);
	}
}

static void hci_req_cancel(struct hci_dev *hdev, int err)
{
	BT_DBG("%s err 0x%2.2x", hdev->name, err);

	if (hdev->req_status == HCI_REQ_PEND) {
		hdev->req_result = err;
		hdev->req_status = HCI_REQ_CANCELED;
		wake_up_interruptible(&hdev->req_wait_q);
	}
}

static struct sk_buff *hci_get_cmd_complete(struct hci_dev *hdev, u16 opcode,
					    u8 event)
{
	struct hci_ev_cmd_complete *ev;
	struct hci_event_hdr *hdr;
	struct sk_buff *skb;

	hci_dev_lock(hdev);

	skb = hdev->recv_evt;
	hdev->recv_evt = NULL;

	hci_dev_unlock(hdev);

	if (!skb)
		return ERR_PTR(-ENODATA);

	if (skb->len < sizeof(*hdr)) {
		BT_ERR("Too short HCI event");
		goto failed;
	}

	hdr = (void *) skb->data;
	skb_pull(skb, HCI_EVENT_HDR_SIZE);

	if (event) {
		if (hdr->evt != event)
			goto failed;
		return skb;
	}

	if (hdr->evt != HCI_EV_CMD_COMPLETE) {
		BT_DBG("Last event is not cmd complete (0x%2.2x)", hdr->evt);
		goto failed;
	}

	if (skb->len < sizeof(*ev)) {
		BT_ERR("Too short cmd_complete event");
		goto failed;
	}

	ev = (void *) skb->data;
	skb_pull(skb, sizeof(*ev));

	if (opcode == __le16_to_cpu(ev->opcode))
		return skb;

	BT_DBG("opcode doesn't match (0x%2.2x != 0x%2.2x)", opcode,
	       __le16_to_cpu(ev->opcode));

failed:
	kfree_skb(skb);
	return ERR_PTR(-ENODATA);
}

struct sk_buff *__hci_cmd_sync_ev(struct hci_dev *hdev, u16 opcode, u32 plen,
				  const void *param, u8 event, u32 timeout)
{
	DECLARE_WAITQUEUE(wait, current);
	struct hci_request req;
	int err = 0;

	BT_DBG("%s", hdev->name);

	hci_req_init(&req, hdev);

	hci_req_add_ev(&req, opcode, plen, param, event);

	hdev->req_status = HCI_REQ_PEND;

	err = hci_req_run(&req, hci_req_sync_complete);
	if (err < 0)
		return ERR_PTR(err);

	add_wait_queue(&hdev->req_wait_q, &wait);
	set_current_state(TASK_INTERRUPTIBLE);

	schedule_timeout(timeout);

	remove_wait_queue(&hdev->req_wait_q, &wait);

	if (signal_pending(current))
		return ERR_PTR(-EINTR);

	switch (hdev->req_status) {
	case HCI_REQ_DONE:
		err = -bt_to_errno(hdev->req_result);
		break;

	case HCI_REQ_CANCELED:
		err = -hdev->req_result;
		break;

	default:
		err = -ETIMEDOUT;
		break;
	}

	hdev->req_status = hdev->req_result = 0;

	BT_DBG("%s end: err %d", hdev->name, err);

	if (err < 0)
		return ERR_PTR(err);

	return hci_get_cmd_complete(hdev, opcode, event);
}
EXPORT_SYMBOL(__hci_cmd_sync_ev);

struct sk_buff *__hci_cmd_sync(struct hci_dev *hdev, u16 opcode, u32 plen,
			       const void *param, u32 timeout)
{
	return __hci_cmd_sync_ev(hdev, opcode, plen, param, 0, timeout);
}
EXPORT_SYMBOL(__hci_cmd_sync);

/* Execute request and wait for completion. */
static int __hci_req_sync(struct hci_dev *hdev,
			  void (*func)(struct hci_request *req,
				      unsigned long opt),
			  unsigned long opt, __u32 timeout)
{
	struct hci_request req;
	DECLARE_WAITQUEUE(wait, current);
	int err = 0;

	BT_DBG("%s start", hdev->name);

	hci_req_init(&req, hdev);

	hdev->req_status = HCI_REQ_PEND;

	func(&req, opt);

	err = hci_req_run(&req, hci_req_sync_complete);
	if (err < 0) {
		hdev->req_status = 0;

		/* ENODATA means the HCI request command queue is empty.
		 * This can happen when a request with conditionals doesn't
		 * trigger any commands to be sent. This is normal behavior
		 * and should not trigger an error return.
		 */
		if (err == -ENODATA)
			return 0;

		return err;
	}

	add_wait_queue(&hdev->req_wait_q, &wait);
	set_current_state(TASK_INTERRUPTIBLE);

	schedule_timeout(timeout);

	remove_wait_queue(&hdev->req_wait_q, &wait);

	if (signal_pending(current))
		return -EINTR;

	switch (hdev->req_status) {
	case HCI_REQ_DONE:
		err = -bt_to_errno(hdev->req_result);
		break;

	case HCI_REQ_CANCELED:
		err = -hdev->req_result;
		break;

	default:
		err = -ETIMEDOUT;
		break;
	}

	hdev->req_status = hdev->req_result = 0;

	BT_DBG("%s end: err %d", hdev->name, err);

	return err;
}

static int hci_req_sync(struct hci_dev *hdev,
			void (*req)(struct hci_request *req,
				    unsigned long opt),
			unsigned long opt, __u32 timeout)
{
	int ret;

	if (!test_bit(HCI_UP, &hdev->flags))
		return -ENETDOWN;

	/* Serialize all requests */
	hci_req_lock(hdev);
	ret = __hci_req_sync(hdev, req, opt, timeout);
	hci_req_unlock(hdev);

	return ret;
}

static void hci_reset_req(struct hci_request *req, unsigned long opt)
{
	BT_DBG("%s %ld", req->hdev->name, opt);

	/* Reset device */
	set_bit(HCI_RESET, &req->hdev->flags);
	hci_req_add(req, HCI_OP_RESET, 0, NULL);
}

static void bredr_init(struct hci_request *req)
{
	req->hdev->flow_ctl_mode = HCI_FLOW_CTL_MODE_PACKET_BASED;

	/* Read Local Supported Features */
	hci_req_add(req, HCI_OP_READ_LOCAL_FEATURES, 0, NULL);

	/* Read Local Version */
	hci_req_add(req, HCI_OP_READ_LOCAL_VERSION, 0, NULL);

	/* Read BD Address */
	hci_req_add(req, HCI_OP_READ_BD_ADDR, 0, NULL);
}

static void amp_init(struct hci_request *req)
{
	req->hdev->flow_ctl_mode = HCI_FLOW_CTL_MODE_BLOCK_BASED;

	/* Read Local Version */
	hci_req_add(req, HCI_OP_READ_LOCAL_VERSION, 0, NULL);

	/* Read Local Supported Commands */
	hci_req_add(req, HCI_OP_READ_LOCAL_COMMANDS, 0, NULL);

	/* Read Local Supported Features */
	hci_req_add(req, HCI_OP_READ_LOCAL_FEATURES, 0, NULL);

	/* Read Local AMP Info */
	hci_req_add(req, HCI_OP_READ_LOCAL_AMP_INFO, 0, NULL);

	/* Read Data Blk size */
	hci_req_add(req, HCI_OP_READ_DATA_BLOCK_SIZE, 0, NULL);

	/* Read Flow Control Mode */
	hci_req_add(req, HCI_OP_READ_FLOW_CONTROL_MODE, 0, NULL);

	/* Read Location Data */
	hci_req_add(req, HCI_OP_READ_LOCATION_DATA, 0, NULL);
}

static void hci_init1_req(struct hci_request *req, unsigned long opt)
{
	struct hci_dev *hdev = req->hdev;

	BT_DBG("%s %ld", hdev->name, opt);

	/* Reset */
	if (!test_bit(HCI_QUIRK_RESET_ON_CLOSE, &hdev->quirks))
		hci_reset_req(req, 0);

	switch (hdev->dev_type) {
	case HCI_BREDR:
		bredr_init(req);
		break;

	case HCI_AMP:
		amp_init(req);
		break;

	default:
		BT_ERR("Unknown device type %d", hdev->dev_type);
		break;
	}
}

static void bredr_setup(struct hci_request *req)
{
	struct hci_dev *hdev = req->hdev;

	__le16 param;
	__u8 flt_type;

	/* Read Buffer Size (ACL mtu, max pkt, etc.) */
	hci_req_add(req, HCI_OP_READ_BUFFER_SIZE, 0, NULL);

	/* Read Class of Device */
	hci_req_add(req, HCI_OP_READ_CLASS_OF_DEV, 0, NULL);

	/* Read Local Name */
	hci_req_add(req, HCI_OP_READ_LOCAL_NAME, 0, NULL);

	/* Read Voice Setting */
	hci_req_add(req, HCI_OP_READ_VOICE_SETTING, 0, NULL);

	/* Read Number of Supported IAC */
	hci_req_add(req, HCI_OP_READ_NUM_SUPPORTED_IAC, 0, NULL);

	/* Read Current IAC LAP */
	hci_req_add(req, HCI_OP_READ_CURRENT_IAC_LAP, 0, NULL);

	/* Clear Event Filters */
	flt_type = HCI_FLT_CLEAR_ALL;
	hci_req_add(req, HCI_OP_SET_EVENT_FLT, 1, &flt_type);

	/* Connection accept timeout ~20 secs */
	param = cpu_to_le16(0x7d00);
	hci_req_add(req, HCI_OP_WRITE_CA_TIMEOUT, 2, &param);

	/* AVM Berlin (31), aka "BlueFRITZ!", reports version 1.2,
	 * but it does not support page scan related HCI commands.
	 */
	if (hdev->manufacturer != 31 && hdev->hci_ver > BLUETOOTH_VER_1_1) {
		hci_req_add(req, HCI_OP_READ_PAGE_SCAN_ACTIVITY, 0, NULL);
		hci_req_add(req, HCI_OP_READ_PAGE_SCAN_TYPE, 0, NULL);
	}
}

static void le_setup(struct hci_request *req)
{
	struct hci_dev *hdev = req->hdev;

	/* Read LE Buffer Size */
	hci_req_add(req, HCI_OP_LE_READ_BUFFER_SIZE, 0, NULL);

	/* Read LE Local Supported Features */
	hci_req_add(req, HCI_OP_LE_READ_LOCAL_FEATURES, 0, NULL);

	/* Read LE Supported States */
	hci_req_add(req, HCI_OP_LE_READ_SUPPORTED_STATES, 0, NULL);

	/* Read LE White List Size */
	hci_req_add(req, HCI_OP_LE_READ_WHITE_LIST_SIZE, 0, NULL);

	/* Clear LE White List */
	hci_req_add(req, HCI_OP_LE_CLEAR_WHITE_LIST, 0, NULL);

	/* LE-only controllers have LE implicitly enabled */
	if (!lmp_bredr_capable(hdev))
		set_bit(HCI_LE_ENABLED, &hdev->dev_flags);
}

static u8 hci_get_inquiry_mode(struct hci_dev *hdev)
{
	if (lmp_ext_inq_capable(hdev))
		return 0x02;

	if (lmp_inq_rssi_capable(hdev))
		return 0x01;

	if (hdev->manufacturer == 11 && hdev->hci_rev == 0x00 &&
	    hdev->lmp_subver == 0x0757)
		return 0x01;

	if (hdev->manufacturer == 15) {
		if (hdev->hci_rev == 0x03 && hdev->lmp_subver == 0x6963)
			return 0x01;
		if (hdev->hci_rev == 0x09 && hdev->lmp_subver == 0x6963)
			return 0x01;
		if (hdev->hci_rev == 0x00 && hdev->lmp_subver == 0x6965)
			return 0x01;
	}

	if (hdev->manufacturer == 31 && hdev->hci_rev == 0x2005 &&
	    hdev->lmp_subver == 0x1805)
		return 0x01;

	return 0x00;
}

static void hci_setup_inquiry_mode(struct hci_request *req)
{
	u8 mode;

	mode = hci_get_inquiry_mode(req->hdev);

	hci_req_add(req, HCI_OP_WRITE_INQUIRY_MODE, 1, &mode);
}

static void hci_setup_event_mask(struct hci_request *req)
{
	struct hci_dev *hdev = req->hdev;

	/* The second byte is 0xff instead of 0x9f (two reserved bits
	 * disabled) since a Broadcom 1.2 dongle doesn't respond to the
	 * command otherwise.
	 */
	u8 events[8] = { 0xff, 0xff, 0xfb, 0xff, 0x00, 0x00, 0x00, 0x00 };

	/* CSR 1.1 dongles does not accept any bitfield so don't try to set
	 * any event mask for pre 1.2 devices.
	 */
	if (hdev->hci_ver < BLUETOOTH_VER_1_2)
		return;

	if (lmp_bredr_capable(hdev)) {
		events[4] |= 0x01; /* Flow Specification Complete */
		events[4] |= 0x02; /* Inquiry Result with RSSI */
		events[4] |= 0x04; /* Read Remote Extended Features Complete */
		events[5] |= 0x08; /* Synchronous Connection Complete */
		events[5] |= 0x10; /* Synchronous Connection Changed */
	} else {
		/* Use a different default for LE-only devices */
		memset(events, 0, sizeof(events));
		events[0] |= 0x10; /* Disconnection Complete */
		events[1] |= 0x08; /* Read Remote Version Information Complete */
		events[1] |= 0x20; /* Command Complete */
		events[1] |= 0x40; /* Command Status */
		events[1] |= 0x80; /* Hardware Error */
		events[2] |= 0x04; /* Number of Completed Packets */
		events[3] |= 0x02; /* Data Buffer Overflow */

		if (hdev->le_features[0] & HCI_LE_ENCRYPTION) {
			events[0] |= 0x80; /* Encryption Change */
			events[5] |= 0x80; /* Encryption Key Refresh Complete */
		}
	}

	if (lmp_inq_rssi_capable(hdev))
		events[4] |= 0x02; /* Inquiry Result with RSSI */

	if (lmp_sniffsubr_capable(hdev))
		events[5] |= 0x20; /* Sniff Subrating */

	if (lmp_pause_enc_capable(hdev))
		events[5] |= 0x80; /* Encryption Key Refresh Complete */

	if (lmp_ext_inq_capable(hdev))
		events[5] |= 0x40; /* Extended Inquiry Result */

	if (lmp_no_flush_capable(hdev))
		events[7] |= 0x01; /* Enhanced Flush Complete */

	if (lmp_lsto_capable(hdev))
		events[6] |= 0x80; /* Link Supervision Timeout Changed */

	if (lmp_ssp_capable(hdev)) {
		events[6] |= 0x01;	/* IO Capability Request */
		events[6] |= 0x02;	/* IO Capability Response */
		events[6] |= 0x04;	/* User Confirmation Request */
		events[6] |= 0x08;	/* User Passkey Request */
		events[6] |= 0x10;	/* Remote OOB Data Request */
		events[6] |= 0x20;	/* Simple Pairing Complete */
		events[7] |= 0x04;	/* User Passkey Notification */
		events[7] |= 0x08;	/* Keypress Notification */
		events[7] |= 0x10;	/* Remote Host Supported
					 * Features Notification
					 */
	}

	if (lmp_le_capable(hdev))
		events[7] |= 0x20;	/* LE Meta-Event */

	hci_req_add(req, HCI_OP_SET_EVENT_MASK, sizeof(events), events);
}

static void hci_init2_req(struct hci_request *req, unsigned long opt)
{
	struct hci_dev *hdev = req->hdev;

	if (lmp_bredr_capable(hdev))
		bredr_setup(req);
	else
		clear_bit(HCI_BREDR_ENABLED, &hdev->dev_flags);

	if (lmp_le_capable(hdev))
		le_setup(req);

	/* AVM Berlin (31), aka "BlueFRITZ!", doesn't support the read
	 * local supported commands HCI command.
	 */
	if (hdev->manufacturer != 31 && hdev->hci_ver > BLUETOOTH_VER_1_1)
		hci_req_add(req, HCI_OP_READ_LOCAL_COMMANDS, 0, NULL);

	if (lmp_ssp_capable(hdev)) {
		/* When SSP is available, then the host features page
		 * should also be available as well. However some
		 * controllers list the max_page as 0 as long as SSP
		 * has not been enabled. To achieve proper debugging
		 * output, force the minimum max_page to 1 at least.
		 */
		hdev->max_page = 0x01;

		if (test_bit(HCI_SSP_ENABLED, &hdev->dev_flags)) {
			u8 mode = 0x01;
			hci_req_add(req, HCI_OP_WRITE_SSP_MODE,
				    sizeof(mode), &mode);
		} else {
			struct hci_cp_write_eir cp;

			memset(hdev->eir, 0, sizeof(hdev->eir));
			memset(&cp, 0, sizeof(cp));

			hci_req_add(req, HCI_OP_WRITE_EIR, sizeof(cp), &cp);
		}
	}

	if (lmp_inq_rssi_capable(hdev))
		hci_setup_inquiry_mode(req);

	if (lmp_inq_tx_pwr_capable(hdev))
		hci_req_add(req, HCI_OP_READ_INQ_RSP_TX_POWER, 0, NULL);

	if (lmp_ext_feat_capable(hdev)) {
		struct hci_cp_read_local_ext_features cp;

		cp.page = 0x01;
		hci_req_add(req, HCI_OP_READ_LOCAL_EXT_FEATURES,
			    sizeof(cp), &cp);
	}

	if (test_bit(HCI_LINK_SECURITY, &hdev->dev_flags)) {
		u8 enable = 1;
		hci_req_add(req, HCI_OP_WRITE_AUTH_ENABLE, sizeof(enable),
			    &enable);
	}
}

static void hci_setup_link_policy(struct hci_request *req)
{
	struct hci_dev *hdev = req->hdev;
	struct hci_cp_write_def_link_policy cp;
	u16 link_policy = 0;

	if (lmp_rswitch_capable(hdev))
		link_policy |= HCI_LP_RSWITCH;
	if (lmp_hold_capable(hdev))
		link_policy |= HCI_LP_HOLD;
	if (lmp_sniff_capable(hdev))
		link_policy |= HCI_LP_SNIFF;
	if (lmp_park_capable(hdev))
		link_policy |= HCI_LP_PARK;

	cp.policy = cpu_to_le16(link_policy);
	hci_req_add(req, HCI_OP_WRITE_DEF_LINK_POLICY, sizeof(cp), &cp);
}

static void hci_set_le_support(struct hci_request *req)
{
	struct hci_dev *hdev = req->hdev;
	struct hci_cp_write_le_host_supported cp;

	/* LE-only devices do not support explicit enablement */
	if (!lmp_bredr_capable(hdev))
		return;

	memset(&cp, 0, sizeof(cp));

	if (test_bit(HCI_LE_ENABLED, &hdev->dev_flags)) {
		cp.le = 0x01;
		cp.simul = 0x00;
	}

	if (cp.le != lmp_host_le_capable(hdev))
		hci_req_add(req, HCI_OP_WRITE_LE_HOST_SUPPORTED, sizeof(cp),
			    &cp);
}

static void hci_set_event_mask_page_2(struct hci_request *req)
{
	struct hci_dev *hdev = req->hdev;
	u8 events[8] = { 0x00, 0x00, 0x00, 0x00, 0x00, 0x00, 0x00, 0x00 };

	/* If Connectionless Slave Broadcast master role is supported
	 * enable all necessary events for it.
	 */
	if (lmp_csb_master_capable(hdev)) {
		events[1] |= 0x40;	/* Triggered Clock Capture */
		events[1] |= 0x80;	/* Synchronization Train Complete */
		events[2] |= 0x10;	/* Slave Page Response Timeout */
		events[2] |= 0x20;	/* CSB Channel Map Change */
	}

	/* If Connectionless Slave Broadcast slave role is supported
	 * enable all necessary events for it.
	 */
	if (lmp_csb_slave_capable(hdev)) {
		events[2] |= 0x01;	/* Synchronization Train Received */
		events[2] |= 0x02;	/* CSB Receive */
		events[2] |= 0x04;	/* CSB Timeout */
		events[2] |= 0x08;	/* Truncated Page Complete */
	}

	/* Enable Authenticated Payload Timeout Expired event if supported */
	if (lmp_ping_capable(hdev) || hdev->le_features[0] & HCI_LE_PING)
		events[2] |= 0x80;

	hci_req_add(req, HCI_OP_SET_EVENT_MASK_PAGE_2, sizeof(events), events);
}

static void hci_init3_req(struct hci_request *req, unsigned long opt)
{
	struct hci_dev *hdev = req->hdev;
	u8 p;

	hci_setup_event_mask(req);

	/* Some Broadcom based Bluetooth controllers do not support the
	 * Delete Stored Link Key command. They are clearly indicating its
	 * absence in the bit mask of supported commands.
	 *
	 * Check the supported commands and only if the the command is marked
	 * as supported send it. If not supported assume that the controller
	 * does not have actual support for stored link keys which makes this
	 * command redundant anyway.
	 *
	 * Some controllers indicate that they support handling deleting
	 * stored link keys, but they don't. The quirk lets a driver
	 * just disable this command.
	 */
	if (hdev->commands[6] & 0x80 &&
	    !test_bit(HCI_QUIRK_BROKEN_STORED_LINK_KEY, &hdev->quirks)) {
		struct hci_cp_delete_stored_link_key cp;

		bacpy(&cp.bdaddr, BDADDR_ANY);
		cp.delete_all = 0x01;
		hci_req_add(req, HCI_OP_DELETE_STORED_LINK_KEY,
			    sizeof(cp), &cp);
	}

	if (hdev->commands[5] & 0x10)
		hci_setup_link_policy(req);

	if (lmp_le_capable(hdev)) {
		u8 events[8];

		memset(events, 0, sizeof(events));
		events[0] = 0x0f;

		if (hdev->le_features[0] & HCI_LE_ENCRYPTION)
			events[0] |= 0x10;	/* LE Long Term Key Request */

		/* If controller supports the Connection Parameters Request
		 * Link Layer Procedure, enable the corresponding event.
		 */
		if (hdev->le_features[0] & HCI_LE_CONN_PARAM_REQ_PROC)
			events[0] |= 0x20;	/* LE Remote Connection
						 * Parameter Request
						 */

		hci_req_add(req, HCI_OP_LE_SET_EVENT_MASK, sizeof(events),
			    events);

		if (hdev->commands[25] & 0x40) {
			/* Read LE Advertising Channel TX Power */
			hci_req_add(req, HCI_OP_LE_READ_ADV_TX_POWER, 0, NULL);
		}

		hci_set_le_support(req);
	}

	/* Read features beyond page 1 if available */
	for (p = 2; p < HCI_MAX_PAGES && p <= hdev->max_page; p++) {
		struct hci_cp_read_local_ext_features cp;

		cp.page = p;
		hci_req_add(req, HCI_OP_READ_LOCAL_EXT_FEATURES,
			    sizeof(cp), &cp);
	}
}

static void hci_init4_req(struct hci_request *req, unsigned long opt)
{
	struct hci_dev *hdev = req->hdev;

	/* Set event mask page 2 if the HCI command for it is supported */
	if (hdev->commands[22] & 0x04)
		hci_set_event_mask_page_2(req);

	/* Read local codec list if the HCI command is supported */
	if (hdev->commands[29] & 0x20)
		hci_req_add(req, HCI_OP_READ_LOCAL_CODECS, 0, NULL);

	/* Get MWS transport configuration if the HCI command is supported */
	if (hdev->commands[30] & 0x08)
		hci_req_add(req, HCI_OP_GET_MWS_TRANSPORT_CONFIG, 0, NULL);

	/* Check for Synchronization Train support */
	if (lmp_sync_train_capable(hdev))
		hci_req_add(req, HCI_OP_READ_SYNC_TRAIN_PARAMS, 0, NULL);

	/* Enable Secure Connections if supported and configured */
	if ((lmp_sc_capable(hdev) ||
	     test_bit(HCI_FORCE_SC, &hdev->dbg_flags)) &&
	    test_bit(HCI_SC_ENABLED, &hdev->dev_flags)) {
		u8 support = 0x01;
		hci_req_add(req, HCI_OP_WRITE_SC_SUPPORT,
			    sizeof(support), &support);
	}
}

static int __hci_init(struct hci_dev *hdev)
{
	int err;

	err = __hci_req_sync(hdev, hci_init1_req, 0, HCI_INIT_TIMEOUT);
	if (err < 0)
		return err;

	/* The Device Under Test (DUT) mode is special and available for
	 * all controller types. So just create it early on.
	 */
	if (test_bit(HCI_SETUP, &hdev->dev_flags)) {
		debugfs_create_file("dut_mode", 0644, hdev->debugfs, hdev,
				    &dut_mode_fops);
	}

	/* HCI_BREDR covers both single-mode LE, BR/EDR and dual-mode
	 * BR/EDR/LE type controllers. AMP controllers only need the
	 * first stage init.
	 */
	if (hdev->dev_type != HCI_BREDR)
		return 0;

	err = __hci_req_sync(hdev, hci_init2_req, 0, HCI_INIT_TIMEOUT);
	if (err < 0)
		return err;

	err = __hci_req_sync(hdev, hci_init3_req, 0, HCI_INIT_TIMEOUT);
	if (err < 0)
		return err;

	err = __hci_req_sync(hdev, hci_init4_req, 0, HCI_INIT_TIMEOUT);
	if (err < 0)
		return err;

	/* Only create debugfs entries during the initial setup
	 * phase and not every time the controller gets powered on.
	 */
	if (!test_bit(HCI_SETUP, &hdev->dev_flags))
		return 0;

	debugfs_create_file("features", 0444, hdev->debugfs, hdev,
			    &features_fops);
	debugfs_create_u16("manufacturer", 0444, hdev->debugfs,
			   &hdev->manufacturer);
	debugfs_create_u8("hci_version", 0444, hdev->debugfs, &hdev->hci_ver);
	debugfs_create_u16("hci_revision", 0444, hdev->debugfs, &hdev->hci_rev);
	debugfs_create_file("blacklist", 0444, hdev->debugfs, hdev,
			    &blacklist_fops);
	debugfs_create_file("whitelist", 0444, hdev->debugfs, hdev,
			    &whitelist_fops);
	debugfs_create_file("uuids", 0444, hdev->debugfs, hdev, &uuids_fops);

	debugfs_create_file("conn_info_min_age", 0644, hdev->debugfs, hdev,
			    &conn_info_min_age_fops);
	debugfs_create_file("conn_info_max_age", 0644, hdev->debugfs, hdev,
			    &conn_info_max_age_fops);

	if (lmp_bredr_capable(hdev)) {
		debugfs_create_file("inquiry_cache", 0444, hdev->debugfs,
				    hdev, &inquiry_cache_fops);
		debugfs_create_file("link_keys", 0400, hdev->debugfs,
				    hdev, &link_keys_fops);
		debugfs_create_file("dev_class", 0444, hdev->debugfs,
				    hdev, &dev_class_fops);
		debugfs_create_file("voice_setting", 0444, hdev->debugfs,
				    hdev, &voice_setting_fops);
	}

	if (lmp_ssp_capable(hdev)) {
		debugfs_create_file("auto_accept_delay", 0644, hdev->debugfs,
				    hdev, &auto_accept_delay_fops);
		debugfs_create_file("force_sc_support", 0644, hdev->debugfs,
				    hdev, &force_sc_support_fops);
		debugfs_create_file("sc_only_mode", 0444, hdev->debugfs,
				    hdev, &sc_only_mode_fops);
	}

	if (lmp_sniff_capable(hdev)) {
		debugfs_create_file("idle_timeout", 0644, hdev->debugfs,
				    hdev, &idle_timeout_fops);
		debugfs_create_file("sniff_min_interval", 0644, hdev->debugfs,
				    hdev, &sniff_min_interval_fops);
		debugfs_create_file("sniff_max_interval", 0644, hdev->debugfs,
				    hdev, &sniff_max_interval_fops);
	}

	if (lmp_le_capable(hdev)) {
		debugfs_create_file("identity", 0400, hdev->debugfs,
				    hdev, &identity_fops);
		debugfs_create_file("rpa_timeout", 0644, hdev->debugfs,
				    hdev, &rpa_timeout_fops);
		debugfs_create_file("random_address", 0444, hdev->debugfs,
				    hdev, &random_address_fops);
		debugfs_create_file("static_address", 0444, hdev->debugfs,
				    hdev, &static_address_fops);

		/* For controllers with a public address, provide a debug
		 * option to force the usage of the configured static
		 * address. By default the public address is used.
		 */
		if (bacmp(&hdev->bdaddr, BDADDR_ANY))
			debugfs_create_file("force_static_address", 0644,
					    hdev->debugfs, hdev,
					    &force_static_address_fops);

		debugfs_create_u8("white_list_size", 0444, hdev->debugfs,
				  &hdev->le_white_list_size);
		debugfs_create_file("white_list", 0444, hdev->debugfs, hdev,
				    &white_list_fops);
		debugfs_create_file("identity_resolving_keys", 0400,
				    hdev->debugfs, hdev,
				    &identity_resolving_keys_fops);
		debugfs_create_file("long_term_keys", 0400, hdev->debugfs,
				    hdev, &long_term_keys_fops);
		debugfs_create_file("conn_min_interval", 0644, hdev->debugfs,
				    hdev, &conn_min_interval_fops);
		debugfs_create_file("conn_max_interval", 0644, hdev->debugfs,
				    hdev, &conn_max_interval_fops);
		debugfs_create_file("conn_latency", 0644, hdev->debugfs,
				    hdev, &conn_latency_fops);
		debugfs_create_file("supervision_timeout", 0644, hdev->debugfs,
				    hdev, &supervision_timeout_fops);
		debugfs_create_file("adv_channel_map", 0644, hdev->debugfs,
				    hdev, &adv_channel_map_fops);
		debugfs_create_file("adv_min_interval", 0644, hdev->debugfs,
				    hdev, &adv_min_interval_fops);
		debugfs_create_file("adv_max_interval", 0644, hdev->debugfs,
				    hdev, &adv_max_interval_fops);
		debugfs_create_file("device_list", 0444, hdev->debugfs, hdev,
				    &device_list_fops);
		debugfs_create_u16("discov_interleaved_timeout", 0644,
				   hdev->debugfs,
				   &hdev->discov_interleaved_timeout);

		smp_register(hdev);
	}

	return 0;
}

static void hci_init0_req(struct hci_request *req, unsigned long opt)
{
	struct hci_dev *hdev = req->hdev;

	BT_DBG("%s %ld", hdev->name, opt);

	/* Reset */
	if (!test_bit(HCI_QUIRK_RESET_ON_CLOSE, &hdev->quirks))
		hci_reset_req(req, 0);

	/* Read Local Version */
	hci_req_add(req, HCI_OP_READ_LOCAL_VERSION, 0, NULL);

	/* Read BD Address */
	if (hdev->set_bdaddr)
		hci_req_add(req, HCI_OP_READ_BD_ADDR, 0, NULL);
}

static int __hci_unconf_init(struct hci_dev *hdev)
{
	int err;

	if (test_bit(HCI_QUIRK_RAW_DEVICE, &hdev->quirks))
		return 0;

	err = __hci_req_sync(hdev, hci_init0_req, 0, HCI_INIT_TIMEOUT);
	if (err < 0)
		return err;

	return 0;
}

static void hci_scan_req(struct hci_request *req, unsigned long opt)
{
	__u8 scan = opt;

	BT_DBG("%s %x", req->hdev->name, scan);

	/* Inquiry and Page scans */
	hci_req_add(req, HCI_OP_WRITE_SCAN_ENABLE, 1, &scan);
}

static void hci_auth_req(struct hci_request *req, unsigned long opt)
{
	__u8 auth = opt;

	BT_DBG("%s %x", req->hdev->name, auth);

	/* Authentication */
	hci_req_add(req, HCI_OP_WRITE_AUTH_ENABLE, 1, &auth);
}

static void hci_encrypt_req(struct hci_request *req, unsigned long opt)
{
	__u8 encrypt = opt;

	BT_DBG("%s %x", req->hdev->name, encrypt);

	/* Encryption */
	hci_req_add(req, HCI_OP_WRITE_ENCRYPT_MODE, 1, &encrypt);
}

static void hci_linkpol_req(struct hci_request *req, unsigned long opt)
{
	__le16 policy = cpu_to_le16(opt);

	BT_DBG("%s %x", req->hdev->name, policy);

	/* Default link policy */
	hci_req_add(req, HCI_OP_WRITE_DEF_LINK_POLICY, 2, &policy);
}

/* Get HCI device by index.
 * Device is held on return. */
struct hci_dev *hci_dev_get(int index)
{
	struct hci_dev *hdev = NULL, *d;

	BT_DBG("%d", index);

	if (index < 0)
		return NULL;

	read_lock(&hci_dev_list_lock);
	list_for_each_entry(d, &hci_dev_list, list) {
		if (d->id == index) {
			hdev = hci_dev_hold(d);
			break;
		}
	}
	read_unlock(&hci_dev_list_lock);
	return hdev;
}

/* ---- Inquiry support ---- */

bool hci_discovery_active(struct hci_dev *hdev)
{
	struct discovery_state *discov = &hdev->discovery;

	switch (discov->state) {
	case DISCOVERY_FINDING:
	case DISCOVERY_RESOLVING:
		return true;

	default:
		return false;
	}
}

void hci_discovery_set_state(struct hci_dev *hdev, int state)
{
	int old_state = hdev->discovery.state;

	BT_DBG("%s state %u -> %u", hdev->name, hdev->discovery.state, state);

	if (old_state == state)
		return;

	hdev->discovery.state = state;

	switch (state) {
	case DISCOVERY_STOPPED:
		hci_update_background_scan(hdev);

		if (old_state != DISCOVERY_STARTING)
			mgmt_discovering(hdev, 0);
		break;
	case DISCOVERY_STARTING:
		break;
	case DISCOVERY_FINDING:
		mgmt_discovering(hdev, 1);
		break;
	case DISCOVERY_RESOLVING:
		break;
	case DISCOVERY_STOPPING:
		break;
	}
}

void hci_inquiry_cache_flush(struct hci_dev *hdev)
{
	struct discovery_state *cache = &hdev->discovery;
	struct inquiry_entry *p, *n;

	list_for_each_entry_safe(p, n, &cache->all, all) {
		list_del(&p->all);
		kfree(p);
	}

	INIT_LIST_HEAD(&cache->unknown);
	INIT_LIST_HEAD(&cache->resolve);
}

struct inquiry_entry *hci_inquiry_cache_lookup(struct hci_dev *hdev,
					       bdaddr_t *bdaddr)
{
	struct discovery_state *cache = &hdev->discovery;
	struct inquiry_entry *e;

	BT_DBG("cache %p, %pMR", cache, bdaddr);

	list_for_each_entry(e, &cache->all, all) {
		if (!bacmp(&e->data.bdaddr, bdaddr))
			return e;
	}

	return NULL;
}

struct inquiry_entry *hci_inquiry_cache_lookup_unknown(struct hci_dev *hdev,
						       bdaddr_t *bdaddr)
{
	struct discovery_state *cache = &hdev->discovery;
	struct inquiry_entry *e;

	BT_DBG("cache %p, %pMR", cache, bdaddr);

	list_for_each_entry(e, &cache->unknown, list) {
		if (!bacmp(&e->data.bdaddr, bdaddr))
			return e;
	}

	return NULL;
}

struct inquiry_entry *hci_inquiry_cache_lookup_resolve(struct hci_dev *hdev,
						       bdaddr_t *bdaddr,
						       int state)
{
	struct discovery_state *cache = &hdev->discovery;
	struct inquiry_entry *e;

	BT_DBG("cache %p bdaddr %pMR state %d", cache, bdaddr, state);

	list_for_each_entry(e, &cache->resolve, list) {
		if (!bacmp(bdaddr, BDADDR_ANY) && e->name_state == state)
			return e;
		if (!bacmp(&e->data.bdaddr, bdaddr))
			return e;
	}

	return NULL;
}

void hci_inquiry_cache_update_resolve(struct hci_dev *hdev,
				      struct inquiry_entry *ie)
{
	struct discovery_state *cache = &hdev->discovery;
	struct list_head *pos = &cache->resolve;
	struct inquiry_entry *p;

	list_del(&ie->list);

	list_for_each_entry(p, &cache->resolve, list) {
		if (p->name_state != NAME_PENDING &&
		    abs(p->data.rssi) >= abs(ie->data.rssi))
			break;
		pos = &p->list;
	}

	list_add(&ie->list, pos);
}

u32 hci_inquiry_cache_update(struct hci_dev *hdev, struct inquiry_data *data,
			     bool name_known)
{
	struct discovery_state *cache = &hdev->discovery;
	struct inquiry_entry *ie;
	u32 flags = 0;

	BT_DBG("cache %p, %pMR", cache, &data->bdaddr);

	hci_remove_remote_oob_data(hdev, &data->bdaddr);

	if (!data->ssp_mode)
		flags |= MGMT_DEV_FOUND_LEGACY_PAIRING;

	ie = hci_inquiry_cache_lookup(hdev, &data->bdaddr);
	if (ie) {
		if (!ie->data.ssp_mode)
			flags |= MGMT_DEV_FOUND_LEGACY_PAIRING;

		if (ie->name_state == NAME_NEEDED &&
		    data->rssi != ie->data.rssi) {
			ie->data.rssi = data->rssi;
			hci_inquiry_cache_update_resolve(hdev, ie);
		}

		goto update;
	}

	/* Entry not in the cache. Add new one. */
	ie = kzalloc(sizeof(*ie), GFP_KERNEL);
	if (!ie) {
		flags |= MGMT_DEV_FOUND_CONFIRM_NAME;
		goto done;
	}

	list_add(&ie->all, &cache->all);

	if (name_known) {
		ie->name_state = NAME_KNOWN;
	} else {
		ie->name_state = NAME_NOT_KNOWN;
		list_add(&ie->list, &cache->unknown);
	}

update:
	if (name_known && ie->name_state != NAME_KNOWN &&
	    ie->name_state != NAME_PENDING) {
		ie->name_state = NAME_KNOWN;
		list_del(&ie->list);
	}

	memcpy(&ie->data, data, sizeof(*data));
	ie->timestamp = jiffies;
	cache->timestamp = jiffies;

	if (ie->name_state == NAME_NOT_KNOWN)
		flags |= MGMT_DEV_FOUND_CONFIRM_NAME;

done:
	return flags;
}

static int inquiry_cache_dump(struct hci_dev *hdev, int num, __u8 *buf)
{
	struct discovery_state *cache = &hdev->discovery;
	struct inquiry_info *info = (struct inquiry_info *) buf;
	struct inquiry_entry *e;
	int copied = 0;

	list_for_each_entry(e, &cache->all, all) {
		struct inquiry_data *data = &e->data;

		if (copied >= num)
			break;

		bacpy(&info->bdaddr, &data->bdaddr);
		info->pscan_rep_mode	= data->pscan_rep_mode;
		info->pscan_period_mode	= data->pscan_period_mode;
		info->pscan_mode	= data->pscan_mode;
		memcpy(info->dev_class, data->dev_class, 3);
		info->clock_offset	= data->clock_offset;

		info++;
		copied++;
	}

	BT_DBG("cache %p, copied %d", cache, copied);
	return copied;
}

static void hci_inq_req(struct hci_request *req, unsigned long opt)
{
	struct hci_inquiry_req *ir = (struct hci_inquiry_req *) opt;
	struct hci_dev *hdev = req->hdev;
	struct hci_cp_inquiry cp;

	BT_DBG("%s", hdev->name);

	if (test_bit(HCI_INQUIRY, &hdev->flags))
		return;

	/* Start Inquiry */
	memcpy(&cp.lap, &ir->lap, 3);
	cp.length  = ir->length;
	cp.num_rsp = ir->num_rsp;
	hci_req_add(req, HCI_OP_INQUIRY, sizeof(cp), &cp);
}

int hci_inquiry(void __user *arg)
{
	__u8 __user *ptr = arg;
	struct hci_inquiry_req ir;
	struct hci_dev *hdev;
	int err = 0, do_inquiry = 0, max_rsp;
	long timeo;
	__u8 *buf;

	if (copy_from_user(&ir, ptr, sizeof(ir)))
		return -EFAULT;

	hdev = hci_dev_get(ir.dev_id);
	if (!hdev)
		return -ENODEV;

	if (test_bit(HCI_USER_CHANNEL, &hdev->dev_flags)) {
		err = -EBUSY;
		goto done;
	}

	if (test_bit(HCI_UNCONFIGURED, &hdev->dev_flags)) {
		err = -EOPNOTSUPP;
		goto done;
	}

	if (hdev->dev_type != HCI_BREDR) {
		err = -EOPNOTSUPP;
		goto done;
	}

	if (!test_bit(HCI_BREDR_ENABLED, &hdev->dev_flags)) {
		err = -EOPNOTSUPP;
		goto done;
	}

	hci_dev_lock(hdev);
	if (inquiry_cache_age(hdev) > INQUIRY_CACHE_AGE_MAX ||
	    inquiry_cache_empty(hdev) || ir.flags & IREQ_CACHE_FLUSH) {
		hci_inquiry_cache_flush(hdev);
		do_inquiry = 1;
	}
	hci_dev_unlock(hdev);

	timeo = ir.length * msecs_to_jiffies(2000);

	if (do_inquiry) {
		err = hci_req_sync(hdev, hci_inq_req, (unsigned long) &ir,
				   timeo);
		if (err < 0)
			goto done;

		/* Wait until Inquiry procedure finishes (HCI_INQUIRY flag is
		 * cleared). If it is interrupted by a signal, return -EINTR.
		 */
		if (wait_on_bit(&hdev->flags, HCI_INQUIRY,
				TASK_INTERRUPTIBLE))
			return -EINTR;
	}

	/* for unlimited number of responses we will use buffer with
	 * 255 entries
	 */
	max_rsp = (ir.num_rsp == 0) ? 255 : ir.num_rsp;

	/* cache_dump can't sleep. Therefore we allocate temp buffer and then
	 * copy it to the user space.
	 */
	buf = kmalloc(sizeof(struct inquiry_info) * max_rsp, GFP_KERNEL);
	if (!buf) {
		err = -ENOMEM;
		goto done;
	}

	hci_dev_lock(hdev);
	ir.num_rsp = inquiry_cache_dump(hdev, max_rsp, buf);
	hci_dev_unlock(hdev);

	BT_DBG("num_rsp %d", ir.num_rsp);

	if (!copy_to_user(ptr, &ir, sizeof(ir))) {
		ptr += sizeof(ir);
		if (copy_to_user(ptr, buf, sizeof(struct inquiry_info) *
				 ir.num_rsp))
			err = -EFAULT;
	} else
		err = -EFAULT;

	kfree(buf);

done:
	hci_dev_put(hdev);
	return err;
}

static int hci_dev_do_open(struct hci_dev *hdev)
{
	int ret = 0;

	BT_DBG("%s %p", hdev->name, hdev);

	hci_req_lock(hdev);

	if (test_bit(HCI_UNREGISTER, &hdev->dev_flags)) {
		ret = -ENODEV;
		goto done;
	}

	if (!test_bit(HCI_SETUP, &hdev->dev_flags) &&
	    !test_bit(HCI_CONFIG, &hdev->dev_flags)) {
		/* Check for rfkill but allow the HCI setup stage to
		 * proceed (which in itself doesn't cause any RF activity).
		 */
		if (test_bit(HCI_RFKILLED, &hdev->dev_flags)) {
			ret = -ERFKILL;
			goto done;
		}

		/* Check for valid public address or a configured static
		 * random adddress, but let the HCI setup proceed to
		 * be able to determine if there is a public address
		 * or not.
		 *
		 * In case of user channel usage, it is not important
		 * if a public address or static random address is
		 * available.
		 *
		 * This check is only valid for BR/EDR controllers
		 * since AMP controllers do not have an address.
		 */
		if (!test_bit(HCI_USER_CHANNEL, &hdev->dev_flags) &&
		    hdev->dev_type == HCI_BREDR &&
		    !bacmp(&hdev->bdaddr, BDADDR_ANY) &&
		    !bacmp(&hdev->static_addr, BDADDR_ANY)) {
			ret = -EADDRNOTAVAIL;
			goto done;
		}
	}

	if (test_bit(HCI_UP, &hdev->flags)) {
		ret = -EALREADY;
		goto done;
	}

	if (hdev->open(hdev)) {
		ret = -EIO;
		goto done;
	}

	atomic_set(&hdev->cmd_cnt, 1);
	set_bit(HCI_INIT, &hdev->flags);

	if (test_bit(HCI_SETUP, &hdev->dev_flags)) {
		if (hdev->setup)
			ret = hdev->setup(hdev);

		/* The transport driver can set these quirks before
		 * creating the HCI device or in its setup callback.
		 *
		 * In case any of them is set, the controller has to
		 * start up as unconfigured.
		 */
		if (test_bit(HCI_QUIRK_EXTERNAL_CONFIG, &hdev->quirks) ||
		    test_bit(HCI_QUIRK_INVALID_BDADDR, &hdev->quirks))
			set_bit(HCI_UNCONFIGURED, &hdev->dev_flags);

		/* For an unconfigured controller it is required to
		 * read at least the version information provided by
		 * the Read Local Version Information command.
		 *
		 * If the set_bdaddr driver callback is provided, then
		 * also the original Bluetooth public device address
		 * will be read using the Read BD Address command.
		 */
		if (test_bit(HCI_UNCONFIGURED, &hdev->dev_flags))
			ret = __hci_unconf_init(hdev);
	}

	if (test_bit(HCI_CONFIG, &hdev->dev_flags)) {
		/* If public address change is configured, ensure that
		 * the address gets programmed. If the driver does not
		 * support changing the public address, fail the power
		 * on procedure.
		 */
		if (bacmp(&hdev->public_addr, BDADDR_ANY) &&
		    hdev->set_bdaddr)
			ret = hdev->set_bdaddr(hdev, &hdev->public_addr);
		else
			ret = -EADDRNOTAVAIL;
	}

	if (!ret) {
		if (!test_bit(HCI_UNCONFIGURED, &hdev->dev_flags) &&
		    !test_bit(HCI_USER_CHANNEL, &hdev->dev_flags))
			ret = __hci_init(hdev);
	}

	clear_bit(HCI_INIT, &hdev->flags);

	if (!ret) {
		hci_dev_hold(hdev);
		set_bit(HCI_RPA_EXPIRED, &hdev->dev_flags);
		set_bit(HCI_UP, &hdev->flags);
		hci_notify(hdev, HCI_DEV_UP);
		if (!test_bit(HCI_SETUP, &hdev->dev_flags) &&
		    !test_bit(HCI_CONFIG, &hdev->dev_flags) &&
		    !test_bit(HCI_UNCONFIGURED, &hdev->dev_flags) &&
		    !test_bit(HCI_USER_CHANNEL, &hdev->dev_flags) &&
		    hdev->dev_type == HCI_BREDR) {
			hci_dev_lock(hdev);
			mgmt_powered(hdev, 1);
			hci_dev_unlock(hdev);
		}
	} else {
		/* Init failed, cleanup */
		flush_work(&hdev->tx_work);
		flush_work(&hdev->cmd_work);
		flush_work(&hdev->rx_work);

		skb_queue_purge(&hdev->cmd_q);
		skb_queue_purge(&hdev->rx_q);

		if (hdev->flush)
			hdev->flush(hdev);

		if (hdev->sent_cmd) {
			kfree_skb(hdev->sent_cmd);
			hdev->sent_cmd = NULL;
		}

		hdev->close(hdev);
		hdev->flags &= BIT(HCI_RAW);
	}

done:
	hci_req_unlock(hdev);
	return ret;
}

/* ---- HCI ioctl helpers ---- */

int hci_dev_open(__u16 dev)
{
	struct hci_dev *hdev;
	int err;

	hdev = hci_dev_get(dev);
	if (!hdev)
		return -ENODEV;

	/* Devices that are marked as unconfigured can only be powered
	 * up as user channel. Trying to bring them up as normal devices
	 * will result into a failure. Only user channel operation is
	 * possible.
	 *
	 * When this function is called for a user channel, the flag
	 * HCI_USER_CHANNEL will be set first before attempting to
	 * open the device.
	 */
	if (test_bit(HCI_UNCONFIGURED, &hdev->dev_flags) &&
	    !test_bit(HCI_USER_CHANNEL, &hdev->dev_flags)) {
		err = -EOPNOTSUPP;
		goto done;
	}

	/* We need to ensure that no other power on/off work is pending
	 * before proceeding to call hci_dev_do_open. This is
	 * particularly important if the setup procedure has not yet
	 * completed.
	 */
	if (test_and_clear_bit(HCI_AUTO_OFF, &hdev->dev_flags))
		cancel_delayed_work(&hdev->power_off);

	/* After this call it is guaranteed that the setup procedure
	 * has finished. This means that error conditions like RFKILL
	 * or no valid public or static random address apply.
	 */
	flush_workqueue(hdev->req_workqueue);

	/* For controllers not using the management interface and that
	 * are brought up using legacy ioctl, set the HCI_BONDABLE bit
	 * so that pairing works for them. Once the management interface
	 * is in use this bit will be cleared again and userspace has
	 * to explicitly enable it.
	 */
	if (!test_bit(HCI_USER_CHANNEL, &hdev->dev_flags) &&
	    !test_bit(HCI_MGMT, &hdev->dev_flags))
		set_bit(HCI_BONDABLE, &hdev->dev_flags);

	err = hci_dev_do_open(hdev);

done:
	hci_dev_put(hdev);
	return err;
}

/* This function requires the caller holds hdev->lock */
static void hci_pend_le_actions_clear(struct hci_dev *hdev)
{
	struct hci_conn_params *p;

	list_for_each_entry(p, &hdev->le_conn_params, list) {
		if (p->conn) {
			hci_conn_drop(p->conn);
<<<<<<< HEAD
=======
			hci_conn_put(p->conn);
>>>>>>> 7a0a260a
			p->conn = NULL;
		}
		list_del_init(&p->action);
	}

	BT_DBG("All LE pending actions cleared");
}

static int hci_dev_do_close(struct hci_dev *hdev)
{
	BT_DBG("%s %p", hdev->name, hdev);

	cancel_delayed_work(&hdev->power_off);

	hci_req_cancel(hdev, ENODEV);
	hci_req_lock(hdev);

	if (!test_and_clear_bit(HCI_UP, &hdev->flags)) {
		cancel_delayed_work_sync(&hdev->cmd_timer);
		hci_req_unlock(hdev);
		return 0;
	}

	/* Flush RX and TX works */
	flush_work(&hdev->tx_work);
	flush_work(&hdev->rx_work);

	if (hdev->discov_timeout > 0) {
		cancel_delayed_work(&hdev->discov_off);
		hdev->discov_timeout = 0;
		clear_bit(HCI_DISCOVERABLE, &hdev->dev_flags);
		clear_bit(HCI_LIMITED_DISCOVERABLE, &hdev->dev_flags);
	}

	if (test_and_clear_bit(HCI_SERVICE_CACHE, &hdev->dev_flags))
		cancel_delayed_work(&hdev->service_cache);

	cancel_delayed_work_sync(&hdev->le_scan_disable);

	if (test_bit(HCI_MGMT, &hdev->dev_flags))
		cancel_delayed_work_sync(&hdev->rpa_expired);

	hci_dev_lock(hdev);
	hci_inquiry_cache_flush(hdev);
	hci_pend_le_actions_clear(hdev);
	hci_conn_hash_flush(hdev);
	hci_dev_unlock(hdev);

	hci_notify(hdev, HCI_DEV_DOWN);

	if (hdev->flush)
		hdev->flush(hdev);

	/* Reset device */
	skb_queue_purge(&hdev->cmd_q);
	atomic_set(&hdev->cmd_cnt, 1);
	if (!test_bit(HCI_AUTO_OFF, &hdev->dev_flags) &&
	    !test_bit(HCI_UNCONFIGURED, &hdev->dev_flags) &&
	    test_bit(HCI_QUIRK_RESET_ON_CLOSE, &hdev->quirks)) {
		set_bit(HCI_INIT, &hdev->flags);
		__hci_req_sync(hdev, hci_reset_req, 0, HCI_CMD_TIMEOUT);
		clear_bit(HCI_INIT, &hdev->flags);
	}

	/* flush cmd  work */
	flush_work(&hdev->cmd_work);

	/* Drop queues */
	skb_queue_purge(&hdev->rx_q);
	skb_queue_purge(&hdev->cmd_q);
	skb_queue_purge(&hdev->raw_q);

	/* Drop last sent command */
	if (hdev->sent_cmd) {
		cancel_delayed_work_sync(&hdev->cmd_timer);
		kfree_skb(hdev->sent_cmd);
		hdev->sent_cmd = NULL;
	}

	kfree_skb(hdev->recv_evt);
	hdev->recv_evt = NULL;

	/* After this point our queues are empty
	 * and no tasks are scheduled. */
	hdev->close(hdev);

	/* Clear flags */
	hdev->flags &= BIT(HCI_RAW);
	hdev->dev_flags &= ~HCI_PERSISTENT_MASK;

	if (!test_and_clear_bit(HCI_AUTO_OFF, &hdev->dev_flags)) {
		if (hdev->dev_type == HCI_BREDR) {
			hci_dev_lock(hdev);
			mgmt_powered(hdev, 0);
			hci_dev_unlock(hdev);
		}
	}

	/* Controller radio is available but is currently powered down */
	hdev->amp_status = AMP_STATUS_POWERED_DOWN;

	memset(hdev->eir, 0, sizeof(hdev->eir));
	memset(hdev->dev_class, 0, sizeof(hdev->dev_class));
	bacpy(&hdev->random_addr, BDADDR_ANY);

	hci_req_unlock(hdev);

	hci_dev_put(hdev);
	return 0;
}

int hci_dev_close(__u16 dev)
{
	struct hci_dev *hdev;
	int err;

	hdev = hci_dev_get(dev);
	if (!hdev)
		return -ENODEV;

	if (test_bit(HCI_USER_CHANNEL, &hdev->dev_flags)) {
		err = -EBUSY;
		goto done;
	}

	if (test_and_clear_bit(HCI_AUTO_OFF, &hdev->dev_flags))
		cancel_delayed_work(&hdev->power_off);

	err = hci_dev_do_close(hdev);

done:
	hci_dev_put(hdev);
	return err;
}

int hci_dev_reset(__u16 dev)
{
	struct hci_dev *hdev;
	int ret = 0;

	hdev = hci_dev_get(dev);
	if (!hdev)
		return -ENODEV;

	hci_req_lock(hdev);

	if (!test_bit(HCI_UP, &hdev->flags)) {
		ret = -ENETDOWN;
		goto done;
	}

	if (test_bit(HCI_USER_CHANNEL, &hdev->dev_flags)) {
		ret = -EBUSY;
		goto done;
	}

	if (test_bit(HCI_UNCONFIGURED, &hdev->dev_flags)) {
		ret = -EOPNOTSUPP;
		goto done;
	}

	/* Drop queues */
	skb_queue_purge(&hdev->rx_q);
	skb_queue_purge(&hdev->cmd_q);

	hci_dev_lock(hdev);
	hci_inquiry_cache_flush(hdev);
	hci_conn_hash_flush(hdev);
	hci_dev_unlock(hdev);

	if (hdev->flush)
		hdev->flush(hdev);

	atomic_set(&hdev->cmd_cnt, 1);
	hdev->acl_cnt = 0; hdev->sco_cnt = 0; hdev->le_cnt = 0;

	ret = __hci_req_sync(hdev, hci_reset_req, 0, HCI_INIT_TIMEOUT);

done:
	hci_req_unlock(hdev);
	hci_dev_put(hdev);
	return ret;
}

int hci_dev_reset_stat(__u16 dev)
{
	struct hci_dev *hdev;
	int ret = 0;

	hdev = hci_dev_get(dev);
	if (!hdev)
		return -ENODEV;

	if (test_bit(HCI_USER_CHANNEL, &hdev->dev_flags)) {
		ret = -EBUSY;
		goto done;
	}

	if (test_bit(HCI_UNCONFIGURED, &hdev->dev_flags)) {
		ret = -EOPNOTSUPP;
		goto done;
	}

	memset(&hdev->stat, 0, sizeof(struct hci_dev_stats));

done:
	hci_dev_put(hdev);
	return ret;
}

static void hci_update_scan_state(struct hci_dev *hdev, u8 scan)
{
	bool conn_changed, discov_changed;

	BT_DBG("%s scan 0x%02x", hdev->name, scan);

	if ((scan & SCAN_PAGE))
		conn_changed = !test_and_set_bit(HCI_CONNECTABLE,
						 &hdev->dev_flags);
	else
		conn_changed = test_and_clear_bit(HCI_CONNECTABLE,
						  &hdev->dev_flags);

	if ((scan & SCAN_INQUIRY)) {
		discov_changed = !test_and_set_bit(HCI_DISCOVERABLE,
						   &hdev->dev_flags);
	} else {
		clear_bit(HCI_LIMITED_DISCOVERABLE, &hdev->dev_flags);
		discov_changed = test_and_clear_bit(HCI_DISCOVERABLE,
						    &hdev->dev_flags);
	}

	if (!test_bit(HCI_MGMT, &hdev->dev_flags))
		return;

	if (conn_changed || discov_changed) {
		/* In case this was disabled through mgmt */
		set_bit(HCI_BREDR_ENABLED, &hdev->dev_flags);

		if (test_bit(HCI_LE_ENABLED, &hdev->dev_flags))
			mgmt_update_adv_data(hdev);

		mgmt_new_settings(hdev);
	}
}

int hci_dev_cmd(unsigned int cmd, void __user *arg)
{
	struct hci_dev *hdev;
	struct hci_dev_req dr;
	int err = 0;

	if (copy_from_user(&dr, arg, sizeof(dr)))
		return -EFAULT;

	hdev = hci_dev_get(dr.dev_id);
	if (!hdev)
		return -ENODEV;

	if (test_bit(HCI_USER_CHANNEL, &hdev->dev_flags)) {
		err = -EBUSY;
		goto done;
	}

	if (test_bit(HCI_UNCONFIGURED, &hdev->dev_flags)) {
		err = -EOPNOTSUPP;
		goto done;
	}

	if (hdev->dev_type != HCI_BREDR) {
		err = -EOPNOTSUPP;
		goto done;
	}

	if (!test_bit(HCI_BREDR_ENABLED, &hdev->dev_flags)) {
		err = -EOPNOTSUPP;
		goto done;
	}

	switch (cmd) {
	case HCISETAUTH:
		err = hci_req_sync(hdev, hci_auth_req, dr.dev_opt,
				   HCI_INIT_TIMEOUT);
		break;

	case HCISETENCRYPT:
		if (!lmp_encrypt_capable(hdev)) {
			err = -EOPNOTSUPP;
			break;
		}

		if (!test_bit(HCI_AUTH, &hdev->flags)) {
			/* Auth must be enabled first */
			err = hci_req_sync(hdev, hci_auth_req, dr.dev_opt,
					   HCI_INIT_TIMEOUT);
			if (err)
				break;
		}

		err = hci_req_sync(hdev, hci_encrypt_req, dr.dev_opt,
				   HCI_INIT_TIMEOUT);
		break;

	case HCISETSCAN:
		err = hci_req_sync(hdev, hci_scan_req, dr.dev_opt,
				   HCI_INIT_TIMEOUT);

		/* Ensure that the connectable and discoverable states
		 * get correctly modified as this was a non-mgmt change.
		 */
		if (!err)
			hci_update_scan_state(hdev, dr.dev_opt);
		break;

	case HCISETLINKPOL:
		err = hci_req_sync(hdev, hci_linkpol_req, dr.dev_opt,
				   HCI_INIT_TIMEOUT);
		break;

	case HCISETLINKMODE:
		hdev->link_mode = ((__u16) dr.dev_opt) &
					(HCI_LM_MASTER | HCI_LM_ACCEPT);
		break;

	case HCISETPTYPE:
		hdev->pkt_type = (__u16) dr.dev_opt;
		break;

	case HCISETACLMTU:
		hdev->acl_mtu  = *((__u16 *) &dr.dev_opt + 1);
		hdev->acl_pkts = *((__u16 *) &dr.dev_opt + 0);
		break;

	case HCISETSCOMTU:
		hdev->sco_mtu  = *((__u16 *) &dr.dev_opt + 1);
		hdev->sco_pkts = *((__u16 *) &dr.dev_opt + 0);
		break;

	default:
		err = -EINVAL;
		break;
	}

done:
	hci_dev_put(hdev);
	return err;
}

int hci_get_dev_list(void __user *arg)
{
	struct hci_dev *hdev;
	struct hci_dev_list_req *dl;
	struct hci_dev_req *dr;
	int n = 0, size, err;
	__u16 dev_num;

	if (get_user(dev_num, (__u16 __user *) arg))
		return -EFAULT;

	if (!dev_num || dev_num > (PAGE_SIZE * 2) / sizeof(*dr))
		return -EINVAL;

	size = sizeof(*dl) + dev_num * sizeof(*dr);

	dl = kzalloc(size, GFP_KERNEL);
	if (!dl)
		return -ENOMEM;

	dr = dl->dev_req;

	read_lock(&hci_dev_list_lock);
	list_for_each_entry(hdev, &hci_dev_list, list) {
		unsigned long flags = hdev->flags;

		/* When the auto-off is configured it means the transport
		 * is running, but in that case still indicate that the
		 * device is actually down.
		 */
		if (test_bit(HCI_AUTO_OFF, &hdev->dev_flags))
			flags &= ~BIT(HCI_UP);

		(dr + n)->dev_id  = hdev->id;
		(dr + n)->dev_opt = flags;

		if (++n >= dev_num)
			break;
	}
	read_unlock(&hci_dev_list_lock);

	dl->dev_num = n;
	size = sizeof(*dl) + n * sizeof(*dr);

	err = copy_to_user(arg, dl, size);
	kfree(dl);

	return err ? -EFAULT : 0;
}

int hci_get_dev_info(void __user *arg)
{
	struct hci_dev *hdev;
	struct hci_dev_info di;
	unsigned long flags;
	int err = 0;

	if (copy_from_user(&di, arg, sizeof(di)))
		return -EFAULT;

	hdev = hci_dev_get(di.dev_id);
	if (!hdev)
		return -ENODEV;

	/* When the auto-off is configured it means the transport
	 * is running, but in that case still indicate that the
	 * device is actually down.
	 */
	if (test_bit(HCI_AUTO_OFF, &hdev->dev_flags))
		flags = hdev->flags & ~BIT(HCI_UP);
	else
		flags = hdev->flags;

	strcpy(di.name, hdev->name);
	di.bdaddr   = hdev->bdaddr;
	di.type     = (hdev->bus & 0x0f) | ((hdev->dev_type & 0x03) << 4);
	di.flags    = flags;
	di.pkt_type = hdev->pkt_type;
	if (lmp_bredr_capable(hdev)) {
		di.acl_mtu  = hdev->acl_mtu;
		di.acl_pkts = hdev->acl_pkts;
		di.sco_mtu  = hdev->sco_mtu;
		di.sco_pkts = hdev->sco_pkts;
	} else {
		di.acl_mtu  = hdev->le_mtu;
		di.acl_pkts = hdev->le_pkts;
		di.sco_mtu  = 0;
		di.sco_pkts = 0;
	}
	di.link_policy = hdev->link_policy;
	di.link_mode   = hdev->link_mode;

	memcpy(&di.stat, &hdev->stat, sizeof(di.stat));
	memcpy(&di.features, &hdev->features, sizeof(di.features));

	if (copy_to_user(arg, &di, sizeof(di)))
		err = -EFAULT;

	hci_dev_put(hdev);

	return err;
}

/* ---- Interface to HCI drivers ---- */

static int hci_rfkill_set_block(void *data, bool blocked)
{
	struct hci_dev *hdev = data;

	BT_DBG("%p name %s blocked %d", hdev, hdev->name, blocked);

	if (test_bit(HCI_USER_CHANNEL, &hdev->dev_flags))
		return -EBUSY;

	if (blocked) {
		set_bit(HCI_RFKILLED, &hdev->dev_flags);
		if (!test_bit(HCI_SETUP, &hdev->dev_flags) &&
		    !test_bit(HCI_CONFIG, &hdev->dev_flags))
			hci_dev_do_close(hdev);
	} else {
		clear_bit(HCI_RFKILLED, &hdev->dev_flags);
	}

	return 0;
}

static const struct rfkill_ops hci_rfkill_ops = {
	.set_block = hci_rfkill_set_block,
};

static void hci_power_on(struct work_struct *work)
{
	struct hci_dev *hdev = container_of(work, struct hci_dev, power_on);
	int err;

	BT_DBG("%s", hdev->name);

	err = hci_dev_do_open(hdev);
	if (err < 0) {
		mgmt_set_powered_failed(hdev, err);
		return;
	}

	/* During the HCI setup phase, a few error conditions are
	 * ignored and they need to be checked now. If they are still
	 * valid, it is important to turn the device back off.
	 */
	if (test_bit(HCI_RFKILLED, &hdev->dev_flags) ||
	    test_bit(HCI_UNCONFIGURED, &hdev->dev_flags) ||
	    (hdev->dev_type == HCI_BREDR &&
	     !bacmp(&hdev->bdaddr, BDADDR_ANY) &&
	     !bacmp(&hdev->static_addr, BDADDR_ANY))) {
		clear_bit(HCI_AUTO_OFF, &hdev->dev_flags);
		hci_dev_do_close(hdev);
	} else if (test_bit(HCI_AUTO_OFF, &hdev->dev_flags)) {
		queue_delayed_work(hdev->req_workqueue, &hdev->power_off,
				   HCI_AUTO_OFF_TIMEOUT);
	}

	if (test_and_clear_bit(HCI_SETUP, &hdev->dev_flags)) {
		/* For unconfigured devices, set the HCI_RAW flag
		 * so that userspace can easily identify them.
		 */
		if (test_bit(HCI_UNCONFIGURED, &hdev->dev_flags))
			set_bit(HCI_RAW, &hdev->flags);

		/* For fully configured devices, this will send
		 * the Index Added event. For unconfigured devices,
		 * it will send Unconfigued Index Added event.
		 *
		 * Devices with HCI_QUIRK_RAW_DEVICE are ignored
		 * and no event will be send.
		 */
		mgmt_index_added(hdev);
	} else if (test_and_clear_bit(HCI_CONFIG, &hdev->dev_flags)) {
		/* When the controller is now configured, then it
		 * is important to clear the HCI_RAW flag.
		 */
		if (!test_bit(HCI_UNCONFIGURED, &hdev->dev_flags))
			clear_bit(HCI_RAW, &hdev->flags);

		/* Powering on the controller with HCI_CONFIG set only
		 * happens with the transition from unconfigured to
		 * configured. This will send the Index Added event.
		 */
		mgmt_index_added(hdev);
	}
}

static void hci_power_off(struct work_struct *work)
{
	struct hci_dev *hdev = container_of(work, struct hci_dev,
					    power_off.work);

	BT_DBG("%s", hdev->name);

	hci_dev_do_close(hdev);
}

static void hci_discov_off(struct work_struct *work)
{
	struct hci_dev *hdev;

	hdev = container_of(work, struct hci_dev, discov_off.work);

	BT_DBG("%s", hdev->name);

	mgmt_discoverable_timeout(hdev);
}

void hci_uuids_clear(struct hci_dev *hdev)
{
	struct bt_uuid *uuid, *tmp;

	list_for_each_entry_safe(uuid, tmp, &hdev->uuids, list) {
		list_del(&uuid->list);
		kfree(uuid);
	}
}

void hci_link_keys_clear(struct hci_dev *hdev)
{
	struct list_head *p, *n;

	list_for_each_safe(p, n, &hdev->link_keys) {
		struct link_key *key;

		key = list_entry(p, struct link_key, list);

		list_del(p);
		kfree(key);
	}
}

void hci_smp_ltks_clear(struct hci_dev *hdev)
{
	struct smp_ltk *k, *tmp;

	list_for_each_entry_safe(k, tmp, &hdev->long_term_keys, list) {
		list_del(&k->list);
		kfree(k);
	}
}

void hci_smp_irks_clear(struct hci_dev *hdev)
{
	struct smp_irk *k, *tmp;

	list_for_each_entry_safe(k, tmp, &hdev->identity_resolving_keys, list) {
		list_del(&k->list);
		kfree(k);
	}
}

struct link_key *hci_find_link_key(struct hci_dev *hdev, bdaddr_t *bdaddr)
{
	struct link_key *k;

	list_for_each_entry(k, &hdev->link_keys, list)
		if (bacmp(bdaddr, &k->bdaddr) == 0)
			return k;

	return NULL;
}

static bool hci_persistent_key(struct hci_dev *hdev, struct hci_conn *conn,
			       u8 key_type, u8 old_key_type)
{
	/* Legacy key */
	if (key_type < 0x03)
		return true;

	/* Debug keys are insecure so don't store them persistently */
	if (key_type == HCI_LK_DEBUG_COMBINATION)
		return false;

	/* Changed combination key and there's no previous one */
	if (key_type == HCI_LK_CHANGED_COMBINATION && old_key_type == 0xff)
		return false;

	/* Security mode 3 case */
	if (!conn)
		return true;

	/* Neither local nor remote side had no-bonding as requirement */
	if (conn->auth_type > 0x01 && conn->remote_auth > 0x01)
		return true;

	/* Local side had dedicated bonding as requirement */
	if (conn->auth_type == 0x02 || conn->auth_type == 0x03)
		return true;

	/* Remote side had dedicated bonding as requirement */
	if (conn->remote_auth == 0x02 || conn->remote_auth == 0x03)
		return true;

	/* If none of the above criteria match, then don't store the key
	 * persistently */
	return false;
}

static u8 ltk_role(u8 type)
{
	if (type == SMP_LTK)
		return HCI_ROLE_MASTER;

	return HCI_ROLE_SLAVE;
}

struct smp_ltk *hci_find_ltk(struct hci_dev *hdev, __le16 ediv, __le64 rand,
			     u8 role)
{
	struct smp_ltk *k;

	list_for_each_entry(k, &hdev->long_term_keys, list) {
		if (k->ediv != ediv || k->rand != rand)
			continue;

		if (ltk_role(k->type) != role)
			continue;

		return k;
	}

	return NULL;
}

struct smp_ltk *hci_find_ltk_by_addr(struct hci_dev *hdev, bdaddr_t *bdaddr,
				     u8 addr_type, u8 role)
{
	struct smp_ltk *k;

	list_for_each_entry(k, &hdev->long_term_keys, list)
		if (addr_type == k->bdaddr_type &&
		    bacmp(bdaddr, &k->bdaddr) == 0 &&
		    ltk_role(k->type) == role)
			return k;

	return NULL;
}

struct smp_irk *hci_find_irk_by_rpa(struct hci_dev *hdev, bdaddr_t *rpa)
{
	struct smp_irk *irk;

	list_for_each_entry(irk, &hdev->identity_resolving_keys, list) {
		if (!bacmp(&irk->rpa, rpa))
			return irk;
	}

	list_for_each_entry(irk, &hdev->identity_resolving_keys, list) {
		if (smp_irk_matches(hdev, irk->val, rpa)) {
			bacpy(&irk->rpa, rpa);
			return irk;
		}
	}

	return NULL;
}

struct smp_irk *hci_find_irk_by_addr(struct hci_dev *hdev, bdaddr_t *bdaddr,
				     u8 addr_type)
{
	struct smp_irk *irk;

	/* Identity Address must be public or static random */
	if (addr_type == ADDR_LE_DEV_RANDOM && (bdaddr->b[5] & 0xc0) != 0xc0)
		return NULL;

	list_for_each_entry(irk, &hdev->identity_resolving_keys, list) {
		if (addr_type == irk->addr_type &&
		    bacmp(bdaddr, &irk->bdaddr) == 0)
			return irk;
	}

	return NULL;
}

struct link_key *hci_add_link_key(struct hci_dev *hdev, struct hci_conn *conn,
				  bdaddr_t *bdaddr, u8 *val, u8 type,
				  u8 pin_len, bool *persistent)
{
	struct link_key *key, *old_key;
	u8 old_key_type;

	old_key = hci_find_link_key(hdev, bdaddr);
	if (old_key) {
		old_key_type = old_key->type;
		key = old_key;
	} else {
		old_key_type = conn ? conn->key_type : 0xff;
		key = kzalloc(sizeof(*key), GFP_KERNEL);
		if (!key)
			return NULL;
		list_add(&key->list, &hdev->link_keys);
	}

	BT_DBG("%s key for %pMR type %u", hdev->name, bdaddr, type);

	/* Some buggy controller combinations generate a changed
	 * combination key for legacy pairing even when there's no
	 * previous key */
	if (type == HCI_LK_CHANGED_COMBINATION &&
	    (!conn || conn->remote_auth == 0xff) && old_key_type == 0xff) {
		type = HCI_LK_COMBINATION;
		if (conn)
			conn->key_type = type;
	}

	bacpy(&key->bdaddr, bdaddr);
	memcpy(key->val, val, HCI_LINK_KEY_SIZE);
	key->pin_len = pin_len;

	if (type == HCI_LK_CHANGED_COMBINATION)
		key->type = old_key_type;
	else
		key->type = type;

	if (persistent)
		*persistent = hci_persistent_key(hdev, conn, type,
						 old_key_type);

	return key;
}

struct smp_ltk *hci_add_ltk(struct hci_dev *hdev, bdaddr_t *bdaddr,
			    u8 addr_type, u8 type, u8 authenticated,
			    u8 tk[16], u8 enc_size, __le16 ediv, __le64 rand)
{
	struct smp_ltk *key, *old_key;
	u8 role = ltk_role(type);

	old_key = hci_find_ltk_by_addr(hdev, bdaddr, addr_type, role);
	if (old_key)
		key = old_key;
	else {
		key = kzalloc(sizeof(*key), GFP_KERNEL);
		if (!key)
			return NULL;
		list_add(&key->list, &hdev->long_term_keys);
	}

	bacpy(&key->bdaddr, bdaddr);
	key->bdaddr_type = addr_type;
	memcpy(key->val, tk, sizeof(key->val));
	key->authenticated = authenticated;
	key->ediv = ediv;
	key->rand = rand;
	key->enc_size = enc_size;
	key->type = type;

	return key;
}

struct smp_irk *hci_add_irk(struct hci_dev *hdev, bdaddr_t *bdaddr,
			    u8 addr_type, u8 val[16], bdaddr_t *rpa)
{
	struct smp_irk *irk;

	irk = hci_find_irk_by_addr(hdev, bdaddr, addr_type);
	if (!irk) {
		irk = kzalloc(sizeof(*irk), GFP_KERNEL);
		if (!irk)
			return NULL;

		bacpy(&irk->bdaddr, bdaddr);
		irk->addr_type = addr_type;

		list_add(&irk->list, &hdev->identity_resolving_keys);
	}

	memcpy(irk->val, val, 16);
	bacpy(&irk->rpa, rpa);

	return irk;
}

int hci_remove_link_key(struct hci_dev *hdev, bdaddr_t *bdaddr)
{
	struct link_key *key;

	key = hci_find_link_key(hdev, bdaddr);
	if (!key)
		return -ENOENT;

	BT_DBG("%s removing %pMR", hdev->name, bdaddr);

	list_del(&key->list);
	kfree(key);

	return 0;
}

int hci_remove_ltk(struct hci_dev *hdev, bdaddr_t *bdaddr, u8 bdaddr_type)
{
	struct smp_ltk *k, *tmp;
	int removed = 0;

	list_for_each_entry_safe(k, tmp, &hdev->long_term_keys, list) {
		if (bacmp(bdaddr, &k->bdaddr) || k->bdaddr_type != bdaddr_type)
			continue;

		BT_DBG("%s removing %pMR", hdev->name, bdaddr);

		list_del(&k->list);
		kfree(k);
		removed++;
	}

	return removed ? 0 : -ENOENT;
}

void hci_remove_irk(struct hci_dev *hdev, bdaddr_t *bdaddr, u8 addr_type)
{
	struct smp_irk *k, *tmp;

	list_for_each_entry_safe(k, tmp, &hdev->identity_resolving_keys, list) {
		if (bacmp(bdaddr, &k->bdaddr) || k->addr_type != addr_type)
			continue;

		BT_DBG("%s removing %pMR", hdev->name, bdaddr);

		list_del(&k->list);
		kfree(k);
	}
}

/* HCI command timer function */
static void hci_cmd_timeout(struct work_struct *work)
{
	struct hci_dev *hdev = container_of(work, struct hci_dev,
					    cmd_timer.work);

	if (hdev->sent_cmd) {
		struct hci_command_hdr *sent = (void *) hdev->sent_cmd->data;
		u16 opcode = __le16_to_cpu(sent->opcode);

		BT_ERR("%s command 0x%4.4x tx timeout", hdev->name, opcode);
	} else {
		BT_ERR("%s command tx timeout", hdev->name);
	}

	atomic_set(&hdev->cmd_cnt, 1);
	queue_work(hdev->workqueue, &hdev->cmd_work);
}

struct oob_data *hci_find_remote_oob_data(struct hci_dev *hdev,
					  bdaddr_t *bdaddr)
{
	struct oob_data *data;

	list_for_each_entry(data, &hdev->remote_oob_data, list)
		if (bacmp(bdaddr, &data->bdaddr) == 0)
			return data;

	return NULL;
}

int hci_remove_remote_oob_data(struct hci_dev *hdev, bdaddr_t *bdaddr)
{
	struct oob_data *data;

	data = hci_find_remote_oob_data(hdev, bdaddr);
	if (!data)
		return -ENOENT;

	BT_DBG("%s removing %pMR", hdev->name, bdaddr);

	list_del(&data->list);
	kfree(data);

	return 0;
}

void hci_remote_oob_data_clear(struct hci_dev *hdev)
{
	struct oob_data *data, *n;

	list_for_each_entry_safe(data, n, &hdev->remote_oob_data, list) {
		list_del(&data->list);
		kfree(data);
	}
}

int hci_add_remote_oob_data(struct hci_dev *hdev, bdaddr_t *bdaddr,
			    u8 *hash, u8 *randomizer)
{
	struct oob_data *data;

	data = hci_find_remote_oob_data(hdev, bdaddr);
	if (!data) {
		data = kmalloc(sizeof(*data), GFP_KERNEL);
		if (!data)
			return -ENOMEM;

		bacpy(&data->bdaddr, bdaddr);
		list_add(&data->list, &hdev->remote_oob_data);
	}

	memcpy(data->hash192, hash, sizeof(data->hash192));
	memcpy(data->randomizer192, randomizer, sizeof(data->randomizer192));

	memset(data->hash256, 0, sizeof(data->hash256));
	memset(data->randomizer256, 0, sizeof(data->randomizer256));

	BT_DBG("%s for %pMR", hdev->name, bdaddr);

	return 0;
}

int hci_add_remote_oob_ext_data(struct hci_dev *hdev, bdaddr_t *bdaddr,
				u8 *hash192, u8 *randomizer192,
				u8 *hash256, u8 *randomizer256)
{
	struct oob_data *data;

	data = hci_find_remote_oob_data(hdev, bdaddr);
	if (!data) {
		data = kmalloc(sizeof(*data), GFP_KERNEL);
		if (!data)
			return -ENOMEM;

		bacpy(&data->bdaddr, bdaddr);
		list_add(&data->list, &hdev->remote_oob_data);
	}

	memcpy(data->hash192, hash192, sizeof(data->hash192));
	memcpy(data->randomizer192, randomizer192, sizeof(data->randomizer192));

	memcpy(data->hash256, hash256, sizeof(data->hash256));
	memcpy(data->randomizer256, randomizer256, sizeof(data->randomizer256));

	BT_DBG("%s for %pMR", hdev->name, bdaddr);

	return 0;
}

struct bdaddr_list *hci_bdaddr_list_lookup(struct list_head *bdaddr_list,
					 bdaddr_t *bdaddr, u8 type)
{
	struct bdaddr_list *b;

	list_for_each_entry(b, bdaddr_list, list) {
		if (!bacmp(&b->bdaddr, bdaddr) && b->bdaddr_type == type)
			return b;
	}

	return NULL;
}

void hci_bdaddr_list_clear(struct list_head *bdaddr_list)
{
	struct list_head *p, *n;

	list_for_each_safe(p, n, bdaddr_list) {
		struct bdaddr_list *b = list_entry(p, struct bdaddr_list, list);

		list_del(p);
		kfree(b);
	}
}

int hci_bdaddr_list_add(struct list_head *list, bdaddr_t *bdaddr, u8 type)
{
	struct bdaddr_list *entry;

	if (!bacmp(bdaddr, BDADDR_ANY))
		return -EBADF;

	if (hci_bdaddr_list_lookup(list, bdaddr, type))
		return -EEXIST;

	entry = kzalloc(sizeof(*entry), GFP_KERNEL);
	if (!entry)
		return -ENOMEM;

	bacpy(&entry->bdaddr, bdaddr);
	entry->bdaddr_type = type;

	list_add(&entry->list, list);

	return 0;
}

int hci_bdaddr_list_del(struct list_head *list, bdaddr_t *bdaddr, u8 type)
{
	struct bdaddr_list *entry;

	if (!bacmp(bdaddr, BDADDR_ANY)) {
		hci_bdaddr_list_clear(list);
		return 0;
	}

	entry = hci_bdaddr_list_lookup(list, bdaddr, type);
	if (!entry)
		return -ENOENT;

	list_del(&entry->list);
	kfree(entry);

	return 0;
}

/* This function requires the caller holds hdev->lock */
struct hci_conn_params *hci_conn_params_lookup(struct hci_dev *hdev,
					       bdaddr_t *addr, u8 addr_type)
{
	struct hci_conn_params *params;

	/* The conn params list only contains identity addresses */
	if (!hci_is_identity_address(addr, addr_type))
		return NULL;

	list_for_each_entry(params, &hdev->le_conn_params, list) {
		if (bacmp(&params->addr, addr) == 0 &&
		    params->addr_type == addr_type) {
			return params;
		}
	}

	return NULL;
}

static bool is_connected(struct hci_dev *hdev, bdaddr_t *addr, u8 type)
{
	struct hci_conn *conn;

	conn = hci_conn_hash_lookup_ba(hdev, LE_LINK, addr);
	if (!conn)
		return false;

	if (conn->dst_type != type)
		return false;

	if (conn->state != BT_CONNECTED)
		return false;

	return true;
}

/* This function requires the caller holds hdev->lock */
struct hci_conn_params *hci_pend_le_action_lookup(struct list_head *list,
						  bdaddr_t *addr, u8 addr_type)
{
	struct hci_conn_params *param;

	/* The list only contains identity addresses */
	if (!hci_is_identity_address(addr, addr_type))
		return NULL;

	list_for_each_entry(param, list, action) {
		if (bacmp(&param->addr, addr) == 0 &&
		    param->addr_type == addr_type)
			return param;
	}

	return NULL;
}

/* This function requires the caller holds hdev->lock */
struct hci_conn_params *hci_conn_params_add(struct hci_dev *hdev,
					    bdaddr_t *addr, u8 addr_type)
{
	struct hci_conn_params *params;

	if (!hci_is_identity_address(addr, addr_type))
		return NULL;

	params = hci_conn_params_lookup(hdev, addr, addr_type);
	if (params)
		return params;

	params = kzalloc(sizeof(*params), GFP_KERNEL);
	if (!params) {
		BT_ERR("Out of memory");
		return NULL;
	}

	bacpy(&params->addr, addr);
	params->addr_type = addr_type;

	list_add(&params->list, &hdev->le_conn_params);
	INIT_LIST_HEAD(&params->action);

	params->conn_min_interval = hdev->le_conn_min_interval;
	params->conn_max_interval = hdev->le_conn_max_interval;
	params->conn_latency = hdev->le_conn_latency;
	params->supervision_timeout = hdev->le_supv_timeout;
	params->auto_connect = HCI_AUTO_CONN_DISABLED;

	BT_DBG("addr %pMR (type %u)", addr, addr_type);

	return params;
}

/* This function requires the caller holds hdev->lock */
int hci_conn_params_set(struct hci_dev *hdev, bdaddr_t *addr, u8 addr_type,
			u8 auto_connect)
{
	struct hci_conn_params *params;

	params = hci_conn_params_add(hdev, addr, addr_type);
	if (!params)
		return -EIO;

	if (params->auto_connect == auto_connect)
		return 0;

	list_del_init(&params->action);

	switch (auto_connect) {
	case HCI_AUTO_CONN_DISABLED:
	case HCI_AUTO_CONN_LINK_LOSS:
		hci_update_background_scan(hdev);
		break;
	case HCI_AUTO_CONN_REPORT:
		list_add(&params->action, &hdev->pend_le_reports);
		hci_update_background_scan(hdev);
		break;
	case HCI_AUTO_CONN_DIRECT:
	case HCI_AUTO_CONN_ALWAYS:
		if (!is_connected(hdev, addr, addr_type)) {
			list_add(&params->action, &hdev->pend_le_conns);
			hci_update_background_scan(hdev);
		}
		break;
	}

	params->auto_connect = auto_connect;

	BT_DBG("addr %pMR (type %u) auto_connect %u", addr, addr_type,
	       auto_connect);

	return 0;
}

static void hci_conn_params_free(struct hci_conn_params *params)
{
	if (params->conn) {
		hci_conn_drop(params->conn);
		hci_conn_put(params->conn);
	}

	list_del(&params->action);
	list_del(&params->list);
	kfree(params);
}

/* This function requires the caller holds hdev->lock */
void hci_conn_params_del(struct hci_dev *hdev, bdaddr_t *addr, u8 addr_type)
{
	struct hci_conn_params *params;

	params = hci_conn_params_lookup(hdev, addr, addr_type);
	if (!params)
		return;

<<<<<<< HEAD
	if (params->conn)
		hci_conn_drop(params->conn);

	list_del(&params->action);
	list_del(&params->list);
	kfree(params);
=======
	hci_conn_params_free(params);
>>>>>>> 7a0a260a

	hci_update_background_scan(hdev);

	BT_DBG("addr %pMR (type %u)", addr, addr_type);
}

/* This function requires the caller holds hdev->lock */
void hci_conn_params_clear_disabled(struct hci_dev *hdev)
{
	struct hci_conn_params *params, *tmp;

	list_for_each_entry_safe(params, tmp, &hdev->le_conn_params, list) {
		if (params->auto_connect != HCI_AUTO_CONN_DISABLED)
			continue;
		list_del(&params->list);
		kfree(params);
	}

	BT_DBG("All LE disabled connection parameters were removed");
}

/* This function requires the caller holds hdev->lock */
void hci_conn_params_clear_all(struct hci_dev *hdev)
{
	struct hci_conn_params *params, *tmp;

<<<<<<< HEAD
	list_for_each_entry_safe(params, tmp, &hdev->le_conn_params, list) {
		if (params->conn)
			hci_conn_drop(params->conn);
		list_del(&params->action);
		list_del(&params->list);
		kfree(params);
	}
=======
	list_for_each_entry_safe(params, tmp, &hdev->le_conn_params, list)
		hci_conn_params_free(params);
>>>>>>> 7a0a260a

	hci_update_background_scan(hdev);

	BT_DBG("All LE connection parameters were removed");
}

static void inquiry_complete(struct hci_dev *hdev, u8 status)
{
	if (status) {
		BT_ERR("Failed to start inquiry: status %d", status);

		hci_dev_lock(hdev);
		hci_discovery_set_state(hdev, DISCOVERY_STOPPED);
		hci_dev_unlock(hdev);
		return;
	}
}

static void le_scan_disable_work_complete(struct hci_dev *hdev, u8 status)
{
	/* General inquiry access code (GIAC) */
	u8 lap[3] = { 0x33, 0x8b, 0x9e };
	struct hci_request req;
	struct hci_cp_inquiry cp;
	int err;

	if (status) {
		BT_ERR("Failed to disable LE scanning: status %d", status);
		return;
	}

	switch (hdev->discovery.type) {
	case DISCOV_TYPE_LE:
		hci_dev_lock(hdev);
		hci_discovery_set_state(hdev, DISCOVERY_STOPPED);
		hci_dev_unlock(hdev);
		break;

	case DISCOV_TYPE_INTERLEAVED:
		hci_req_init(&req, hdev);

		memset(&cp, 0, sizeof(cp));
		memcpy(&cp.lap, lap, sizeof(cp.lap));
		cp.length = DISCOV_INTERLEAVED_INQUIRY_LEN;
		hci_req_add(&req, HCI_OP_INQUIRY, sizeof(cp), &cp);

		hci_dev_lock(hdev);

		hci_inquiry_cache_flush(hdev);

		err = hci_req_run(&req, inquiry_complete);
		if (err) {
			BT_ERR("Inquiry request failed: err %d", err);
			hci_discovery_set_state(hdev, DISCOVERY_STOPPED);
		}

		hci_dev_unlock(hdev);
		break;
	}
}

static void le_scan_disable_work(struct work_struct *work)
{
	struct hci_dev *hdev = container_of(work, struct hci_dev,
					    le_scan_disable.work);
	struct hci_request req;
	int err;

	BT_DBG("%s", hdev->name);

	hci_req_init(&req, hdev);

	hci_req_add_le_scan_disable(&req);

	err = hci_req_run(&req, le_scan_disable_work_complete);
	if (err)
		BT_ERR("Disable LE scanning request failed: err %d", err);
}

static void set_random_addr(struct hci_request *req, bdaddr_t *rpa)
{
	struct hci_dev *hdev = req->hdev;

	/* If we're advertising or initiating an LE connection we can't
	 * go ahead and change the random address at this time. This is
	 * because the eventual initiator address used for the
	 * subsequently created connection will be undefined (some
	 * controllers use the new address and others the one we had
	 * when the operation started).
	 *
	 * In this kind of scenario skip the update and let the random
	 * address be updated at the next cycle.
	 */
	if (test_bit(HCI_LE_ADV, &hdev->dev_flags) ||
	    hci_conn_hash_lookup_state(hdev, LE_LINK, BT_CONNECT)) {
		BT_DBG("Deferring random address update");
		set_bit(HCI_RPA_EXPIRED, &hdev->dev_flags);
		return;
	}

	hci_req_add(req, HCI_OP_LE_SET_RANDOM_ADDR, 6, rpa);
}

int hci_update_random_address(struct hci_request *req, bool require_privacy,
			      u8 *own_addr_type)
{
	struct hci_dev *hdev = req->hdev;
	int err;

	/* If privacy is enabled use a resolvable private address. If
	 * current RPA has expired or there is something else than
	 * the current RPA in use, then generate a new one.
	 */
	if (test_bit(HCI_PRIVACY, &hdev->dev_flags)) {
		int to;

		*own_addr_type = ADDR_LE_DEV_RANDOM;

		if (!test_and_clear_bit(HCI_RPA_EXPIRED, &hdev->dev_flags) &&
		    !bacmp(&hdev->random_addr, &hdev->rpa))
			return 0;

		err = smp_generate_rpa(hdev, hdev->irk, &hdev->rpa);
		if (err < 0) {
			BT_ERR("%s failed to generate new RPA", hdev->name);
			return err;
		}

		set_random_addr(req, &hdev->rpa);

		to = msecs_to_jiffies(hdev->rpa_timeout * 1000);
		queue_delayed_work(hdev->workqueue, &hdev->rpa_expired, to);

		return 0;
	}

	/* In case of required privacy without resolvable private address,
	 * use an unresolvable private address. This is useful for active
	 * scanning and non-connectable advertising.
	 */
	if (require_privacy) {
		bdaddr_t urpa;

		get_random_bytes(&urpa, 6);
		urpa.b[5] &= 0x3f;	/* Clear two most significant bits */

		*own_addr_type = ADDR_LE_DEV_RANDOM;
		set_random_addr(req, &urpa);
		return 0;
	}

	/* If forcing static address is in use or there is no public
	 * address use the static address as random address (but skip
	 * the HCI command if the current random address is already the
	 * static one.
	 */
	if (test_bit(HCI_FORCE_STATIC_ADDR, &hdev->dbg_flags) ||
	    !bacmp(&hdev->bdaddr, BDADDR_ANY)) {
		*own_addr_type = ADDR_LE_DEV_RANDOM;
		if (bacmp(&hdev->static_addr, &hdev->random_addr))
			hci_req_add(req, HCI_OP_LE_SET_RANDOM_ADDR, 6,
				    &hdev->static_addr);
		return 0;
	}

	/* Neither privacy nor static address is being used so use a
	 * public address.
	 */
	*own_addr_type = ADDR_LE_DEV_PUBLIC;

	return 0;
}

/* Copy the Identity Address of the controller.
 *
 * If the controller has a public BD_ADDR, then by default use that one.
 * If this is a LE only controller without a public address, default to
 * the static random address.
 *
 * For debugging purposes it is possible to force controllers with a
 * public address to use the static random address instead.
 */
void hci_copy_identity_address(struct hci_dev *hdev, bdaddr_t *bdaddr,
			       u8 *bdaddr_type)
{
	if (test_bit(HCI_FORCE_STATIC_ADDR, &hdev->dbg_flags) ||
	    !bacmp(&hdev->bdaddr, BDADDR_ANY)) {
		bacpy(bdaddr, &hdev->static_addr);
		*bdaddr_type = ADDR_LE_DEV_RANDOM;
	} else {
		bacpy(bdaddr, &hdev->bdaddr);
		*bdaddr_type = ADDR_LE_DEV_PUBLIC;
	}
}

/* Alloc HCI device */
struct hci_dev *hci_alloc_dev(void)
{
	struct hci_dev *hdev;

	hdev = kzalloc(sizeof(*hdev), GFP_KERNEL);
	if (!hdev)
		return NULL;

	hdev->pkt_type  = (HCI_DM1 | HCI_DH1 | HCI_HV1);
	hdev->esco_type = (ESCO_HV1);
	hdev->link_mode = (HCI_LM_ACCEPT);
	hdev->num_iac = 0x01;		/* One IAC support is mandatory */
	hdev->io_capability = 0x03;	/* No Input No Output */
	hdev->manufacturer = 0xffff;	/* Default to internal use */
	hdev->inq_tx_power = HCI_TX_POWER_INVALID;
	hdev->adv_tx_power = HCI_TX_POWER_INVALID;

	hdev->sniff_max_interval = 800;
	hdev->sniff_min_interval = 80;

	hdev->le_adv_channel_map = 0x07;
	hdev->le_adv_min_interval = 0x0800;
	hdev->le_adv_max_interval = 0x0800;
	hdev->le_scan_interval = 0x0060;
	hdev->le_scan_window = 0x0030;
	hdev->le_conn_min_interval = 0x0028;
	hdev->le_conn_max_interval = 0x0038;
	hdev->le_conn_latency = 0x0000;
	hdev->le_supv_timeout = 0x002a;

	hdev->rpa_timeout = HCI_DEFAULT_RPA_TIMEOUT;
	hdev->discov_interleaved_timeout = DISCOV_INTERLEAVED_TIMEOUT;
	hdev->conn_info_min_age = DEFAULT_CONN_INFO_MIN_AGE;
	hdev->conn_info_max_age = DEFAULT_CONN_INFO_MAX_AGE;

	mutex_init(&hdev->lock);
	mutex_init(&hdev->req_lock);

	INIT_LIST_HEAD(&hdev->mgmt_pending);
	INIT_LIST_HEAD(&hdev->blacklist);
	INIT_LIST_HEAD(&hdev->whitelist);
	INIT_LIST_HEAD(&hdev->uuids);
	INIT_LIST_HEAD(&hdev->link_keys);
	INIT_LIST_HEAD(&hdev->long_term_keys);
	INIT_LIST_HEAD(&hdev->identity_resolving_keys);
	INIT_LIST_HEAD(&hdev->remote_oob_data);
	INIT_LIST_HEAD(&hdev->le_white_list);
	INIT_LIST_HEAD(&hdev->le_conn_params);
	INIT_LIST_HEAD(&hdev->pend_le_conns);
	INIT_LIST_HEAD(&hdev->pend_le_reports);
	INIT_LIST_HEAD(&hdev->conn_hash.list);

	INIT_WORK(&hdev->rx_work, hci_rx_work);
	INIT_WORK(&hdev->cmd_work, hci_cmd_work);
	INIT_WORK(&hdev->tx_work, hci_tx_work);
	INIT_WORK(&hdev->power_on, hci_power_on);

	INIT_DELAYED_WORK(&hdev->power_off, hci_power_off);
	INIT_DELAYED_WORK(&hdev->discov_off, hci_discov_off);
	INIT_DELAYED_WORK(&hdev->le_scan_disable, le_scan_disable_work);

	skb_queue_head_init(&hdev->rx_q);
	skb_queue_head_init(&hdev->cmd_q);
	skb_queue_head_init(&hdev->raw_q);

	init_waitqueue_head(&hdev->req_wait_q);

	INIT_DELAYED_WORK(&hdev->cmd_timer, hci_cmd_timeout);

	hci_init_sysfs(hdev);
	discovery_init(hdev);

	return hdev;
}
EXPORT_SYMBOL(hci_alloc_dev);

/* Free HCI device */
void hci_free_dev(struct hci_dev *hdev)
{
	/* will free via device release */
	put_device(&hdev->dev);
}
EXPORT_SYMBOL(hci_free_dev);

/* Register HCI device */
int hci_register_dev(struct hci_dev *hdev)
{
	int id, error;

	if (!hdev->open || !hdev->close || !hdev->send)
		return -EINVAL;

	/* Do not allow HCI_AMP devices to register at index 0,
	 * so the index can be used as the AMP controller ID.
	 */
	switch (hdev->dev_type) {
	case HCI_BREDR:
		id = ida_simple_get(&hci_index_ida, 0, 0, GFP_KERNEL);
		break;
	case HCI_AMP:
		id = ida_simple_get(&hci_index_ida, 1, 0, GFP_KERNEL);
		break;
	default:
		return -EINVAL;
	}

	if (id < 0)
		return id;

	sprintf(hdev->name, "hci%d", id);
	hdev->id = id;

	BT_DBG("%p name %s bus %d", hdev, hdev->name, hdev->bus);

	hdev->workqueue = alloc_workqueue("%s", WQ_HIGHPRI | WQ_UNBOUND |
					  WQ_MEM_RECLAIM, 1, hdev->name);
	if (!hdev->workqueue) {
		error = -ENOMEM;
		goto err;
	}

	hdev->req_workqueue = alloc_workqueue("%s", WQ_HIGHPRI | WQ_UNBOUND |
					      WQ_MEM_RECLAIM, 1, hdev->name);
	if (!hdev->req_workqueue) {
		destroy_workqueue(hdev->workqueue);
		error = -ENOMEM;
		goto err;
	}

	if (!IS_ERR_OR_NULL(bt_debugfs))
		hdev->debugfs = debugfs_create_dir(hdev->name, bt_debugfs);

	dev_set_name(&hdev->dev, "%s", hdev->name);

	error = device_add(&hdev->dev);
	if (error < 0)
		goto err_wqueue;

	hdev->rfkill = rfkill_alloc(hdev->name, &hdev->dev,
				    RFKILL_TYPE_BLUETOOTH, &hci_rfkill_ops,
				    hdev);
	if (hdev->rfkill) {
		if (rfkill_register(hdev->rfkill) < 0) {
			rfkill_destroy(hdev->rfkill);
			hdev->rfkill = NULL;
		}
	}

	if (hdev->rfkill && rfkill_blocked(hdev->rfkill))
		set_bit(HCI_RFKILLED, &hdev->dev_flags);

	set_bit(HCI_SETUP, &hdev->dev_flags);
	set_bit(HCI_AUTO_OFF, &hdev->dev_flags);

	if (hdev->dev_type == HCI_BREDR) {
		/* Assume BR/EDR support until proven otherwise (such as
		 * through reading supported features during init.
		 */
		set_bit(HCI_BREDR_ENABLED, &hdev->dev_flags);
	}

	write_lock(&hci_dev_list_lock);
	list_add(&hdev->list, &hci_dev_list);
	write_unlock(&hci_dev_list_lock);

	/* Devices that are marked for raw-only usage are unconfigured
	 * and should not be included in normal operation.
	 */
	if (test_bit(HCI_QUIRK_RAW_DEVICE, &hdev->quirks))
		set_bit(HCI_UNCONFIGURED, &hdev->dev_flags);

	hci_notify(hdev, HCI_DEV_REG);
	hci_dev_hold(hdev);

	queue_work(hdev->req_workqueue, &hdev->power_on);

	return id;

err_wqueue:
	destroy_workqueue(hdev->workqueue);
	destroy_workqueue(hdev->req_workqueue);
err:
	ida_simple_remove(&hci_index_ida, hdev->id);

	return error;
}
EXPORT_SYMBOL(hci_register_dev);

/* Unregister HCI device */
void hci_unregister_dev(struct hci_dev *hdev)
{
	int i, id;

	BT_DBG("%p name %s bus %d", hdev, hdev->name, hdev->bus);

	set_bit(HCI_UNREGISTER, &hdev->dev_flags);

	id = hdev->id;

	write_lock(&hci_dev_list_lock);
	list_del(&hdev->list);
	write_unlock(&hci_dev_list_lock);

	hci_dev_do_close(hdev);

	for (i = 0; i < NUM_REASSEMBLY; i++)
		kfree_skb(hdev->reassembly[i]);

	cancel_work_sync(&hdev->power_on);

	if (!test_bit(HCI_INIT, &hdev->flags) &&
	    !test_bit(HCI_SETUP, &hdev->dev_flags) &&
	    !test_bit(HCI_CONFIG, &hdev->dev_flags)) {
		hci_dev_lock(hdev);
		mgmt_index_removed(hdev);
		hci_dev_unlock(hdev);
	}

	/* mgmt_index_removed should take care of emptying the
	 * pending list */
	BUG_ON(!list_empty(&hdev->mgmt_pending));

	hci_notify(hdev, HCI_DEV_UNREG);

	if (hdev->rfkill) {
		rfkill_unregister(hdev->rfkill);
		rfkill_destroy(hdev->rfkill);
	}

	smp_unregister(hdev);

	device_del(&hdev->dev);

	debugfs_remove_recursive(hdev->debugfs);

	destroy_workqueue(hdev->workqueue);
	destroy_workqueue(hdev->req_workqueue);

	hci_dev_lock(hdev);
	hci_bdaddr_list_clear(&hdev->blacklist);
	hci_bdaddr_list_clear(&hdev->whitelist);
	hci_uuids_clear(hdev);
	hci_link_keys_clear(hdev);
	hci_smp_ltks_clear(hdev);
	hci_smp_irks_clear(hdev);
	hci_remote_oob_data_clear(hdev);
	hci_bdaddr_list_clear(&hdev->le_white_list);
	hci_conn_params_clear_all(hdev);
	hci_dev_unlock(hdev);

	hci_dev_put(hdev);

	ida_simple_remove(&hci_index_ida, id);
}
EXPORT_SYMBOL(hci_unregister_dev);

/* Suspend HCI device */
int hci_suspend_dev(struct hci_dev *hdev)
{
	hci_notify(hdev, HCI_DEV_SUSPEND);
	return 0;
}
EXPORT_SYMBOL(hci_suspend_dev);

/* Resume HCI device */
int hci_resume_dev(struct hci_dev *hdev)
{
	hci_notify(hdev, HCI_DEV_RESUME);
	return 0;
}
EXPORT_SYMBOL(hci_resume_dev);

/* Receive frame from HCI drivers */
int hci_recv_frame(struct hci_dev *hdev, struct sk_buff *skb)
{
	if (!hdev || (!test_bit(HCI_UP, &hdev->flags)
		      && !test_bit(HCI_INIT, &hdev->flags))) {
		kfree_skb(skb);
		return -ENXIO;
	}

	/* Incoming skb */
	bt_cb(skb)->incoming = 1;

	/* Time stamp */
	__net_timestamp(skb);

	skb_queue_tail(&hdev->rx_q, skb);
	queue_work(hdev->workqueue, &hdev->rx_work);

	return 0;
}
EXPORT_SYMBOL(hci_recv_frame);

static int hci_reassembly(struct hci_dev *hdev, int type, void *data,
			  int count, __u8 index)
{
	int len = 0;
	int hlen = 0;
	int remain = count;
	struct sk_buff *skb;
	struct bt_skb_cb *scb;

	if ((type < HCI_ACLDATA_PKT || type > HCI_EVENT_PKT) ||
	    index >= NUM_REASSEMBLY)
		return -EILSEQ;

	skb = hdev->reassembly[index];

	if (!skb) {
		switch (type) {
		case HCI_ACLDATA_PKT:
			len = HCI_MAX_FRAME_SIZE;
			hlen = HCI_ACL_HDR_SIZE;
			break;
		case HCI_EVENT_PKT:
			len = HCI_MAX_EVENT_SIZE;
			hlen = HCI_EVENT_HDR_SIZE;
			break;
		case HCI_SCODATA_PKT:
			len = HCI_MAX_SCO_SIZE;
			hlen = HCI_SCO_HDR_SIZE;
			break;
		}

		skb = bt_skb_alloc(len, GFP_ATOMIC);
		if (!skb)
			return -ENOMEM;

		scb = (void *) skb->cb;
		scb->expect = hlen;
		scb->pkt_type = type;

		hdev->reassembly[index] = skb;
	}

	while (count) {
		scb = (void *) skb->cb;
		len = min_t(uint, scb->expect, count);

		memcpy(skb_put(skb, len), data, len);

		count -= len;
		data += len;
		scb->expect -= len;
		remain = count;

		switch (type) {
		case HCI_EVENT_PKT:
			if (skb->len == HCI_EVENT_HDR_SIZE) {
				struct hci_event_hdr *h = hci_event_hdr(skb);
				scb->expect = h->plen;

				if (skb_tailroom(skb) < scb->expect) {
					kfree_skb(skb);
					hdev->reassembly[index] = NULL;
					return -ENOMEM;
				}
			}
			break;

		case HCI_ACLDATA_PKT:
			if (skb->len  == HCI_ACL_HDR_SIZE) {
				struct hci_acl_hdr *h = hci_acl_hdr(skb);
				scb->expect = __le16_to_cpu(h->dlen);

				if (skb_tailroom(skb) < scb->expect) {
					kfree_skb(skb);
					hdev->reassembly[index] = NULL;
					return -ENOMEM;
				}
			}
			break;

		case HCI_SCODATA_PKT:
			if (skb->len == HCI_SCO_HDR_SIZE) {
				struct hci_sco_hdr *h = hci_sco_hdr(skb);
				scb->expect = h->dlen;

				if (skb_tailroom(skb) < scb->expect) {
					kfree_skb(skb);
					hdev->reassembly[index] = NULL;
					return -ENOMEM;
				}
			}
			break;
		}

		if (scb->expect == 0) {
			/* Complete frame */

			bt_cb(skb)->pkt_type = type;
			hci_recv_frame(hdev, skb);

			hdev->reassembly[index] = NULL;
			return remain;
		}
	}

	return remain;
}

int hci_recv_fragment(struct hci_dev *hdev, int type, void *data, int count)
{
	int rem = 0;

	if (type < HCI_ACLDATA_PKT || type > HCI_EVENT_PKT)
		return -EILSEQ;

	while (count) {
		rem = hci_reassembly(hdev, type, data, count, type - 1);
		if (rem < 0)
			return rem;

		data += (count - rem);
		count = rem;
	}

	return rem;
}
EXPORT_SYMBOL(hci_recv_fragment);

#define STREAM_REASSEMBLY 0

int hci_recv_stream_fragment(struct hci_dev *hdev, void *data, int count)
{
	int type;
	int rem = 0;

	while (count) {
		struct sk_buff *skb = hdev->reassembly[STREAM_REASSEMBLY];

		if (!skb) {
			struct { char type; } *pkt;

			/* Start of the frame */
			pkt = data;
			type = pkt->type;

			data++;
			count--;
		} else
			type = bt_cb(skb)->pkt_type;

		rem = hci_reassembly(hdev, type, data, count,
				     STREAM_REASSEMBLY);
		if (rem < 0)
			return rem;

		data += (count - rem);
		count = rem;
	}

	return rem;
}
EXPORT_SYMBOL(hci_recv_stream_fragment);

/* ---- Interface to upper protocols ---- */

int hci_register_cb(struct hci_cb *cb)
{
	BT_DBG("%p name %s", cb, cb->name);

	write_lock(&hci_cb_list_lock);
	list_add(&cb->list, &hci_cb_list);
	write_unlock(&hci_cb_list_lock);

	return 0;
}
EXPORT_SYMBOL(hci_register_cb);

int hci_unregister_cb(struct hci_cb *cb)
{
	BT_DBG("%p name %s", cb, cb->name);

	write_lock(&hci_cb_list_lock);
	list_del(&cb->list);
	write_unlock(&hci_cb_list_lock);

	return 0;
}
EXPORT_SYMBOL(hci_unregister_cb);

static void hci_send_frame(struct hci_dev *hdev, struct sk_buff *skb)
{
	int err;

	BT_DBG("%s type %d len %d", hdev->name, bt_cb(skb)->pkt_type, skb->len);

	/* Time stamp */
	__net_timestamp(skb);

	/* Send copy to monitor */
	hci_send_to_monitor(hdev, skb);

	if (atomic_read(&hdev->promisc)) {
		/* Send copy to the sockets */
		hci_send_to_sock(hdev, skb);
	}

	/* Get rid of skb owner, prior to sending to the driver. */
	skb_orphan(skb);

	err = hdev->send(hdev, skb);
	if (err < 0) {
		BT_ERR("%s sending frame failed (%d)", hdev->name, err);
		kfree_skb(skb);
	}
}

void hci_req_init(struct hci_request *req, struct hci_dev *hdev)
{
	skb_queue_head_init(&req->cmd_q);
	req->hdev = hdev;
	req->err = 0;
}

int hci_req_run(struct hci_request *req, hci_req_complete_t complete)
{
	struct hci_dev *hdev = req->hdev;
	struct sk_buff *skb;
	unsigned long flags;

	BT_DBG("length %u", skb_queue_len(&req->cmd_q));

	/* If an error occured during request building, remove all HCI
	 * commands queued on the HCI request queue.
	 */
	if (req->err) {
		skb_queue_purge(&req->cmd_q);
		return req->err;
	}

	/* Do not allow empty requests */
	if (skb_queue_empty(&req->cmd_q))
		return -ENODATA;

	skb = skb_peek_tail(&req->cmd_q);
	bt_cb(skb)->req.complete = complete;

	spin_lock_irqsave(&hdev->cmd_q.lock, flags);
	skb_queue_splice_tail(&req->cmd_q, &hdev->cmd_q);
	spin_unlock_irqrestore(&hdev->cmd_q.lock, flags);

	queue_work(hdev->workqueue, &hdev->cmd_work);

	return 0;
}

bool hci_req_pending(struct hci_dev *hdev)
{
	return (hdev->req_status == HCI_REQ_PEND);
}

static struct sk_buff *hci_prepare_cmd(struct hci_dev *hdev, u16 opcode,
				       u32 plen, const void *param)
{
	int len = HCI_COMMAND_HDR_SIZE + plen;
	struct hci_command_hdr *hdr;
	struct sk_buff *skb;

	skb = bt_skb_alloc(len, GFP_ATOMIC);
	if (!skb)
		return NULL;

	hdr = (struct hci_command_hdr *) skb_put(skb, HCI_COMMAND_HDR_SIZE);
	hdr->opcode = cpu_to_le16(opcode);
	hdr->plen   = plen;

	if (plen)
		memcpy(skb_put(skb, plen), param, plen);

	BT_DBG("skb len %d", skb->len);

	bt_cb(skb)->pkt_type = HCI_COMMAND_PKT;

	return skb;
}

/* Send HCI command */
int hci_send_cmd(struct hci_dev *hdev, __u16 opcode, __u32 plen,
		 const void *param)
{
	struct sk_buff *skb;

	BT_DBG("%s opcode 0x%4.4x plen %d", hdev->name, opcode, plen);

	skb = hci_prepare_cmd(hdev, opcode, plen, param);
	if (!skb) {
		BT_ERR("%s no memory for command", hdev->name);
		return -ENOMEM;
	}

	/* Stand-alone HCI commands must be flaged as
	 * single-command requests.
	 */
	bt_cb(skb)->req.start = true;

	skb_queue_tail(&hdev->cmd_q, skb);
	queue_work(hdev->workqueue, &hdev->cmd_work);

	return 0;
}

/* Queue a command to an asynchronous HCI request */
void hci_req_add_ev(struct hci_request *req, u16 opcode, u32 plen,
		    const void *param, u8 event)
{
	struct hci_dev *hdev = req->hdev;
	struct sk_buff *skb;

	BT_DBG("%s opcode 0x%4.4x plen %d", hdev->name, opcode, plen);

	/* If an error occured during request building, there is no point in
	 * queueing the HCI command. We can simply return.
	 */
	if (req->err)
		return;

	skb = hci_prepare_cmd(hdev, opcode, plen, param);
	if (!skb) {
		BT_ERR("%s no memory for command (opcode 0x%4.4x)",
		       hdev->name, opcode);
		req->err = -ENOMEM;
		return;
	}

	if (skb_queue_empty(&req->cmd_q))
		bt_cb(skb)->req.start = true;

	bt_cb(skb)->req.event = event;

	skb_queue_tail(&req->cmd_q, skb);
}

void hci_req_add(struct hci_request *req, u16 opcode, u32 plen,
		 const void *param)
{
	hci_req_add_ev(req, opcode, plen, param, 0);
}

/* Get data from the previously sent command */
void *hci_sent_cmd_data(struct hci_dev *hdev, __u16 opcode)
{
	struct hci_command_hdr *hdr;

	if (!hdev->sent_cmd)
		return NULL;

	hdr = (void *) hdev->sent_cmd->data;

	if (hdr->opcode != cpu_to_le16(opcode))
		return NULL;

	BT_DBG("%s opcode 0x%4.4x", hdev->name, opcode);

	return hdev->sent_cmd->data + HCI_COMMAND_HDR_SIZE;
}

/* Send ACL data */
static void hci_add_acl_hdr(struct sk_buff *skb, __u16 handle, __u16 flags)
{
	struct hci_acl_hdr *hdr;
	int len = skb->len;

	skb_push(skb, HCI_ACL_HDR_SIZE);
	skb_reset_transport_header(skb);
	hdr = (struct hci_acl_hdr *)skb_transport_header(skb);
	hdr->handle = cpu_to_le16(hci_handle_pack(handle, flags));
	hdr->dlen   = cpu_to_le16(len);
}

static void hci_queue_acl(struct hci_chan *chan, struct sk_buff_head *queue,
			  struct sk_buff *skb, __u16 flags)
{
	struct hci_conn *conn = chan->conn;
	struct hci_dev *hdev = conn->hdev;
	struct sk_buff *list;

	skb->len = skb_headlen(skb);
	skb->data_len = 0;

	bt_cb(skb)->pkt_type = HCI_ACLDATA_PKT;

	switch (hdev->dev_type) {
	case HCI_BREDR:
		hci_add_acl_hdr(skb, conn->handle, flags);
		break;
	case HCI_AMP:
		hci_add_acl_hdr(skb, chan->handle, flags);
		break;
	default:
		BT_ERR("%s unknown dev_type %d", hdev->name, hdev->dev_type);
		return;
	}

	list = skb_shinfo(skb)->frag_list;
	if (!list) {
		/* Non fragmented */
		BT_DBG("%s nonfrag skb %p len %d", hdev->name, skb, skb->len);

		skb_queue_tail(queue, skb);
	} else {
		/* Fragmented */
		BT_DBG("%s frag %p len %d", hdev->name, skb, skb->len);

		skb_shinfo(skb)->frag_list = NULL;

		/* Queue all fragments atomically */
		spin_lock(&queue->lock);

		__skb_queue_tail(queue, skb);

		flags &= ~ACL_START;
		flags |= ACL_CONT;
		do {
			skb = list; list = list->next;

			bt_cb(skb)->pkt_type = HCI_ACLDATA_PKT;
			hci_add_acl_hdr(skb, conn->handle, flags);

			BT_DBG("%s frag %p len %d", hdev->name, skb, skb->len);

			__skb_queue_tail(queue, skb);
		} while (list);

		spin_unlock(&queue->lock);
	}
}

void hci_send_acl(struct hci_chan *chan, struct sk_buff *skb, __u16 flags)
{
	struct hci_dev *hdev = chan->conn->hdev;

	BT_DBG("%s chan %p flags 0x%4.4x", hdev->name, chan, flags);

	hci_queue_acl(chan, &chan->data_q, skb, flags);

	queue_work(hdev->workqueue, &hdev->tx_work);
}

/* Send SCO data */
void hci_send_sco(struct hci_conn *conn, struct sk_buff *skb)
{
	struct hci_dev *hdev = conn->hdev;
	struct hci_sco_hdr hdr;

	BT_DBG("%s len %d", hdev->name, skb->len);

	hdr.handle = cpu_to_le16(conn->handle);
	hdr.dlen   = skb->len;

	skb_push(skb, HCI_SCO_HDR_SIZE);
	skb_reset_transport_header(skb);
	memcpy(skb_transport_header(skb), &hdr, HCI_SCO_HDR_SIZE);

	bt_cb(skb)->pkt_type = HCI_SCODATA_PKT;

	skb_queue_tail(&conn->data_q, skb);
	queue_work(hdev->workqueue, &hdev->tx_work);
}

/* ---- HCI TX task (outgoing data) ---- */

/* HCI Connection scheduler */
static struct hci_conn *hci_low_sent(struct hci_dev *hdev, __u8 type,
				     int *quote)
{
	struct hci_conn_hash *h = &hdev->conn_hash;
	struct hci_conn *conn = NULL, *c;
	unsigned int num = 0, min = ~0;

	/* We don't have to lock device here. Connections are always
	 * added and removed with TX task disabled. */

	rcu_read_lock();

	list_for_each_entry_rcu(c, &h->list, list) {
		if (c->type != type || skb_queue_empty(&c->data_q))
			continue;

		if (c->state != BT_CONNECTED && c->state != BT_CONFIG)
			continue;

		num++;

		if (c->sent < min) {
			min  = c->sent;
			conn = c;
		}

		if (hci_conn_num(hdev, type) == num)
			break;
	}

	rcu_read_unlock();

	if (conn) {
		int cnt, q;

		switch (conn->type) {
		case ACL_LINK:
			cnt = hdev->acl_cnt;
			break;
		case SCO_LINK:
		case ESCO_LINK:
			cnt = hdev->sco_cnt;
			break;
		case LE_LINK:
			cnt = hdev->le_mtu ? hdev->le_cnt : hdev->acl_cnt;
			break;
		default:
			cnt = 0;
			BT_ERR("Unknown link type");
		}

		q = cnt / num;
		*quote = q ? q : 1;
	} else
		*quote = 0;

	BT_DBG("conn %p quote %d", conn, *quote);
	return conn;
}

static void hci_link_tx_to(struct hci_dev *hdev, __u8 type)
{
	struct hci_conn_hash *h = &hdev->conn_hash;
	struct hci_conn *c;

	BT_ERR("%s link tx timeout", hdev->name);

	rcu_read_lock();

	/* Kill stalled connections */
	list_for_each_entry_rcu(c, &h->list, list) {
		if (c->type == type && c->sent) {
			BT_ERR("%s killing stalled connection %pMR",
			       hdev->name, &c->dst);
			hci_disconnect(c, HCI_ERROR_REMOTE_USER_TERM);
		}
	}

	rcu_read_unlock();
}

static struct hci_chan *hci_chan_sent(struct hci_dev *hdev, __u8 type,
				      int *quote)
{
	struct hci_conn_hash *h = &hdev->conn_hash;
	struct hci_chan *chan = NULL;
	unsigned int num = 0, min = ~0, cur_prio = 0;
	struct hci_conn *conn;
	int cnt, q, conn_num = 0;

	BT_DBG("%s", hdev->name);

	rcu_read_lock();

	list_for_each_entry_rcu(conn, &h->list, list) {
		struct hci_chan *tmp;

		if (conn->type != type)
			continue;

		if (conn->state != BT_CONNECTED && conn->state != BT_CONFIG)
			continue;

		conn_num++;

		list_for_each_entry_rcu(tmp, &conn->chan_list, list) {
			struct sk_buff *skb;

			if (skb_queue_empty(&tmp->data_q))
				continue;

			skb = skb_peek(&tmp->data_q);
			if (skb->priority < cur_prio)
				continue;

			if (skb->priority > cur_prio) {
				num = 0;
				min = ~0;
				cur_prio = skb->priority;
			}

			num++;

			if (conn->sent < min) {
				min  = conn->sent;
				chan = tmp;
			}
		}

		if (hci_conn_num(hdev, type) == conn_num)
			break;
	}

	rcu_read_unlock();

	if (!chan)
		return NULL;

	switch (chan->conn->type) {
	case ACL_LINK:
		cnt = hdev->acl_cnt;
		break;
	case AMP_LINK:
		cnt = hdev->block_cnt;
		break;
	case SCO_LINK:
	case ESCO_LINK:
		cnt = hdev->sco_cnt;
		break;
	case LE_LINK:
		cnt = hdev->le_mtu ? hdev->le_cnt : hdev->acl_cnt;
		break;
	default:
		cnt = 0;
		BT_ERR("Unknown link type");
	}

	q = cnt / num;
	*quote = q ? q : 1;
	BT_DBG("chan %p quote %d", chan, *quote);
	return chan;
}

static void hci_prio_recalculate(struct hci_dev *hdev, __u8 type)
{
	struct hci_conn_hash *h = &hdev->conn_hash;
	struct hci_conn *conn;
	int num = 0;

	BT_DBG("%s", hdev->name);

	rcu_read_lock();

	list_for_each_entry_rcu(conn, &h->list, list) {
		struct hci_chan *chan;

		if (conn->type != type)
			continue;

		if (conn->state != BT_CONNECTED && conn->state != BT_CONFIG)
			continue;

		num++;

		list_for_each_entry_rcu(chan, &conn->chan_list, list) {
			struct sk_buff *skb;

			if (chan->sent) {
				chan->sent = 0;
				continue;
			}

			if (skb_queue_empty(&chan->data_q))
				continue;

			skb = skb_peek(&chan->data_q);
			if (skb->priority >= HCI_PRIO_MAX - 1)
				continue;

			skb->priority = HCI_PRIO_MAX - 1;

			BT_DBG("chan %p skb %p promoted to %d", chan, skb,
			       skb->priority);
		}

		if (hci_conn_num(hdev, type) == num)
			break;
	}

	rcu_read_unlock();

}

static inline int __get_blocks(struct hci_dev *hdev, struct sk_buff *skb)
{
	/* Calculate count of blocks used by this packet */
	return DIV_ROUND_UP(skb->len - HCI_ACL_HDR_SIZE, hdev->block_len);
}

static void __check_timeout(struct hci_dev *hdev, unsigned int cnt)
{
	if (!test_bit(HCI_UNCONFIGURED, &hdev->dev_flags)) {
		/* ACL tx timeout must be longer than maximum
		 * link supervision timeout (40.9 seconds) */
		if (!cnt && time_after(jiffies, hdev->acl_last_tx +
				       HCI_ACL_TX_TIMEOUT))
			hci_link_tx_to(hdev, ACL_LINK);
	}
}

static void hci_sched_acl_pkt(struct hci_dev *hdev)
{
	unsigned int cnt = hdev->acl_cnt;
	struct hci_chan *chan;
	struct sk_buff *skb;
	int quote;

	__check_timeout(hdev, cnt);

	while (hdev->acl_cnt &&
	       (chan = hci_chan_sent(hdev, ACL_LINK, &quote))) {
		u32 priority = (skb_peek(&chan->data_q))->priority;
		while (quote-- && (skb = skb_peek(&chan->data_q))) {
			BT_DBG("chan %p skb %p len %d priority %u", chan, skb,
			       skb->len, skb->priority);

			/* Stop if priority has changed */
			if (skb->priority < priority)
				break;

			skb = skb_dequeue(&chan->data_q);

			hci_conn_enter_active_mode(chan->conn,
						   bt_cb(skb)->force_active);

			hci_send_frame(hdev, skb);
			hdev->acl_last_tx = jiffies;

			hdev->acl_cnt--;
			chan->sent++;
			chan->conn->sent++;
		}
	}

	if (cnt != hdev->acl_cnt)
		hci_prio_recalculate(hdev, ACL_LINK);
}

static void hci_sched_acl_blk(struct hci_dev *hdev)
{
	unsigned int cnt = hdev->block_cnt;
	struct hci_chan *chan;
	struct sk_buff *skb;
	int quote;
	u8 type;

	__check_timeout(hdev, cnt);

	BT_DBG("%s", hdev->name);

	if (hdev->dev_type == HCI_AMP)
		type = AMP_LINK;
	else
		type = ACL_LINK;

	while (hdev->block_cnt > 0 &&
	       (chan = hci_chan_sent(hdev, type, &quote))) {
		u32 priority = (skb_peek(&chan->data_q))->priority;
		while (quote > 0 && (skb = skb_peek(&chan->data_q))) {
			int blocks;

			BT_DBG("chan %p skb %p len %d priority %u", chan, skb,
			       skb->len, skb->priority);

			/* Stop if priority has changed */
			if (skb->priority < priority)
				break;

			skb = skb_dequeue(&chan->data_q);

			blocks = __get_blocks(hdev, skb);
			if (blocks > hdev->block_cnt)
				return;

			hci_conn_enter_active_mode(chan->conn,
						   bt_cb(skb)->force_active);

			hci_send_frame(hdev, skb);
			hdev->acl_last_tx = jiffies;

			hdev->block_cnt -= blocks;
			quote -= blocks;

			chan->sent += blocks;
			chan->conn->sent += blocks;
		}
	}

	if (cnt != hdev->block_cnt)
		hci_prio_recalculate(hdev, type);
}

static void hci_sched_acl(struct hci_dev *hdev)
{
	BT_DBG("%s", hdev->name);

	/* No ACL link over BR/EDR controller */
	if (!hci_conn_num(hdev, ACL_LINK) && hdev->dev_type == HCI_BREDR)
		return;

	/* No AMP link over AMP controller */
	if (!hci_conn_num(hdev, AMP_LINK) && hdev->dev_type == HCI_AMP)
		return;

	switch (hdev->flow_ctl_mode) {
	case HCI_FLOW_CTL_MODE_PACKET_BASED:
		hci_sched_acl_pkt(hdev);
		break;

	case HCI_FLOW_CTL_MODE_BLOCK_BASED:
		hci_sched_acl_blk(hdev);
		break;
	}
}

/* Schedule SCO */
static void hci_sched_sco(struct hci_dev *hdev)
{
	struct hci_conn *conn;
	struct sk_buff *skb;
	int quote;

	BT_DBG("%s", hdev->name);

	if (!hci_conn_num(hdev, SCO_LINK))
		return;

	while (hdev->sco_cnt && (conn = hci_low_sent(hdev, SCO_LINK, &quote))) {
		while (quote-- && (skb = skb_dequeue(&conn->data_q))) {
			BT_DBG("skb %p len %d", skb, skb->len);
			hci_send_frame(hdev, skb);

			conn->sent++;
			if (conn->sent == ~0)
				conn->sent = 0;
		}
	}
}

static void hci_sched_esco(struct hci_dev *hdev)
{
	struct hci_conn *conn;
	struct sk_buff *skb;
	int quote;

	BT_DBG("%s", hdev->name);

	if (!hci_conn_num(hdev, ESCO_LINK))
		return;

	while (hdev->sco_cnt && (conn = hci_low_sent(hdev, ESCO_LINK,
						     &quote))) {
		while (quote-- && (skb = skb_dequeue(&conn->data_q))) {
			BT_DBG("skb %p len %d", skb, skb->len);
			hci_send_frame(hdev, skb);

			conn->sent++;
			if (conn->sent == ~0)
				conn->sent = 0;
		}
	}
}

static void hci_sched_le(struct hci_dev *hdev)
{
	struct hci_chan *chan;
	struct sk_buff *skb;
	int quote, cnt, tmp;

	BT_DBG("%s", hdev->name);

	if (!hci_conn_num(hdev, LE_LINK))
		return;

	if (!test_bit(HCI_UNCONFIGURED, &hdev->dev_flags)) {
		/* LE tx timeout must be longer than maximum
		 * link supervision timeout (40.9 seconds) */
		if (!hdev->le_cnt && hdev->le_pkts &&
		    time_after(jiffies, hdev->le_last_tx + HZ * 45))
			hci_link_tx_to(hdev, LE_LINK);
	}

	cnt = hdev->le_pkts ? hdev->le_cnt : hdev->acl_cnt;
	tmp = cnt;
	while (cnt && (chan = hci_chan_sent(hdev, LE_LINK, &quote))) {
		u32 priority = (skb_peek(&chan->data_q))->priority;
		while (quote-- && (skb = skb_peek(&chan->data_q))) {
			BT_DBG("chan %p skb %p len %d priority %u", chan, skb,
			       skb->len, skb->priority);

			/* Stop if priority has changed */
			if (skb->priority < priority)
				break;

			skb = skb_dequeue(&chan->data_q);

			hci_send_frame(hdev, skb);
			hdev->le_last_tx = jiffies;

			cnt--;
			chan->sent++;
			chan->conn->sent++;
		}
	}

	if (hdev->le_pkts)
		hdev->le_cnt = cnt;
	else
		hdev->acl_cnt = cnt;

	if (cnt != tmp)
		hci_prio_recalculate(hdev, LE_LINK);
}

static void hci_tx_work(struct work_struct *work)
{
	struct hci_dev *hdev = container_of(work, struct hci_dev, tx_work);
	struct sk_buff *skb;

	BT_DBG("%s acl %d sco %d le %d", hdev->name, hdev->acl_cnt,
	       hdev->sco_cnt, hdev->le_cnt);

	if (!test_bit(HCI_USER_CHANNEL, &hdev->dev_flags)) {
		/* Schedule queues and send stuff to HCI driver */
		hci_sched_acl(hdev);
		hci_sched_sco(hdev);
		hci_sched_esco(hdev);
		hci_sched_le(hdev);
	}

	/* Send next queued raw (unknown type) packet */
	while ((skb = skb_dequeue(&hdev->raw_q)))
		hci_send_frame(hdev, skb);
}

/* ----- HCI RX task (incoming data processing) ----- */

/* ACL data packet */
static void hci_acldata_packet(struct hci_dev *hdev, struct sk_buff *skb)
{
	struct hci_acl_hdr *hdr = (void *) skb->data;
	struct hci_conn *conn;
	__u16 handle, flags;

	skb_pull(skb, HCI_ACL_HDR_SIZE);

	handle = __le16_to_cpu(hdr->handle);
	flags  = hci_flags(handle);
	handle = hci_handle(handle);

	BT_DBG("%s len %d handle 0x%4.4x flags 0x%4.4x", hdev->name, skb->len,
	       handle, flags);

	hdev->stat.acl_rx++;

	hci_dev_lock(hdev);
	conn = hci_conn_hash_lookup_handle(hdev, handle);
	hci_dev_unlock(hdev);

	if (conn) {
		hci_conn_enter_active_mode(conn, BT_POWER_FORCE_ACTIVE_OFF);

		/* Send to upper protocol */
		l2cap_recv_acldata(conn, skb, flags);
		return;
	} else {
		BT_ERR("%s ACL packet for unknown connection handle %d",
		       hdev->name, handle);
	}

	kfree_skb(skb);
}

/* SCO data packet */
static void hci_scodata_packet(struct hci_dev *hdev, struct sk_buff *skb)
{
	struct hci_sco_hdr *hdr = (void *) skb->data;
	struct hci_conn *conn;
	__u16 handle;

	skb_pull(skb, HCI_SCO_HDR_SIZE);

	handle = __le16_to_cpu(hdr->handle);

	BT_DBG("%s len %d handle 0x%4.4x", hdev->name, skb->len, handle);

	hdev->stat.sco_rx++;

	hci_dev_lock(hdev);
	conn = hci_conn_hash_lookup_handle(hdev, handle);
	hci_dev_unlock(hdev);

	if (conn) {
		/* Send to upper protocol */
		sco_recv_scodata(conn, skb);
		return;
	} else {
		BT_ERR("%s SCO packet for unknown connection handle %d",
		       hdev->name, handle);
	}

	kfree_skb(skb);
}

static bool hci_req_is_complete(struct hci_dev *hdev)
{
	struct sk_buff *skb;

	skb = skb_peek(&hdev->cmd_q);
	if (!skb)
		return true;

	return bt_cb(skb)->req.start;
}

static void hci_resend_last(struct hci_dev *hdev)
{
	struct hci_command_hdr *sent;
	struct sk_buff *skb;
	u16 opcode;

	if (!hdev->sent_cmd)
		return;

	sent = (void *) hdev->sent_cmd->data;
	opcode = __le16_to_cpu(sent->opcode);
	if (opcode == HCI_OP_RESET)
		return;

	skb = skb_clone(hdev->sent_cmd, GFP_KERNEL);
	if (!skb)
		return;

	skb_queue_head(&hdev->cmd_q, skb);
	queue_work(hdev->workqueue, &hdev->cmd_work);
}

void hci_req_cmd_complete(struct hci_dev *hdev, u16 opcode, u8 status)
{
	hci_req_complete_t req_complete = NULL;
	struct sk_buff *skb;
	unsigned long flags;

	BT_DBG("opcode 0x%04x status 0x%02x", opcode, status);

	/* If the completed command doesn't match the last one that was
	 * sent we need to do special handling of it.
	 */
	if (!hci_sent_cmd_data(hdev, opcode)) {
		/* Some CSR based controllers generate a spontaneous
		 * reset complete event during init and any pending
		 * command will never be completed. In such a case we
		 * need to resend whatever was the last sent
		 * command.
		 */
		if (test_bit(HCI_INIT, &hdev->flags) && opcode == HCI_OP_RESET)
			hci_resend_last(hdev);

		return;
	}

	/* If the command succeeded and there's still more commands in
	 * this request the request is not yet complete.
	 */
	if (!status && !hci_req_is_complete(hdev))
		return;

	/* If this was the last command in a request the complete
	 * callback would be found in hdev->sent_cmd instead of the
	 * command queue (hdev->cmd_q).
	 */
	if (hdev->sent_cmd) {
		req_complete = bt_cb(hdev->sent_cmd)->req.complete;

		if (req_complete) {
			/* We must set the complete callback to NULL to
			 * avoid calling the callback more than once if
			 * this function gets called again.
			 */
			bt_cb(hdev->sent_cmd)->req.complete = NULL;

			goto call_complete;
		}
	}

	/* Remove all pending commands belonging to this request */
	spin_lock_irqsave(&hdev->cmd_q.lock, flags);
	while ((skb = __skb_dequeue(&hdev->cmd_q))) {
		if (bt_cb(skb)->req.start) {
			__skb_queue_head(&hdev->cmd_q, skb);
			break;
		}

		req_complete = bt_cb(skb)->req.complete;
		kfree_skb(skb);
	}
	spin_unlock_irqrestore(&hdev->cmd_q.lock, flags);

call_complete:
	if (req_complete)
		req_complete(hdev, status);
}

static void hci_rx_work(struct work_struct *work)
{
	struct hci_dev *hdev = container_of(work, struct hci_dev, rx_work);
	struct sk_buff *skb;

	BT_DBG("%s", hdev->name);

	while ((skb = skb_dequeue(&hdev->rx_q))) {
		/* Send copy to monitor */
		hci_send_to_monitor(hdev, skb);

		if (atomic_read(&hdev->promisc)) {
			/* Send copy to the sockets */
			hci_send_to_sock(hdev, skb);
		}

		if (test_bit(HCI_USER_CHANNEL, &hdev->dev_flags)) {
			kfree_skb(skb);
			continue;
		}

		if (test_bit(HCI_INIT, &hdev->flags)) {
			/* Don't process data packets in this states. */
			switch (bt_cb(skb)->pkt_type) {
			case HCI_ACLDATA_PKT:
			case HCI_SCODATA_PKT:
				kfree_skb(skb);
				continue;
			}
		}

		/* Process frame */
		switch (bt_cb(skb)->pkt_type) {
		case HCI_EVENT_PKT:
			BT_DBG("%s Event packet", hdev->name);
			hci_event_packet(hdev, skb);
			break;

		case HCI_ACLDATA_PKT:
			BT_DBG("%s ACL data packet", hdev->name);
			hci_acldata_packet(hdev, skb);
			break;

		case HCI_SCODATA_PKT:
			BT_DBG("%s SCO data packet", hdev->name);
			hci_scodata_packet(hdev, skb);
			break;

		default:
			kfree_skb(skb);
			break;
		}
	}
}

static void hci_cmd_work(struct work_struct *work)
{
	struct hci_dev *hdev = container_of(work, struct hci_dev, cmd_work);
	struct sk_buff *skb;

	BT_DBG("%s cmd_cnt %d cmd queued %d", hdev->name,
	       atomic_read(&hdev->cmd_cnt), skb_queue_len(&hdev->cmd_q));

	/* Send queued commands */
	if (atomic_read(&hdev->cmd_cnt)) {
		skb = skb_dequeue(&hdev->cmd_q);
		if (!skb)
			return;

		kfree_skb(hdev->sent_cmd);

		hdev->sent_cmd = skb_clone(skb, GFP_KERNEL);
		if (hdev->sent_cmd) {
			atomic_dec(&hdev->cmd_cnt);
			hci_send_frame(hdev, skb);
			if (test_bit(HCI_RESET, &hdev->flags))
				cancel_delayed_work(&hdev->cmd_timer);
			else
				schedule_delayed_work(&hdev->cmd_timer,
						      HCI_CMD_TIMEOUT);
		} else {
			skb_queue_head(&hdev->cmd_q, skb);
			queue_work(hdev->workqueue, &hdev->cmd_work);
		}
	}
}

void hci_req_add_le_scan_disable(struct hci_request *req)
{
	struct hci_cp_le_set_scan_enable cp;

	memset(&cp, 0, sizeof(cp));
	cp.enable = LE_SCAN_DISABLE;
	hci_req_add(req, HCI_OP_LE_SET_SCAN_ENABLE, sizeof(cp), &cp);
}

static void add_to_white_list(struct hci_request *req,
			      struct hci_conn_params *params)
{
	struct hci_cp_le_add_to_white_list cp;

	cp.bdaddr_type = params->addr_type;
	bacpy(&cp.bdaddr, &params->addr);

	hci_req_add(req, HCI_OP_LE_ADD_TO_WHITE_LIST, sizeof(cp), &cp);
}

static u8 update_white_list(struct hci_request *req)
{
	struct hci_dev *hdev = req->hdev;
	struct hci_conn_params *params;
	struct bdaddr_list *b;
	uint8_t white_list_entries = 0;

	/* Go through the current white list programmed into the
	 * controller one by one and check if that address is still
	 * in the list of pending connections or list of devices to
	 * report. If not present in either list, then queue the
	 * command to remove it from the controller.
	 */
	list_for_each_entry(b, &hdev->le_white_list, list) {
		struct hci_cp_le_del_from_white_list cp;

		if (hci_pend_le_action_lookup(&hdev->pend_le_conns,
					      &b->bdaddr, b->bdaddr_type) ||
		    hci_pend_le_action_lookup(&hdev->pend_le_reports,
					      &b->bdaddr, b->bdaddr_type)) {
			white_list_entries++;
			continue;
		}

		cp.bdaddr_type = b->bdaddr_type;
		bacpy(&cp.bdaddr, &b->bdaddr);

		hci_req_add(req, HCI_OP_LE_DEL_FROM_WHITE_LIST,
			    sizeof(cp), &cp);
	}

	/* Since all no longer valid white list entries have been
	 * removed, walk through the list of pending connections
	 * and ensure that any new device gets programmed into
	 * the controller.
	 *
	 * If the list of the devices is larger than the list of
	 * available white list entries in the controller, then
	 * just abort and return filer policy value to not use the
	 * white list.
	 */
	list_for_each_entry(params, &hdev->pend_le_conns, action) {
		if (hci_bdaddr_list_lookup(&hdev->le_white_list,
					   &params->addr, params->addr_type))
			continue;

		if (white_list_entries >= hdev->le_white_list_size) {
			/* Select filter policy to accept all advertising */
			return 0x00;
		}

		if (hci_find_irk_by_addr(hdev, &params->addr,
					 params->addr_type)) {
			/* White list can not be used with RPAs */
			return 0x00;
		}

		white_list_entries++;
		add_to_white_list(req, params);
	}

	/* After adding all new pending connections, walk through
	 * the list of pending reports and also add these to the
	 * white list if there is still space.
	 */
	list_for_each_entry(params, &hdev->pend_le_reports, action) {
		if (hci_bdaddr_list_lookup(&hdev->le_white_list,
					   &params->addr, params->addr_type))
			continue;

		if (white_list_entries >= hdev->le_white_list_size) {
			/* Select filter policy to accept all advertising */
			return 0x00;
		}

		if (hci_find_irk_by_addr(hdev, &params->addr,
					 params->addr_type)) {
			/* White list can not be used with RPAs */
			return 0x00;
		}

		white_list_entries++;
		add_to_white_list(req, params);
	}

	/* Select filter policy to use white list */
	return 0x01;
}

void hci_req_add_le_passive_scan(struct hci_request *req)
{
	struct hci_cp_le_set_scan_param param_cp;
	struct hci_cp_le_set_scan_enable enable_cp;
	struct hci_dev *hdev = req->hdev;
	u8 own_addr_type;
	u8 filter_policy;

	/* Set require_privacy to false since no SCAN_REQ are send
	 * during passive scanning. Not using an unresolvable address
	 * here is important so that peer devices using direct
	 * advertising with our address will be correctly reported
	 * by the controller.
	 */
	if (hci_update_random_address(req, false, &own_addr_type))
		return;

	/* Adding or removing entries from the white list must
	 * happen before enabling scanning. The controller does
	 * not allow white list modification while scanning.
	 */
	filter_policy = update_white_list(req);

	memset(&param_cp, 0, sizeof(param_cp));
	param_cp.type = LE_SCAN_PASSIVE;
	param_cp.interval = cpu_to_le16(hdev->le_scan_interval);
	param_cp.window = cpu_to_le16(hdev->le_scan_window);
	param_cp.own_address_type = own_addr_type;
	param_cp.filter_policy = filter_policy;
	hci_req_add(req, HCI_OP_LE_SET_SCAN_PARAM, sizeof(param_cp),
		    &param_cp);

	memset(&enable_cp, 0, sizeof(enable_cp));
	enable_cp.enable = LE_SCAN_ENABLE;
	enable_cp.filter_dup = LE_SCAN_FILTER_DUP_ENABLE;
	hci_req_add(req, HCI_OP_LE_SET_SCAN_ENABLE, sizeof(enable_cp),
		    &enable_cp);
}

static void update_background_scan_complete(struct hci_dev *hdev, u8 status)
{
	if (status)
		BT_DBG("HCI request failed to update background scanning: "
		       "status 0x%2.2x", status);
}

/* This function controls the background scanning based on hdev->pend_le_conns
 * list. If there are pending LE connection we start the background scanning,
 * otherwise we stop it.
 *
 * This function requires the caller holds hdev->lock.
 */
void hci_update_background_scan(struct hci_dev *hdev)
{
	struct hci_request req;
	struct hci_conn *conn;
	int err;

	if (!test_bit(HCI_UP, &hdev->flags) ||
	    test_bit(HCI_INIT, &hdev->flags) ||
	    test_bit(HCI_SETUP, &hdev->dev_flags) ||
	    test_bit(HCI_CONFIG, &hdev->dev_flags) ||
	    test_bit(HCI_AUTO_OFF, &hdev->dev_flags) ||
	    test_bit(HCI_UNREGISTER, &hdev->dev_flags))
		return;

	/* No point in doing scanning if LE support hasn't been enabled */
	if (!test_bit(HCI_LE_ENABLED, &hdev->dev_flags))
		return;

	/* If discovery is active don't interfere with it */
	if (hdev->discovery.state != DISCOVERY_STOPPED)
		return;

	hci_req_init(&req, hdev);

	if (list_empty(&hdev->pend_le_conns) &&
	    list_empty(&hdev->pend_le_reports)) {
		/* If there is no pending LE connections or devices
		 * to be scanned for, we should stop the background
		 * scanning.
		 */

		/* If controller is not scanning we are done. */
		if (!test_bit(HCI_LE_SCAN, &hdev->dev_flags))
			return;

		hci_req_add_le_scan_disable(&req);

		BT_DBG("%s stopping background scanning", hdev->name);
	} else {
		/* If there is at least one pending LE connection, we should
		 * keep the background scan running.
		 */

		/* If controller is connecting, we should not start scanning
		 * since some controllers are not able to scan and connect at
		 * the same time.
		 */
		conn = hci_conn_hash_lookup_state(hdev, LE_LINK, BT_CONNECT);
		if (conn)
			return;

		/* If controller is currently scanning, we stop it to ensure we
		 * don't miss any advertising (due to duplicates filter).
		 */
		if (test_bit(HCI_LE_SCAN, &hdev->dev_flags))
			hci_req_add_le_scan_disable(&req);

		hci_req_add_le_passive_scan(&req);

		BT_DBG("%s starting background scanning", hdev->name);
	}

	err = hci_req_run(&req, update_background_scan_complete);
	if (err)
		BT_ERR("Failed to run HCI request: err %d", err);
}

static bool disconnected_whitelist_entries(struct hci_dev *hdev)
{
	struct bdaddr_list *b;

	list_for_each_entry(b, &hdev->whitelist, list) {
		struct hci_conn *conn;

		conn = hci_conn_hash_lookup_ba(hdev, ACL_LINK, &b->bdaddr);
		if (!conn)
			return true;

		if (conn->state != BT_CONNECTED && conn->state != BT_CONFIG)
			return true;
	}

	return false;
}

void hci_update_page_scan(struct hci_dev *hdev, struct hci_request *req)
{
	u8 scan;

	if (!test_bit(HCI_BREDR_ENABLED, &hdev->dev_flags))
		return;

	if (!hdev_is_powered(hdev))
		return;

	if (mgmt_powering_down(hdev))
		return;

	if (test_bit(HCI_CONNECTABLE, &hdev->dev_flags) ||
	    disconnected_whitelist_entries(hdev))
		scan = SCAN_PAGE;
	else
		scan = SCAN_DISABLED;

	if (test_bit(HCI_PSCAN, &hdev->flags) == !!(scan & SCAN_PAGE))
		return;

	if (test_bit(HCI_DISCOVERABLE, &hdev->dev_flags))
		scan |= SCAN_INQUIRY;

	if (req)
		hci_req_add(req, HCI_OP_WRITE_SCAN_ENABLE, 1, &scan);
	else
		hci_send_cmd(hdev, HCI_OP_WRITE_SCAN_ENABLE, 1, &scan);
}<|MERGE_RESOLUTION|>--- conflicted
+++ resolved
@@ -2541,10 +2541,7 @@
 	list_for_each_entry(p, &hdev->le_conn_params, list) {
 		if (p->conn) {
 			hci_conn_drop(p->conn);
-<<<<<<< HEAD
-=======
 			hci_conn_put(p->conn);
->>>>>>> 7a0a260a
 			p->conn = NULL;
 		}
 		list_del_init(&p->action);
@@ -3750,16 +3747,7 @@
 	if (!params)
 		return;
 
-<<<<<<< HEAD
-	if (params->conn)
-		hci_conn_drop(params->conn);
-
-	list_del(&params->action);
-	list_del(&params->list);
-	kfree(params);
-=======
 	hci_conn_params_free(params);
->>>>>>> 7a0a260a
 
 	hci_update_background_scan(hdev);
 
@@ -3786,18 +3774,8 @@
 {
 	struct hci_conn_params *params, *tmp;
 
-<<<<<<< HEAD
-	list_for_each_entry_safe(params, tmp, &hdev->le_conn_params, list) {
-		if (params->conn)
-			hci_conn_drop(params->conn);
-		list_del(&params->action);
-		list_del(&params->list);
-		kfree(params);
-	}
-=======
 	list_for_each_entry_safe(params, tmp, &hdev->le_conn_params, list)
 		hci_conn_params_free(params);
->>>>>>> 7a0a260a
 
 	hci_update_background_scan(hdev);
 
