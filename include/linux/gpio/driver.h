--- conflicted
+++ resolved
@@ -20,15 +20,8 @@
 enum gpiod_flags;
 enum gpio_lookup_flags;
 
-<<<<<<< HEAD
-#ifdef CONFIG_GPIOLIB
-
-#ifdef CONFIG_GPIOLIB_IRQCHIP
-
 struct gpio_chip;
 
-=======
->>>>>>> f2ee7314
 /**
  * struct gpio_irq_chip - GPIO interrupt controller
  */
@@ -530,7 +523,6 @@
 	int ngpio;
 };
 
-<<<<<<< HEAD
 #ifdef CONFIG_IRQ_DOMAIN_HIERARCHY
 
 void gpiochip_populate_parent_fwspec_twocell(struct gpio_chip *chip,
@@ -560,11 +552,6 @@
 
 #endif /* CONFIG_IRQ_DOMAIN_HIERARCHY */
 
-
-#if IS_ENABLED(CONFIG_GPIO_GENERIC)
-
-=======
->>>>>>> f2ee7314
 int bgpio_init(struct gpio_chip *gc, struct device *dev,
 	       unsigned long sz, void __iomem *dat, void __iomem *set,
 	       void __iomem *clr, void __iomem *dirout, void __iomem *dirin,
