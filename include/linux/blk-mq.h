--- conflicted
+++ resolved
@@ -278,13 +278,8 @@
 void blk_mq_freeze_queue_wait(struct request_queue *q);
 int blk_mq_freeze_queue_wait_timeout(struct request_queue *q,
 				     unsigned long timeout);
-<<<<<<< HEAD
-int blk_mq_reinit_tagset(struct blk_mq_tag_set *set,
-			 int (reinit_request)(void *, struct request *));
-=======
 int blk_mq_tagset_iter(struct blk_mq_tag_set *set, void *data,
 		int (reinit_request)(void *, struct request *));
->>>>>>> 9abd04af
 
 int blk_mq_map_queues(struct blk_mq_tag_set *set);
 void blk_mq_update_nr_hw_queues(struct blk_mq_tag_set *set, int nr_hw_queues);
