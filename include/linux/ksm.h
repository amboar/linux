/* SPDX-License-Identifier: GPL-2.0 */
#ifndef __LINUX_KSM_H
#define __LINUX_KSM_H
/*
 * Memory merging support.
 *
 * This code enables dynamic sharing of identical pages found in different
 * memory areas, even if they are not shared by fork().
 */

#include <linux/bitops.h>
#include <linux/mm.h>
#include <linux/pagemap.h>
#include <linux/rmap.h>
#include <linux/sched.h>
#include <linux/sched/coredump.h>

#ifdef CONFIG_KSM
int ksm_madvise(struct vm_area_struct *vma, unsigned long start,
		unsigned long end, int advice, unsigned long *vm_flags);

void ksm_add_vma(struct vm_area_struct *vma);
int ksm_enable_merge_any(struct mm_struct *mm);
int ksm_disable_merge_any(struct mm_struct *mm);
int ksm_disable(struct mm_struct *mm);

int __ksm_enter(struct mm_struct *mm);
void __ksm_exit(struct mm_struct *mm);
/*
 * To identify zeropages that were mapped by KSM, we reuse the dirty bit
 * in the PTE. If the PTE is dirty, the zeropage was mapped by KSM when
 * deduplicating memory.
 */
#define is_ksm_zero_pte(pte)	(is_zero_pfn(pte_pfn(pte)) && pte_dirty(pte))
<<<<<<< HEAD

extern unsigned long ksm_zero_pages;

static inline void ksm_might_unmap_zero_page(struct mm_struct *mm, pte_t pte)
{
	if (is_ksm_zero_pte(pte)) {
		ksm_zero_pages--;
		mm->ksm_zero_pages--;
	}
}
=======
>>>>>>> 0c383648

extern atomic_long_t ksm_zero_pages;

static inline void ksm_map_zero_page(struct mm_struct *mm)
{
	atomic_long_inc(&ksm_zero_pages);
	atomic_long_inc(&mm->ksm_zero_pages);
}

static inline void ksm_might_unmap_zero_page(struct mm_struct *mm, pte_t pte)
{
	if (is_ksm_zero_pte(pte)) {
		atomic_long_dec(&ksm_zero_pages);
		atomic_long_dec(&mm->ksm_zero_pages);
	}
}

static inline long mm_ksm_zero_pages(struct mm_struct *mm)
{
	return atomic_long_read(&mm->ksm_zero_pages);
}

static inline int ksm_fork(struct mm_struct *mm, struct mm_struct *oldmm)
{
	if (test_bit(MMF_VM_MERGEABLE, &oldmm->flags))
		return __ksm_enter(mm);

	return 0;
}

static inline int ksm_execve(struct mm_struct *mm)
{
	if (test_bit(MMF_VM_MERGE_ANY, &mm->flags))
		return __ksm_enter(mm);

	return 0;
}

static inline void ksm_exit(struct mm_struct *mm)
{
	if (test_bit(MMF_VM_MERGEABLE, &mm->flags))
		__ksm_exit(mm);
}

/*
 * When do_swap_page() first faults in from swap what used to be a KSM page,
 * no problem, it will be assigned to this vma's anon_vma; but thereafter,
 * it might be faulted into a different anon_vma (or perhaps to a different
 * offset in the same anon_vma).  do_swap_page() cannot do all the locking
 * needed to reconstitute a cross-anon_vma KSM page: for now it has to make
 * a copy, and leave remerging the pages to a later pass of ksmd.
 *
 * We'd like to make this conditional on vma->vm_flags & VM_MERGEABLE,
 * but what if the vma was unmerged while the page was swapped out?
 */
struct folio *ksm_might_need_to_copy(struct folio *folio,
			struct vm_area_struct *vma, unsigned long addr);

void rmap_walk_ksm(struct folio *folio, struct rmap_walk_control *rwc);
void folio_migrate_ksm(struct folio *newfolio, struct folio *folio);
void collect_procs_ksm(struct folio *folio, struct page *page,
		struct list_head *to_kill, int force_early);
long ksm_process_profit(struct mm_struct *);

#else  /* !CONFIG_KSM */

static inline void ksm_add_vma(struct vm_area_struct *vma)
{
}

static inline int ksm_disable(struct mm_struct *mm)
{
	return 0;
}

static inline int ksm_fork(struct mm_struct *mm, struct mm_struct *oldmm)
{
	return 0;
}

static inline int ksm_execve(struct mm_struct *mm)
{
	return 0;
}

static inline void ksm_exit(struct mm_struct *mm)
{
}

static inline void ksm_might_unmap_zero_page(struct mm_struct *mm, pte_t pte)
{
}

<<<<<<< HEAD
#ifdef CONFIG_MEMORY_FAILURE
static inline void collect_procs_ksm(struct page *page,
=======
static inline void collect_procs_ksm(struct folio *folio, struct page *page,
>>>>>>> 0c383648
				     struct list_head *to_kill, int force_early)
{
}

#ifdef CONFIG_MMU
static inline int ksm_madvise(struct vm_area_struct *vma, unsigned long start,
		unsigned long end, int advice, unsigned long *vm_flags)
{
	return 0;
}

static inline struct folio *ksm_might_need_to_copy(struct folio *folio,
			struct vm_area_struct *vma, unsigned long addr)
{
	return folio;
}

static inline void rmap_walk_ksm(struct folio *folio,
			struct rmap_walk_control *rwc)
{
}

static inline void folio_migrate_ksm(struct folio *newfolio, struct folio *old)
{
}
#endif /* CONFIG_MMU */
#endif /* !CONFIG_KSM */

#endif /* __LINUX_KSM_H */<|MERGE_RESOLUTION|>--- conflicted
+++ resolved
@@ -32,19 +32,6 @@
  * deduplicating memory.
  */
 #define is_ksm_zero_pte(pte)	(is_zero_pfn(pte_pfn(pte)) && pte_dirty(pte))
-<<<<<<< HEAD
-
-extern unsigned long ksm_zero_pages;
-
-static inline void ksm_might_unmap_zero_page(struct mm_struct *mm, pte_t pte)
-{
-	if (is_ksm_zero_pte(pte)) {
-		ksm_zero_pages--;
-		mm->ksm_zero_pages--;
-	}
-}
-=======
->>>>>>> 0c383648
 
 extern atomic_long_t ksm_zero_pages;
 
@@ -138,12 +125,7 @@
 {
 }
 
-<<<<<<< HEAD
-#ifdef CONFIG_MEMORY_FAILURE
-static inline void collect_procs_ksm(struct page *page,
-=======
 static inline void collect_procs_ksm(struct folio *folio, struct page *page,
->>>>>>> 0c383648
 				     struct list_head *to_kill, int force_early)
 {
 }
