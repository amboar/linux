--- conflicted
+++ resolved
@@ -1726,13 +1726,11 @@
 	unsigned int	sequential_io;
 	unsigned int	sequential_io_avg;
 #endif
-<<<<<<< HEAD
 #ifdef CONFIG_SCHED_IO_LATENCY
 	struct io_latency_node io_latency;
-=======
+#endif
 #ifdef CONFIG_DEBUG_ATOMIC_SLEEP
 	unsigned long	task_state_change;
->>>>>>> 7c2684ba
 #endif
 };
 
