--- conflicted
+++ resolved
@@ -277,15 +277,9 @@
  * @ida: IDA handle.
  * @max: Highest ID to allocate.
  * @gfp: Memory allocation flags.
-<<<<<<< HEAD
  *
  * Allocate an ID between 0 and @max, inclusive.
  *
-=======
- *
- * Allocate an ID between 0 and @max, inclusive.
- *
->>>>>>> 0fd79184
  * Context: Any context.
  * Return: The allocated ID, or %-ENOMEM if memory could not be allocated,
  * or %-ENOSPC if there are no free IDs.
@@ -297,11 +291,7 @@
 
 static inline void ida_init(struct ida *ida)
 {
-<<<<<<< HEAD
-	INIT_RADIX_TREE(&ida->ida_rt, IDR_RT_MARKER | GFP_NOWAIT);
-=======
 	xa_init_flags(&ida->xa, IDA_INIT_FLAGS);
->>>>>>> 0fd79184
 }
 
 #define ida_simple_get(ida, start, end, gfp)	\
@@ -312,7 +302,4 @@
 {
 	return xa_empty(&ida->xa);
 }
-
-/* in lib/radix-tree.c */
-int ida_pre_get(struct ida *ida, gfp_t gfp_mask);
 #endif /* __IDR_H__ */