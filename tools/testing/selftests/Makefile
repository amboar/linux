--- conflicted
+++ resolved
@@ -50,10 +50,7 @@
 ifneq (1, $(quicktest))
 TARGETS += timers
 endif
-<<<<<<< HEAD
-=======
 TARGETS += tmpfs
->>>>>>> 9d7b7bfb
 TARGETS += tpm2
 TARGETS += user
 TARGETS += vm
