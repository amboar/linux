// SPDX-License-Identifier: GPL-2.0-only
/*
 * soc-apci-intel-adl-match.c - tables and support for ADL ACPI enumeration.
 *
 * Copyright (c) 2020, Intel Corporation.
 */

#include <sound/soc-acpi.h>
#include <sound/soc-acpi-intel-match.h>
#include <sound/soc-acpi-intel-ssp-common.h>

static const struct snd_soc_acpi_codecs essx_83x6 = {
	.num_codecs = 3,
	.codecs = { "ESSX8316", "ESSX8326", "ESSX8336"},
};

static const struct snd_soc_acpi_endpoint single_endpoint = {
	.num = 0,
	.aggregated = 0,
	.group_position = 0,
	.group_id = 0,
};

static const struct snd_soc_acpi_endpoint spk_l_endpoint = {
	.num = 0,
	.aggregated = 1,
	.group_position = 0,
	.group_id = 1,
};

static const struct snd_soc_acpi_endpoint spk_r_endpoint = {
	.num = 0,
	.aggregated = 1,
	.group_position = 1,
	.group_id = 1,
};

static const struct snd_soc_acpi_adr_device rt711_0_adr[] = {
	{
		.adr = 0x000020025D071100ull,
		.num_endpoints = 1,
		.endpoints = &single_endpoint,
		.name_prefix = "rt711"
	}
};

static const struct snd_soc_acpi_adr_device rt1308_1_group1_adr[] = {
	{
		.adr = 0x000120025D130800ull,
		.num_endpoints = 1,
		.endpoints = &spk_l_endpoint,
		.name_prefix = "rt1308-1"
	}
};

static const struct snd_soc_acpi_adr_device rt1308_2_group1_adr[] = {
	{
		.adr = 0x000220025D130800ull,
		.num_endpoints = 1,
		.endpoints = &spk_r_endpoint,
		.name_prefix = "rt1308-2"
	}
};

static const struct snd_soc_acpi_adr_device rt715_3_adr[] = {
	{
		.adr = 0x000320025D071500ull,
		.num_endpoints = 1,
		.endpoints = &single_endpoint,
		.name_prefix = "rt715"
	}
};

static const struct snd_soc_acpi_adr_device rt711_sdca_0_adr[] = {
	{
		.adr = 0x000030025D071101ull,
		.num_endpoints = 1,
		.endpoints = &single_endpoint,
		.name_prefix = "rt711"
	}
};

static const struct snd_soc_acpi_adr_device rt711_sdca_2_adr[] = {
	{
		.adr = 0x000230025D071101ull,
		.num_endpoints = 1,
		.endpoints = &single_endpoint,
		.name_prefix = "rt711"
	}
};

static const struct snd_soc_acpi_adr_device rt1316_1_group1_adr[] = {
	{
		.adr = 0x000131025D131601ull, /* unique ID is set for some reason */
		.num_endpoints = 1,
		.endpoints = &spk_l_endpoint,
		.name_prefix = "rt1316-1"
	}
};

static const struct snd_soc_acpi_adr_device rt1316_2_group1_adr[] = {
	{
		.adr = 0x000230025D131601ull,
		.num_endpoints = 1,
		.endpoints = &spk_r_endpoint,
		.name_prefix = "rt1316-2"
	}
};

static const struct snd_soc_acpi_adr_device rt1316_3_group1_adr[] = {
	{
		.adr = 0x000330025D131601ull,
		.num_endpoints = 1,
		.endpoints = &spk_r_endpoint,
		.name_prefix = "rt1316-2"
	}
};

static const struct snd_soc_acpi_adr_device rt1316_0_group2_adr[] = {
	{
		.adr = 0x000031025D131601ull,
		.num_endpoints = 1,
		.endpoints = &spk_l_endpoint,
		.name_prefix = "rt1316-1"
	}
};

static const struct snd_soc_acpi_adr_device rt1316_1_group2_adr[] = {
	{
		.adr = 0x000130025D131601ull,
		.num_endpoints = 1,
		.endpoints = &spk_r_endpoint,
		.name_prefix = "rt1316-2"
	}
};

static const struct snd_soc_acpi_adr_device rt1316_1_single_adr[] = {
	{
		.adr = 0x000130025D131601ull,
		.num_endpoints = 1,
		.endpoints = &single_endpoint,
		.name_prefix = "rt1316-1"
	}
};

static const struct snd_soc_acpi_adr_device rt1316_2_single_adr[] = {
	{
		.adr = 0x000230025D131601ull,
		.num_endpoints = 1,
		.endpoints = &single_endpoint,
		.name_prefix = "rt1316-1"
	}
};

static const struct snd_soc_acpi_adr_device rt1316_3_single_adr[] = {
	{
		.adr = 0x000330025D131601ull,
		.num_endpoints = 1,
		.endpoints = &single_endpoint,
		.name_prefix = "rt1316-1"
	}
};

static const struct snd_soc_acpi_adr_device rt714_0_adr[] = {
	{
		.adr = 0x000030025D071401ull,
		.num_endpoints = 1,
		.endpoints = &single_endpoint,
		.name_prefix = "rt714"
	}
};

static const struct snd_soc_acpi_adr_device rt714_2_adr[] = {
	{
		.adr = 0x000230025D071401ull,
		.num_endpoints = 1,
		.endpoints = &single_endpoint,
		.name_prefix = "rt714"
	}
};

static const struct snd_soc_acpi_adr_device rt714_3_adr[] = {
	{
		.adr = 0x000330025D071401ull,
		.num_endpoints = 1,
		.endpoints = &single_endpoint,
		.name_prefix = "rt714"
	}
};

static const struct snd_soc_acpi_link_adr adl_default[] = {
	{
		.mask = BIT(0),
		.num_adr = ARRAY_SIZE(rt711_0_adr),
		.adr_d = rt711_0_adr,
	},
	{
		.mask = BIT(1),
		.num_adr = ARRAY_SIZE(rt1308_1_group1_adr),
		.adr_d = rt1308_1_group1_adr,
	},
	{
		.mask = BIT(2),
		.num_adr = ARRAY_SIZE(rt1308_2_group1_adr),
		.adr_d = rt1308_2_group1_adr,
	},
	{
		.mask = BIT(3),
		.num_adr = ARRAY_SIZE(rt715_3_adr),
		.adr_d = rt715_3_adr,
	},
	{}
};

static const struct snd_soc_acpi_link_adr adl_sdca_default[] = {
	{
		.mask = BIT(0),
		.num_adr = ARRAY_SIZE(rt711_sdca_0_adr),
		.adr_d = rt711_sdca_0_adr,
	},
	{
		.mask = BIT(1),
		.num_adr = ARRAY_SIZE(rt1316_1_group1_adr),
		.adr_d = rt1316_1_group1_adr,
	},
	{
		.mask = BIT(2),
		.num_adr = ARRAY_SIZE(rt1316_2_group1_adr),
		.adr_d = rt1316_2_group1_adr,
	},
	{
		.mask = BIT(3),
		.num_adr = ARRAY_SIZE(rt714_3_adr),
		.adr_d = rt714_3_adr,
	},
	{}
};

static const struct snd_soc_acpi_link_adr adl_sdca_3_in_1[] = {
	{
		.mask = BIT(0),
		.num_adr = ARRAY_SIZE(rt711_sdca_0_adr),
		.adr_d = rt711_sdca_0_adr,
	},
	{
		.mask = BIT(1),
		.num_adr = ARRAY_SIZE(rt1316_1_group1_adr),
		.adr_d = rt1316_1_group1_adr,
	},
	{
		.mask = BIT(2),
		.num_adr = ARRAY_SIZE(rt714_2_adr),
		.adr_d = rt714_2_adr,
	},
	{
		.mask = BIT(3),
		.num_adr = ARRAY_SIZE(rt1316_3_group1_adr),
		.adr_d = rt1316_3_group1_adr,
	},
	{}
};

static const struct snd_soc_acpi_link_adr adl_sdw_rt711_link2_rt1316_link01_rt714_link3[] = {
	{
		.mask = BIT(2),
		.num_adr = ARRAY_SIZE(rt711_sdca_2_adr),
		.adr_d = rt711_sdca_2_adr,
	},
	{
		.mask = BIT(0),
		.num_adr = ARRAY_SIZE(rt1316_0_group2_adr),
		.adr_d = rt1316_0_group2_adr,
	},
	{
		.mask = BIT(1),
		.num_adr = ARRAY_SIZE(rt1316_1_group2_adr),
		.adr_d = rt1316_1_group2_adr,
	},
	{
		.mask = BIT(3),
		.num_adr = ARRAY_SIZE(rt714_3_adr),
		.adr_d = rt714_3_adr,
	},
	{}
};

static const struct snd_soc_acpi_link_adr adl_sdw_rt711_link2_rt1316_link01[] = {
	{
		.mask = BIT(2),
		.num_adr = ARRAY_SIZE(rt711_sdca_2_adr),
		.adr_d = rt711_sdca_2_adr,
	},
	{
		.mask = BIT(0),
		.num_adr = ARRAY_SIZE(rt1316_0_group2_adr),
		.adr_d = rt1316_0_group2_adr,
	},
	{
		.mask = BIT(1),
		.num_adr = ARRAY_SIZE(rt1316_1_group2_adr),
		.adr_d = rt1316_1_group2_adr,
	},
	{}
};

static const struct snd_soc_acpi_link_adr adl_sdw_rt1316_link12_rt714_link0[] = {
	{
		.mask = BIT(1),
		.num_adr = ARRAY_SIZE(rt1316_1_group1_adr),
		.adr_d = rt1316_1_group1_adr,
	},
	{
		.mask = BIT(2),
		.num_adr = ARRAY_SIZE(rt1316_2_group1_adr),
		.adr_d = rt1316_2_group1_adr,
	},
	{
		.mask = BIT(0),
		.num_adr = ARRAY_SIZE(rt714_0_adr),
		.adr_d = rt714_0_adr,
	},
	{}
};

static const struct snd_soc_acpi_link_adr adl_sdw_rt1316_link1_rt714_link0[] = {
	{
		.mask = BIT(1),
		.num_adr = ARRAY_SIZE(rt1316_1_single_adr),
		.adr_d = rt1316_1_single_adr,
	},
	{
		.mask = BIT(0),
		.num_adr = ARRAY_SIZE(rt714_0_adr),
		.adr_d = rt714_0_adr,
	},
	{}
};

static const struct snd_soc_acpi_link_adr adl_sdw_rt1316_link2_rt714_link3[] = {
	{
		.mask = BIT(2),
		.num_adr = ARRAY_SIZE(rt1316_2_single_adr),
		.adr_d = rt1316_2_single_adr,
	},
	{
		.mask = BIT(3),
		.num_adr = ARRAY_SIZE(rt714_3_adr),
		.adr_d = rt714_3_adr,
	},
	{}
};

static const struct snd_soc_acpi_link_adr adl_sdw_rt1316_link2_rt714_link0[] = {
	{
		.mask = BIT(2),
		.num_adr = ARRAY_SIZE(rt1316_2_single_adr),
		.adr_d = rt1316_2_single_adr,
	},
	{
		.mask = BIT(0),
		.num_adr = ARRAY_SIZE(rt714_0_adr),
		.adr_d = rt714_0_adr,
	},
	{}
};

static const struct snd_soc_acpi_link_adr adl_sdw_rt711_link0_rt1316_link3[] = {
	{
		.mask = BIT(0),
		.num_adr = ARRAY_SIZE(rt711_sdca_0_adr),
		.adr_d = rt711_sdca_0_adr,
	},
	{
		.mask = BIT(3),
		.num_adr = ARRAY_SIZE(rt1316_3_single_adr),
		.adr_d = rt1316_3_single_adr,
	},
	{}
};

static const struct snd_soc_acpi_link_adr adl_sdw_rt711_link0_rt1316_link2[] = {
	{
		.mask = BIT(0),
		.num_adr = ARRAY_SIZE(rt711_sdca_0_adr),
		.adr_d = rt711_sdca_0_adr,
	},
	{
		.mask = BIT(2),
		.num_adr = ARRAY_SIZE(rt1316_2_single_adr),
		.adr_d = rt1316_2_single_adr,
	},
	{}
};

static const struct snd_soc_acpi_adr_device mx8373_2_adr[] = {
	{
		.adr = 0x000223019F837300ull,
		.num_endpoints = 1,
		.endpoints = &spk_l_endpoint,
		.name_prefix = "Left"
	},
	{
		.adr = 0x000227019F837300ull,
		.num_endpoints = 1,
		.endpoints = &spk_r_endpoint,
		.name_prefix = "Right"
	}
};

static const struct snd_soc_acpi_adr_device rt5682_0_adr[] = {
	{
		.adr = 0x000021025D568200ull,
		.num_endpoints = 1,
		.endpoints = &single_endpoint,
		.name_prefix = "rt5682"
	}
};

static const struct snd_soc_acpi_link_adr adl_rvp[] = {
	{
		.mask = BIT(0),
		.num_adr = ARRAY_SIZE(rt711_0_adr),
		.adr_d = rt711_0_adr,
	},
	{}
};

static const struct snd_soc_acpi_link_adr adlps_rvp[] = {
	{
		.mask = BIT(0),
		.num_adr = ARRAY_SIZE(rt711_sdca_0_adr),
		.adr_d = rt711_sdca_0_adr,
	},
	{}
};

static const struct snd_soc_acpi_link_adr adl_chromebook_base[] = {
	{
		.mask = BIT(0),
		.num_adr = ARRAY_SIZE(rt5682_0_adr),
		.adr_d = rt5682_0_adr,
	},
	{
		.mask = BIT(2),
		.num_adr = ARRAY_SIZE(mx8373_2_adr),
		.adr_d = mx8373_2_adr,
	},
	{}
};

static const struct snd_soc_acpi_codecs adl_max98357a_amp = {
	.num_codecs = 1,
	.codecs = {"MX98357A"}
};

static const struct snd_soc_acpi_codecs adl_rt5682_rt5682s_hp = {
	.num_codecs = 2,
	.codecs = {RT5682_ACPI_HID, RT5682S_ACPI_HID},
};

static const struct snd_soc_acpi_codecs adl_rt1019p_amp = {
	.num_codecs = 1,
	.codecs = {"RTL1019"}
};

static const struct snd_soc_acpi_codecs adl_lt6911_hdmi = {
	.num_codecs = 1,
	.codecs = {"INTC10B0"}
};

<<<<<<< HEAD
static const struct snd_soc_acpi_codecs adl_nau8318_amp = {
	.num_codecs = 1,
	.codecs = {"NVTN2012"}
};

static struct snd_soc_acpi_codecs adl_rt5650_amp = {
	.num_codecs = 1,
	.codecs = {"10EC5650"}
};

struct snd_soc_acpi_mach snd_soc_acpi_intel_adl_machines[] = {
	{
		.comp_ids = &adl_rt5682_rt5682s_hp,
		.drv_name = "adl_rt5682_def",
		.machine_quirk = snd_soc_acpi_codec_list,
		.quirk_data = &adl_max98373_amp,
		.sof_tplg_filename = "sof-adl-max98373-rt5682.tplg",
	},
	{
		.comp_ids = &adl_rt5682_rt5682s_hp,
=======
struct snd_soc_acpi_mach snd_soc_acpi_intel_adl_machines[] = {
	{
		.comp_ids = &adl_rt5682_rt5682s_hp,
>>>>>>> 0c383648
		.drv_name = "adl_mx98357_rt5682",
		.machine_quirk = snd_soc_acpi_codec_list,
		.quirk_data = &adl_max98357a_amp,
		.sof_tplg_filename = "sof-adl-max98357a-rt5682.tplg",
	},
	{
<<<<<<< HEAD
		.comp_ids = &adl_rt5682_rt5682s_hp,
		.drv_name = "adl_rt5682_def",
		.machine_quirk = snd_soc_acpi_codec_list,
		.quirk_data = &adl_max98360a_amp,
		.sof_tplg_filename = "sof-adl-max98360a-rt5682.tplg",
	},
	{
=======
>>>>>>> 0c383648
		.id = "10508825",
		.drv_name = "adl_rt1019p_8825",
		.machine_quirk = snd_soc_acpi_codec_list,
		.quirk_data = &adl_rt1019p_amp,
		.sof_tplg_filename = "sof-adl-rt1019-nau8825.tplg",
	},
	{
<<<<<<< HEAD
		.id = "10508825",
		.drv_name = "adl_nau8825_def",
		.machine_quirk = snd_soc_acpi_codec_list,
		.quirk_data = &adl_max98373_amp,
		.sof_tplg_filename = "sof-adl-max98373-nau8825.tplg",
	},
	{
		.id = "10508825",
		.drv_name = "adl_nau8825_def",
		.machine_quirk = snd_soc_acpi_codec_list,
		.quirk_data = &adl_max98360a_amp,
		.sof_tplg_filename = "sof-adl-max98360a-nau8825.tplg",
	},
	{
		.comp_ids = &adl_rt5682_rt5682s_hp,
		.drv_name = "adl_rt5682_def",
		.machine_quirk = snd_soc_acpi_codec_list,
		.quirk_data = &adl_rt1019p_amp,
		.sof_tplg_filename = "sof-adl-rt1019-rt5682.tplg",
	},
	{
		.id = "10508825",
		.drv_name = "adl_nau8825_def",
		.machine_quirk = snd_soc_acpi_codec_list,
		.quirk_data = &adl_rt1015p_amp,
		.sof_tplg_filename = "sof-adl-rt1015-nau8825.tplg",
	},
	{
		.id = "10508825",
		.drv_name = "adl_nau8825_def",
		.machine_quirk = snd_soc_acpi_codec_list,
		.quirk_data = &adl_nau8318_amp,
		.sof_tplg_filename = "sof-adl-nau8318-nau8825.tplg",
	},
	{
		.id = "10508825",
		.drv_name = "sof_nau8825",
		.sof_tplg_filename = "sof-adl-nau8825.tplg",
	},
	{
		.comp_ids = &adl_rt5682_rt5682s_hp,
		.drv_name = "adl_rt5682_def",
		.machine_quirk = snd_soc_acpi_codec_list,
		.quirk_data = &adl_max98390_amp,
		.sof_tplg_filename = "sof-adl-max98390-rt5682.tplg",
	},
	{
		.comp_ids = &adl_rt5682_rt5682s_hp,
		.drv_name = "adl_rt5682_c1_h02",
		.machine_quirk = snd_soc_acpi_codec_list,
		.quirk_data = &adl_lt6911_hdmi,
		.sof_tplg_filename = "sof-adl-rt5682-ssp1-hdmi-ssp02.tplg",
	},
	{
		.comp_ids = &adl_rt5682_rt5682s_hp,
		.drv_name = "adl_rt5682_def",
		.sof_tplg_filename = "sof-adl-rt5682.tplg",
	},
	{
		.id = "10134242",
		.drv_name = "adl_mx98360a_cs4242",
		.machine_quirk = snd_soc_acpi_codec_list,
		.quirk_data = &adl_max98360a_amp,
		.sof_tplg_filename = "sof-adl-max98360a-cs42l42.tplg",
=======
		.comp_ids = &adl_rt5682_rt5682s_hp,
		.drv_name = "adl_rt5682_c1_h02",
		.machine_quirk = snd_soc_acpi_codec_list,
		.quirk_data = &adl_lt6911_hdmi,
		.sof_tplg_filename = "sof-adl-rt5682-ssp1-hdmi-ssp02.tplg",
>>>>>>> 0c383648
	},
	{
		.comp_ids = &essx_83x6,
		.drv_name = "adl_es83x6_c1_h02",
		.machine_quirk = snd_soc_acpi_codec_list,
		.quirk_data = &adl_lt6911_hdmi,
		.sof_tplg_filename = "sof-adl-es83x6-ssp1-hdmi-ssp02.tplg",
	},
	{
		.comp_ids = &essx_83x6,
		.drv_name = "sof-essx8336",
		.sof_tplg_filename = "sof-adl-es8336", /* the tplg suffix is added at run time */
		.tplg_quirk_mask = SND_SOC_ACPI_TPLG_INTEL_SSP_NUMBER |
					SND_SOC_ACPI_TPLG_INTEL_SSP_MSB |
					SND_SOC_ACPI_TPLG_INTEL_DMIC_NUMBER,
	},
<<<<<<< HEAD
	{
		.id = "10EC5650",
		.drv_name = "adl_rt5682_def",
		.machine_quirk = snd_soc_acpi_codec_list,
		.quirk_data = &adl_rt5650_amp,
		.sof_tplg_filename = "sof-adl-rt5650.tplg",
	},
	{
		.id = "DLGS7219",
		.drv_name = "adl_mx98360_da7219",
		.machine_quirk = snd_soc_acpi_codec_list,
		.quirk_data = &adl_max98360a_amp,
		.sof_tplg_filename = "sof-adl-max98360a-da7219.tplg",
=======
	/* place boards for each headphone codec: sof driver will complete the
	 * tplg name and machine driver will detect the amp type
	 */
	{
		.id = CS42L42_ACPI_HID,
		.drv_name = "adl_cs42l42_def",
		.sof_tplg_filename = "sof-adl", /* the tplg suffix is added at run time */
		.tplg_quirk_mask = SND_SOC_ACPI_TPLG_INTEL_AMP_NAME |
					SND_SOC_ACPI_TPLG_INTEL_CODEC_NAME,
	},
	{
		.id = DA7219_ACPI_HID,
		.drv_name = "adl_da7219_def",
		.sof_tplg_filename = "sof-adl", /* the tplg suffix is added at run time */
		.tplg_quirk_mask = SND_SOC_ACPI_TPLG_INTEL_AMP_NAME |
					SND_SOC_ACPI_TPLG_INTEL_CODEC_NAME,
	},
	{
		.id = NAU8825_ACPI_HID,
		.drv_name = "adl_nau8825_def",
		.sof_tplg_filename = "sof-adl", /* the tplg suffix is added at run time */
		.tplg_quirk_mask = SND_SOC_ACPI_TPLG_INTEL_AMP_NAME |
					SND_SOC_ACPI_TPLG_INTEL_CODEC_NAME,
	},
	{
		.id = RT5650_ACPI_HID,
		.drv_name = "adl_rt5682_def",
		.sof_tplg_filename = "sof-adl", /* the tplg suffix is added at run time */
		.tplg_quirk_mask = SND_SOC_ACPI_TPLG_INTEL_AMP_NAME |
					SND_SOC_ACPI_TPLG_INTEL_CODEC_NAME,
	},
	{
		.comp_ids = &adl_rt5682_rt5682s_hp,
		.drv_name = "adl_rt5682_def",
		.sof_tplg_filename = "sof-adl", /* the tplg suffix is added at run time */
		.tplg_quirk_mask = SND_SOC_ACPI_TPLG_INTEL_AMP_NAME |
					SND_SOC_ACPI_TPLG_INTEL_CODEC_NAME,
>>>>>>> 0c383648
	},
	/* place amp-only boards in the end of table */
	{
		.id = "CSC3541",
		.drv_name = "adl_cs35l41",
		.sof_tplg_filename = "sof-adl-cs35l41.tplg",
	},
	{
		.id = "INTC10B0",
		.drv_name = "adl_lt6911_hdmi_ssp",
		.sof_tplg_filename = "sof-adl-nocodec-hdmi-ssp02.tplg"
	},
	{},
};
EXPORT_SYMBOL_GPL(snd_soc_acpi_intel_adl_machines);

/* this table is used when there is no I2S codec present */
struct snd_soc_acpi_mach snd_soc_acpi_intel_adl_sdw_machines[] = {
	{
		.link_mask = 0xF, /* 4 active links required */
		.links = adl_default,
		.drv_name = "sof_sdw",
		.sof_tplg_filename = "sof-adl-rt711-l0-rt1308-l12-rt715-l3.tplg",
	},
	{
		.link_mask = 0xF, /* 4 active links required */
		.links = adl_sdca_default,
		.drv_name = "sof_sdw",
		.sof_tplg_filename = "sof-adl-rt711-l0-rt1316-l12-rt714-l3.tplg",
	},
	{
		.link_mask = 0xF, /* 4 active links required */
		.links = adl_sdca_3_in_1,
		.drv_name = "sof_sdw",
		.sof_tplg_filename = "sof-adl-rt711-l0-rt1316-l13-rt714-l2.tplg",
	},
	{
		.link_mask = 0xF, /* 4 active links required */
		.links = adl_sdw_rt711_link2_rt1316_link01_rt714_link3,
		.drv_name = "sof_sdw",
		.sof_tplg_filename = "sof-adl-rt711-l2-rt1316-l01-rt714-l3.tplg",
	},
	{
		.link_mask = 0x7, /* rt1316 on link0 and link1 & rt711 on link2*/
		.links = adl_sdw_rt711_link2_rt1316_link01,
		.drv_name = "sof_sdw",
		.sof_tplg_filename = "sof-adl-rt711-l2-rt1316-l01.tplg",
	},
	{
		.link_mask = 0xC, /* rt1316 on link2 & rt714 on link3 */
		.links = adl_sdw_rt1316_link2_rt714_link3,
		.drv_name = "sof_sdw",
		.sof_tplg_filename = "sof-adl-rt1316-l2-mono-rt714-l3.tplg",
	},
	{
		.link_mask = 0x7, /* rt714 on link0 & two rt1316s on link1 and link2 */
		.links = adl_sdw_rt1316_link12_rt714_link0,
		.drv_name = "sof_sdw",
		.sof_tplg_filename = "sof-adl-rt1316-l12-rt714-l0.tplg",
	},
	{
		.link_mask = 0x3, /* rt1316 on link1 & rt714 on link0 */
		.links = adl_sdw_rt1316_link1_rt714_link0,
		.drv_name = "sof_sdw",
		.sof_tplg_filename = "sof-adl-rt1316-l1-mono-rt714-l0.tplg",
	},
	{
		.link_mask = 0x5, /* 2 active links required */
		.links = adl_sdw_rt1316_link2_rt714_link0,
		.drv_name = "sof_sdw",
		.sof_tplg_filename = "sof-adl-rt1316-l2-mono-rt714-l0.tplg",
	},
	{
		.link_mask = 0x9, /* 2 active links required */
		.links = adl_sdw_rt711_link0_rt1316_link3,
		.drv_name = "sof_sdw",
		.sof_tplg_filename = "sof-adl-rt711-l0-rt1316-l3.tplg",
	},
	{
		.link_mask = 0x5, /* 2 active links required */
		.links = adl_sdw_rt711_link0_rt1316_link2,
		.drv_name = "sof_sdw",
		.sof_tplg_filename = "sof-adl-rt711-l0-rt1316-l2.tplg",
	},
	{
		.link_mask = 0x1, /* link0 required */
		.links = adl_rvp,
		.drv_name = "sof_sdw",
		.sof_tplg_filename = "sof-adl-rt711.tplg",
	},
	{
		.link_mask = 0x1, /* link0 required */
		.links = adlps_rvp,
		.drv_name = "sof_sdw",
		.sof_tplg_filename = "sof-adl-rt711.tplg",
	},
	{
		.link_mask = 0x5, /* rt5682 on link0 & 2xmax98373 on link 2 */
		.links = adl_chromebook_base,
		.drv_name = "sof_sdw",
		.sof_tplg_filename = "sof-adl-sdw-max98373-rt5682.tplg",
	},
	{},
};
EXPORT_SYMBOL_GPL(snd_soc_acpi_intel_adl_sdw_machines);<|MERGE_RESOLUTION|>--- conflicted
+++ resolved
@@ -468,48 +468,15 @@
 	.codecs = {"INTC10B0"}
 };
 
-<<<<<<< HEAD
-static const struct snd_soc_acpi_codecs adl_nau8318_amp = {
-	.num_codecs = 1,
-	.codecs = {"NVTN2012"}
-};
-
-static struct snd_soc_acpi_codecs adl_rt5650_amp = {
-	.num_codecs = 1,
-	.codecs = {"10EC5650"}
-};
-
 struct snd_soc_acpi_mach snd_soc_acpi_intel_adl_machines[] = {
 	{
 		.comp_ids = &adl_rt5682_rt5682s_hp,
-		.drv_name = "adl_rt5682_def",
-		.machine_quirk = snd_soc_acpi_codec_list,
-		.quirk_data = &adl_max98373_amp,
-		.sof_tplg_filename = "sof-adl-max98373-rt5682.tplg",
-	},
-	{
-		.comp_ids = &adl_rt5682_rt5682s_hp,
-=======
-struct snd_soc_acpi_mach snd_soc_acpi_intel_adl_machines[] = {
-	{
-		.comp_ids = &adl_rt5682_rt5682s_hp,
->>>>>>> 0c383648
 		.drv_name = "adl_mx98357_rt5682",
 		.machine_quirk = snd_soc_acpi_codec_list,
 		.quirk_data = &adl_max98357a_amp,
 		.sof_tplg_filename = "sof-adl-max98357a-rt5682.tplg",
 	},
 	{
-<<<<<<< HEAD
-		.comp_ids = &adl_rt5682_rt5682s_hp,
-		.drv_name = "adl_rt5682_def",
-		.machine_quirk = snd_soc_acpi_codec_list,
-		.quirk_data = &adl_max98360a_amp,
-		.sof_tplg_filename = "sof-adl-max98360a-rt5682.tplg",
-	},
-	{
-=======
->>>>>>> 0c383648
 		.id = "10508825",
 		.drv_name = "adl_rt1019p_8825",
 		.machine_quirk = snd_soc_acpi_codec_list,
@@ -517,78 +484,11 @@
 		.sof_tplg_filename = "sof-adl-rt1019-nau8825.tplg",
 	},
 	{
-<<<<<<< HEAD
-		.id = "10508825",
-		.drv_name = "adl_nau8825_def",
-		.machine_quirk = snd_soc_acpi_codec_list,
-		.quirk_data = &adl_max98373_amp,
-		.sof_tplg_filename = "sof-adl-max98373-nau8825.tplg",
-	},
-	{
-		.id = "10508825",
-		.drv_name = "adl_nau8825_def",
-		.machine_quirk = snd_soc_acpi_codec_list,
-		.quirk_data = &adl_max98360a_amp,
-		.sof_tplg_filename = "sof-adl-max98360a-nau8825.tplg",
-	},
-	{
-		.comp_ids = &adl_rt5682_rt5682s_hp,
-		.drv_name = "adl_rt5682_def",
-		.machine_quirk = snd_soc_acpi_codec_list,
-		.quirk_data = &adl_rt1019p_amp,
-		.sof_tplg_filename = "sof-adl-rt1019-rt5682.tplg",
-	},
-	{
-		.id = "10508825",
-		.drv_name = "adl_nau8825_def",
-		.machine_quirk = snd_soc_acpi_codec_list,
-		.quirk_data = &adl_rt1015p_amp,
-		.sof_tplg_filename = "sof-adl-rt1015-nau8825.tplg",
-	},
-	{
-		.id = "10508825",
-		.drv_name = "adl_nau8825_def",
-		.machine_quirk = snd_soc_acpi_codec_list,
-		.quirk_data = &adl_nau8318_amp,
-		.sof_tplg_filename = "sof-adl-nau8318-nau8825.tplg",
-	},
-	{
-		.id = "10508825",
-		.drv_name = "sof_nau8825",
-		.sof_tplg_filename = "sof-adl-nau8825.tplg",
-	},
-	{
-		.comp_ids = &adl_rt5682_rt5682s_hp,
-		.drv_name = "adl_rt5682_def",
-		.machine_quirk = snd_soc_acpi_codec_list,
-		.quirk_data = &adl_max98390_amp,
-		.sof_tplg_filename = "sof-adl-max98390-rt5682.tplg",
-	},
-	{
 		.comp_ids = &adl_rt5682_rt5682s_hp,
 		.drv_name = "adl_rt5682_c1_h02",
 		.machine_quirk = snd_soc_acpi_codec_list,
 		.quirk_data = &adl_lt6911_hdmi,
 		.sof_tplg_filename = "sof-adl-rt5682-ssp1-hdmi-ssp02.tplg",
-	},
-	{
-		.comp_ids = &adl_rt5682_rt5682s_hp,
-		.drv_name = "adl_rt5682_def",
-		.sof_tplg_filename = "sof-adl-rt5682.tplg",
-	},
-	{
-		.id = "10134242",
-		.drv_name = "adl_mx98360a_cs4242",
-		.machine_quirk = snd_soc_acpi_codec_list,
-		.quirk_data = &adl_max98360a_amp,
-		.sof_tplg_filename = "sof-adl-max98360a-cs42l42.tplg",
-=======
-		.comp_ids = &adl_rt5682_rt5682s_hp,
-		.drv_name = "adl_rt5682_c1_h02",
-		.machine_quirk = snd_soc_acpi_codec_list,
-		.quirk_data = &adl_lt6911_hdmi,
-		.sof_tplg_filename = "sof-adl-rt5682-ssp1-hdmi-ssp02.tplg",
->>>>>>> 0c383648
 	},
 	{
 		.comp_ids = &essx_83x6,
@@ -605,21 +505,6 @@
 					SND_SOC_ACPI_TPLG_INTEL_SSP_MSB |
 					SND_SOC_ACPI_TPLG_INTEL_DMIC_NUMBER,
 	},
-<<<<<<< HEAD
-	{
-		.id = "10EC5650",
-		.drv_name = "adl_rt5682_def",
-		.machine_quirk = snd_soc_acpi_codec_list,
-		.quirk_data = &adl_rt5650_amp,
-		.sof_tplg_filename = "sof-adl-rt5650.tplg",
-	},
-	{
-		.id = "DLGS7219",
-		.drv_name = "adl_mx98360_da7219",
-		.machine_quirk = snd_soc_acpi_codec_list,
-		.quirk_data = &adl_max98360a_amp,
-		.sof_tplg_filename = "sof-adl-max98360a-da7219.tplg",
-=======
 	/* place boards for each headphone codec: sof driver will complete the
 	 * tplg name and machine driver will detect the amp type
 	 */
@@ -657,7 +542,6 @@
 		.sof_tplg_filename = "sof-adl", /* the tplg suffix is added at run time */
 		.tplg_quirk_mask = SND_SOC_ACPI_TPLG_INTEL_AMP_NAME |
 					SND_SOC_ACPI_TPLG_INTEL_CODEC_NAME,
->>>>>>> 0c383648
 	},
 	/* place amp-only boards in the end of table */
 	{
